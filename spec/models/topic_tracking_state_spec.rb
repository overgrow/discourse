# frozen_string_literal: true

require 'rails_helper'

describe TopicTrackingState do

  fab!(:user) { Fabricate(:user) }

  let(:post) do
    create_post
  end

  let(:topic) { post.topic }
  fab!(:private_message_post) { Fabricate(:private_message_post) }
  let(:private_message_topic) { private_message_post.topic }

  describe '#publish_latest' do
    it 'can correctly publish latest' do
      message = MessageBus.track_publish("/latest") do
        described_class.publish_latest(topic)
      end.first

      data = message.data

      expect(data["topic_id"]).to eq(topic.id)
      expect(data["message_type"]).to eq(described_class::LATEST_MESSAGE_TYPE)
      expect(data["payload"]["archetype"]).to eq(Archetype.default)
    end

    describe 'private message' do
      it 'should not publish any message' do
        messages = MessageBus.track_publish do
          described_class.publish_latest(private_message_topic)
        end

        expect(messages).to eq([])
      end
    end
  end

  describe '.publish_read' do
    it 'correctly publish read' do
      message = MessageBus.track_publish(described_class.unread_channel_key(post.user.id)) do
        TopicTrackingState.publish_read(post.topic_id, 1, post.user)
      end.first

      data = message.data

      expect(message.user_ids).to contain_exactly(post.user_id)
      expect(message.group_ids).to eq(nil)
      expect(data["topic_id"]).to eq(post.topic_id)
      expect(data["message_type"]).to eq(described_class::READ_MESSAGE_TYPE)
      expect(data["payload"]["last_read_post_number"]).to eq(1)
      expect(data["payload"]["highest_post_number"]).to eq(1)
      expect(data["payload"]["notification_level"]).to eq(nil)
    end

    it 'correctly publish read for staff' do
      create_post(
        raw: "this is a test post",
        topic: post.topic,
        post_type: Post.types[:whisper],
        user: Fabricate(:admin)
      )

      post.user.grant_admin!

      message = MessageBus.track_publish(described_class.unread_channel_key(post.user.id)) do
        TopicTrackingState.publish_read(post.topic_id, 1, post.user)
      end.first

      data = message.data

      expect(data["payload"]["highest_post_number"]).to eq(2)
    end
  end

  describe '#publish_unread' do
    it "can correctly publish unread" do
      message = MessageBus.track_publish(described_class.unread_channel_key(post.user.id)) do
        TopicTrackingState.publish_unread(post)
      end.first

      data = message.data

      expect(message.user_ids).to contain_exactly(post.user.id)
      expect(message.group_ids).to eq(nil)
      expect(data["topic_id"]).to eq(topic.id)
      expect(data["message_type"]).to eq(described_class::UNREAD_MESSAGE_TYPE)
      expect(data["payload"]["archetype"]).to eq(Archetype.default)
    end

<<<<<<< HEAD
=======
    it "is not erroring when user_stat is missing" do
      post.user.user_stat.destroy!
      message = MessageBus.track_publish(described_class.unread_channel_key(post.user.id)) do
        TopicTrackingState.publish_unread(post)
      end.first

      data = message.data

      expect(message.user_ids).to contain_exactly(post.user.id)
    end

>>>>>>> 332266cb
    it "does not publish whisper post to non-staff users" do
      post.update!(post_type: Post.types[:whisper])

      messages = MessageBus.track_publish(described_class.unread_channel_key(post.user_id)) do
        TopicTrackingState.publish_unread(post)
      end

      expect(messages).to eq([])

      post.user.grant_admin!

      message = MessageBus.track_publish(described_class.unread_channel_key(post.user_id)) do
        TopicTrackingState.publish_unread(post)
      end.first

      expect(message.user_ids).to contain_exactly(post.user_id)
      expect(message.group_ids).to eq(nil)
    end

    it "correctly publishes unread for a post in a restricted category" do
      group = Fabricate(:group)
      category = Fabricate(:private_category, group: group)

      post.topic.update!(category: category)

      messages = MessageBus.track_publish(described_class.unread_channel_key(post.user_id)) do
        TopicTrackingState.publish_unread(post)
      end

      expect(messages).to eq([])

      group.add(post.user)

      message = MessageBus.track_publish(described_class.unread_channel_key(post.user_id)) do
        TopicTrackingState.publish_unread(post)
      end.first

      expect(message.user_ids).to contain_exactly(post.user_id)
      expect(message.group_ids).to eq(nil)
    end

    describe 'for a private message' do
      before do
        TopicUser.change(
          private_message_topic.allowed_users.first.id,
          private_message_topic.id,
          notification_level: TopicUser.notification_levels[:tracking]
        )
      end

      it 'should not publish any message' do
        messages = MessageBus.track_publish do
          TopicTrackingState.publish_unread(private_message_post)
        end

        expect(messages).to eq([])
      end
    end
  end

  describe '#publish_muted' do
    let(:user) do
      Fabricate(:user, last_seen_at: Date.today)
    end
    let(:post) do
      create_post(user: user)
    end

    it 'can correctly publish muted' do
      TopicUser.find_by(topic: topic, user: post.user).update(notification_level: 0)
      messages = MessageBus.track_publish("/latest") do
        TopicTrackingState.publish_muted(topic)
      end

      muted_message = messages.find { |message| message.data["message_type"] == "muted" }

      expect(muted_message.data["topic_id"]).to eq(topic.id)
      expect(muted_message.data["message_type"]).to eq(described_class::MUTED_MESSAGE_TYPE)
    end

    it 'should not publish any message when notification level is not muted' do
      messages = MessageBus.track_publish("/latest") do
        TopicTrackingState.publish_muted(topic)
      end
      muted_messages = messages.select { |message| message.data["message_type"] == "muted" }

      expect(muted_messages).to eq([])
    end

    it 'should not publish any message when the user was not seen in the last 7 days' do
      TopicUser.find_by(topic: topic, user: post.user).update(notification_level: 0)
      post.user.update(last_seen_at: 8.days.ago)
      messages = MessageBus.track_publish("/latest") do
        TopicTrackingState.publish_muted(topic)
      end
      muted_messages = messages.select { |message| message.data["message_type"] == "muted" }
      expect(muted_messages).to eq([])
    end
  end

  describe '#publish_unmuted' do
    let(:user) do
      Fabricate(:user, last_seen_at: Date.today)
    end
    let(:second_user) do
      Fabricate(:user, last_seen_at: Date.today)
    end
    let(:third_user) do
      Fabricate(:user, last_seen_at: Date.today)
    end
    let(:post) do
      create_post(user: user)
    end

    it 'can correctly publish unmuted' do
      Fabricate(:topic_tag, topic: topic)
      SiteSetting.mute_all_categories_by_default = true
      TopicUser.find_by(topic: topic, user: post.user).update(notification_level: 1)
      CategoryUser.create!(category: topic.category, user: second_user, notification_level: 1)
      TagUser.create!(tag: topic.tags.first, user: third_user, notification_level: 1)
      TagUser.create!(tag: topic.tags.first, user: Fabricate(:user), notification_level: 0)
      messages = MessageBus.track_publish("/latest") do
        TopicTrackingState.publish_unmuted(topic)
      end

      unmuted_message = messages.find { |message| message.data["message_type"] == "unmuted" }
      expect(unmuted_message.user_ids.sort).to eq([user.id, second_user.id, third_user.id].sort)
      expect(unmuted_message.data["topic_id"]).to eq(topic.id)
      expect(unmuted_message.data["message_type"]).to eq(described_class::UNMUTED_MESSAGE_TYPE)
    end

    it 'should not publish any message when notification level is not muted' do
      SiteSetting.mute_all_categories_by_default = true
      TopicUser.find_by(topic: topic, user: post.user).update(notification_level: 0)
      messages = MessageBus.track_publish("/latest") do
        TopicTrackingState.publish_unmuted(topic)
      end
      unmuted_messages = messages.select { |message| message.data["message_type"] == "unmuted" }

      expect(unmuted_messages).to eq([])
    end

    it 'should not publish any message when the user was not seen in the last 7 days' do
      TopicUser.find_by(topic: topic, user: post.user).update(notification_level: 1)
      post.user.update(last_seen_at: 8.days.ago)
      messages = MessageBus.track_publish("/latest") do
        TopicTrackingState.publish_unmuted(topic)
      end
      unmuted_messages = messages.select { |message| message.data["message_type"] == "unmuted" }
      expect(unmuted_messages).to eq([])
    end
  end

  describe '#publish_read_private_message' do
    fab!(:group) { Fabricate(:group) }
    let(:read_topic_key) { "/private-messages/unread-indicator/#{group_message.id}" }
    let(:read_post_key) { "/topic/#{group_message.id}" }
    let(:latest_post_number) { 3 }
    let(:group_message) { Fabricate(:private_message_topic,
        allowed_groups: [group],
        topic_allowed_users: [Fabricate.build(:topic_allowed_user, user: user)],
        highest_post_number: latest_post_number
      )
    }
    let!(:post) {
      Fabricate(:post, topic: group_message, post_number: latest_post_number)
    }

    before do
      group.add(user)
    end

    it 'does not trigger a read count update if no allowed groups have the option enabled' do
      messages = MessageBus.track_publish(read_post_key) do
        TopicTrackingState.publish_read_indicator_on_read(group_message.id, latest_post_number, user.id)
      end

      expect(messages).to be_empty
    end

    context 'when the read indicator is enabled' do
      before { group.update!(publish_read_state: true) }

      it 'publishes a message to hide the unread indicator' do
        message = MessageBus.track_publish(read_topic_key) do
          TopicTrackingState.publish_read_indicator_on_read(group_message.id, latest_post_number, user.id)
        end.first

        expect(message.data['topic_id']).to eq group_message.id
        expect(message.data['show_indicator']).to eq false
      end

      it 'publishes a message to show the unread indicator when a non-member creates a new post' do
        allowed_user = Fabricate(:topic_allowed_user, topic: group_message)
        message = MessageBus.track_publish(read_topic_key) do
          TopicTrackingState.publish_read_indicator_on_write(group_message.id, latest_post_number, allowed_user.id)
        end.first

        expect(message.data['topic_id']).to eq group_message.id
        expect(message.data['show_indicator']).to eq true
      end

      it 'does not publish the unread indicator if the message is not the last one' do
        not_last_post_number = latest_post_number - 1
        Fabricate(:post, topic: group_message, post_number: not_last_post_number)
        messages = MessageBus.track_publish(read_topic_key) do
          TopicTrackingState.publish_read_indicator_on_read(group_message.id, not_last_post_number, user.id)
        end

        expect(messages).to be_empty
      end

      it 'does not publish the read indicator if the user is not a group member' do
        allowed_user = Fabricate(:topic_allowed_user, topic: group_message)
        messages = MessageBus.track_publish(read_topic_key) do
          TopicTrackingState.publish_read_indicator_on_read(group_message.id, latest_post_number, allowed_user.user_id)
        end

        expect(messages).to be_empty
      end

      it 'publish a read count update to every client' do
        message = MessageBus.track_publish(read_post_key) do
          TopicTrackingState.publish_read_indicator_on_read(group_message.id, latest_post_number, user.id)
        end.first

        expect(message.data[:type]).to eq :read
      end
    end
  end

  it "correctly handles muted categories" do
    post

    report = TopicTrackingState.report(user)
    expect(report.length).to eq(1)

    CategoryUser.create!(user_id: user.id,
                         notification_level: CategoryUser.notification_levels[:muted],
                         category_id: post.topic.category_id
                         )

    create_post(topic_id: post.topic_id)

    report = TopicTrackingState.report(user)
    expect(report.length).to eq(0)

    TopicUser.create!(user_id: user.id, topic_id: post.topic_id, last_read_post_number: 1, notification_level: 3)

    report = TopicTrackingState.report(user)
    expect(report.length).to eq(1)
  end

  it "works when categories are default muted" do
    SiteSetting.mute_all_categories_by_default = true

    post

    report = TopicTrackingState.report(user)
    expect(report.length).to eq(0)

    CategoryUser.create!(user_id: user.id,
                         notification_level: CategoryUser.notification_levels[:regular],
                         category_id: post.topic.category_id
                         )

    create_post(topic_id: post.topic_id)

    report = TopicTrackingState.report(user)
    expect(report.length).to eq(1)
  end

  context 'muted tags' do
    it "remove_muted_tags_from_latest is set to always" do
      SiteSetting.remove_muted_tags_from_latest = 'always'
      tag1 = Fabricate(:tag)
      tag2 = Fabricate(:tag)
      Fabricate(:topic_tag, tag: tag1, topic: topic)
      Fabricate(:topic_tag, tag: tag2, topic: topic)
      post

      report = TopicTrackingState.report(user)
      expect(report.length).to eq(1)

      TagUser.create!(user_id: user.id,
                      notification_level: TagUser.notification_levels[:muted],
                      tag_id: tag1.id
                     )

      report = TopicTrackingState.report(user)
      expect(report.length).to eq(0)

      TopicTag.where(topic_id: topic.id).delete_all

      report = TopicTrackingState.report(user)
      expect(report.length).to eq(1)
    end

    it "remove_muted_tags_from_latest is set to only_muted" do
      SiteSetting.remove_muted_tags_from_latest = 'only_muted'
      tag1 = Fabricate(:tag)
      tag2 = Fabricate(:tag)
      Fabricate(:topic_tag, tag: tag1, topic: topic)
      Fabricate(:topic_tag, tag: tag2, topic: topic)
      post

      report = TopicTrackingState.report(user)
      expect(report.length).to eq(1)

      TagUser.create!(user_id: user.id,
                      notification_level: TagUser.notification_levels[:muted],
                      tag_id: tag1.id
                     )

      report = TopicTrackingState.report(user)
      expect(report.length).to eq(1)

      TagUser.create!(user_id: user.id,
                      notification_level: TagUser.notification_levels[:muted],
                      tag_id: tag2.id
                     )

      report = TopicTrackingState.report(user)
      expect(report.length).to eq(0)

      TopicTag.where(topic_id: topic.id).delete_all

      report = TopicTrackingState.report(user)
      expect(report.length).to eq(1)
    end

    it "remove_muted_tags_from_latest is set to never" do
      SiteSetting.remove_muted_tags_from_latest = 'never'
      tag1 = Fabricate(:tag)
      Fabricate(:topic_tag, tag: tag1, topic: topic)
      post

      report = TopicTrackingState.report(user)
      expect(report.length).to eq(1)

      TagUser.create!(user_id: user.id,
                      notification_level: TagUser.notification_levels[:muted],
                      tag_id: tag1.id
                     )

      report = TopicTrackingState.report(user)
      expect(report.length).to eq(1)
    end
  end

  it "correctly handles dismissed topics" do
    freeze_time 1.minute.ago
    user.update!(created_at: Time.now)
    post

    report = TopicTrackingState.report(user)
    expect(report.length).to eq(1)

    DismissedTopicUser.create!(user_id: user.id, topic_id: post.topic_id, created_at: Time.zone.now)
    CategoryUser.create!(user_id: user.id,
                         notification_level: CategoryUser.notification_levels[:regular],
                         category_id: post.topic.category_id,
                         last_seen_at: post.topic.created_at
                         )

    report = TopicTrackingState.report(user)
    expect(report.length).to eq(0)
  end

  it "correctly handles capping" do
    post1 = create_post
    Fabricate(:post, topic: post1.topic)

    post2 = create_post
    Fabricate(:post, topic: post2.topic)

    post3 = create_post
    Fabricate(:post, topic: post3.topic)

    tracking = {
      notification_level: TopicUser.notification_levels[:tracking],
      last_read_post_number: 1,
    }

    TopicUser.change(user.id, post1.topic_id, tracking)
    TopicUser.change(user.id, post2.topic_id, tracking)
    TopicUser.change(user.id, post3.topic_id, tracking)

    report = TopicTrackingState.report(user)
    expect(report.length).to eq(3)

  end

  context "tag support" do
    after do
      # this is a bit of an odd hook, but this is a global change
      # used by plugins that leverage tagging heavily and need
      # tag information in topic tracking state
      TopicTrackingState.include_tags_in_report = false
    end

    it "correctly handles tags" do
      SiteSetting.tagging_enabled = true

      post.topic.notifier.watch_topic!(post.topic.user_id)

      DiscourseTagging.tag_topic_by_names(
        post.topic,
        Guardian.new(Discourse.system_user),
        ['bananas', 'apples']
      )

      TopicTrackingState.include_tags_in_report = true

      report = TopicTrackingState.report(user)
      expect(report.length).to eq(1)
      row = report[0]
      expect(row.tags).to contain_exactly("apples", "bananas")

      TopicTrackingState.include_tags_in_report = false

      report = TopicTrackingState.report(user)
      expect(report.length).to eq(1)
      row = report[0]
      expect(row.respond_to? :tags).to eq(false)
    end
  end

  it "correctly gets the tracking state" do
    report = TopicTrackingState.report(user)
    expect(report.length).to eq(0)

    post.topic.notifier.watch_topic!(post.topic.user_id)

    report = TopicTrackingState.report(user)

    expect(report.length).to eq(1)
    row = report[0]

    expect(row.topic_id).to eq(post.topic_id)
    expect(row.highest_post_number).to eq(1)
    expect(row.last_read_post_number).to eq(nil)
    expect(row.user_id).to eq(user.id)

    # lets not leak out random users
    expect(TopicTrackingState.report(post.user)).to be_empty

    # lets not return anything if we scope on non-existing topic
    expect(TopicTrackingState.report(user, post.topic_id + 1)).to be_empty

    # when we reply the poster should have an unread row
    create_post(user: user, topic: post.topic)

    report = TopicTrackingState.report(user)
    expect(report.length).to eq(0)

    report = TopicTrackingState.report(post.user)
    expect(report.length).to eq(1)

    row = report[0]

    expect(row.topic_id).to eq(post.topic_id)
    expect(row.highest_post_number).to eq(2)
    expect(row.last_read_post_number).to eq(1)
    expect(row.user_id).to eq(post.user_id)

    # when we have no permission to see a category, don't show its stats
    category = Fabricate(:category, read_restricted: true)

    post.topic.category_id = category.id
    post.topic.save

    expect(TopicTrackingState.report(post.user)).to be_empty
    expect(TopicTrackingState.report(user)).to be_empty
  end

  describe ".report" do
    it "correctly reports topics with staff posts" do
      create_post(
        raw: "this is a test post",
        topic: topic,
        user: post.user
      )

      create_post(
        raw: "this is a test post",
        topic: topic,
        post_type: Post.types[:whisper],
        user: user
      )

      post.user.grant_admin!

      state = TopicTrackingState.report(post.user)

      expect(state.map(&:topic_id)).to contain_exactly(topic.id)
    end
  end
end<|MERGE_RESOLUTION|>--- conflicted
+++ resolved
@@ -90,8 +90,6 @@
       expect(data["payload"]["archetype"]).to eq(Archetype.default)
     end
 
-<<<<<<< HEAD
-=======
     it "is not erroring when user_stat is missing" do
       post.user.user_stat.destroy!
       message = MessageBus.track_publish(described_class.unread_channel_key(post.user.id)) do
@@ -103,7 +101,6 @@
       expect(message.user_ids).to contain_exactly(post.user.id)
     end
 
->>>>>>> 332266cb
     it "does not publish whisper post to non-staff users" do
       post.update!(post_type: Post.types[:whisper])
 
