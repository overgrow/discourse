--- conflicted
+++ resolved
@@ -34,12 +34,6 @@
     end
 
     it "should publish message to everyone for a topic in a category that is not read restricted" do
-<<<<<<< HEAD
-      message =
-        MessageBus
-          .track_publish(message_bus_channel) do
-            described_class.public_send(method, topic_in_public_category)
-=======
       message =
         MessageBus
           .track_publish(message_bus_channel) do
@@ -59,30 +53,11 @@
         MessageBus
           .track_publish(message_bus_channel) do
             described_class.public_send(method, topic_in_read_restricted_category_with_groups)
->>>>>>> 9b339bcd
           end
           .first
 
       data = message.data
 
-<<<<<<< HEAD
-      expect(data["topic_id"]).to eq(topic_in_public_category.id)
-      expect(message.group_ids).to eq(nil)
-      expect(message.user_ids).to eq(nil)
-    end
-
-    it "should publish message only to admin group and groups that have permission to read a category when topic is in category that is restricted to certain groups" do
-      message =
-        MessageBus
-          .track_publish(message_bus_channel) do
-            described_class.public_send(method, topic_in_read_restricted_category_with_groups)
-          end
-          .first
-
-      data = message.data
-
-=======
->>>>>>> 9b339bcd
       expect(data["topic_id"]).to eq(topic_in_read_restricted_category_with_groups.id)
       expect(message.group_ids).to contain_exactly(Group::AUTO_GROUPS[:admins], group.id)
       expect(message.user_ids).to eq(nil)
@@ -812,8 +787,6 @@
   describe ".publish_destroy" do
     include_examples("publishes message to right groups and users", "/destroy", :publish_destroy)
     include_examples("does not publish message for private topics", :publish_destroy)
-<<<<<<< HEAD
-=======
   end
 
   describe "#publish_dismiss_new_posts" do
@@ -830,6 +803,5 @@
       expect(message.data["payload"]["topic_ids"]).to contain_exactly(topic.id)
       expect(message.user_ids).to eq([user.id])
     end
->>>>>>> 9b339bcd
   end
 end