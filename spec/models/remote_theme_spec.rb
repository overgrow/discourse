--- conflicted
+++ resolved
@@ -56,22 +56,6 @@
 
     let :initial_repo_url do
       MockGitImporter.register("https://example.com/initial_repo.git", initial_repo)
-<<<<<<< HEAD
-    end
-
-    after do
-      `rm -fr #{initial_repo}`
-    end
-
-    around(:each) do |group|
-      MockGitImporter.with_mock do
-        group.run
-      end
-    end
-
-    it 'can correctly import a remote theme' do
-      time = Time.new('2000')
-=======
     end
 
     after { `rm -fr #{initial_repo}` }
@@ -80,17 +64,12 @@
 
     it "can correctly import a remote theme" do
       time = Time.new("2000")
->>>>>>> 3ee0a492
       freeze_time time
 
       @theme = RemoteTheme.import_theme(initial_repo_url)
       remote = @theme.remote_theme
 
-<<<<<<< HEAD
-      expect(@theme.name).to eq('awesome theme')
-=======
       expect(@theme.name).to eq("awesome theme")
->>>>>>> 3ee0a492
       expect(remote.remote_url).to eq(initial_repo_url)
       expect(remote.remote_version).to eq(`cd #{initial_repo} && git rev-parse HEAD`.strip)
       expect(remote.local_version).to eq(`cd #{initial_repo} && git rev-parse HEAD`.strip)
@@ -199,11 +178,7 @@
       remote = theme.remote_theme
 
       old_version = `cd #{initial_repo} && git rev-parse HEAD`.strip
-<<<<<<< HEAD
-      expect(theme.name).to eq('awesome theme')
-=======
       expect(theme.name).to eq("awesome theme")
->>>>>>> 3ee0a492
       expect(remote.remote_url).to eq(initial_repo_url)
       expect(remote.local_version).to eq(old_version)
       expect(remote.remote_version).to eq(old_version)
