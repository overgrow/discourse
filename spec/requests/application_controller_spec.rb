--- conflicted
+++ resolved
@@ -1072,26 +1072,14 @@
       admin # to skip welcome wizard at home page `/`
     end
 
-<<<<<<< HEAD
-    context "login_required" do
-      before do
-        SiteSetting.login_required = true
-      end
-=======
     context "with login_required" do
       before { SiteSetting.login_required = true }
->>>>>>> 3ee0a492
       it "does not include banner info for anonymous users" do
         get "/login"
 
         expect(response.body).to have_tag("div#data-preloaded") do |element|
-<<<<<<< HEAD
-          json = JSON.parse(element.current_scope.attribute('data-preloaded').value)
-          expect(json['banner']).to eq("{}")
-=======
           json = JSON.parse(element.current_scope.attribute("data-preloaded").value)
           expect(json["banner"]).to eq("{}")
->>>>>>> 3ee0a492
         end
       end
 
@@ -1100,43 +1088,24 @@
         get "/"
 
         expect(response.body).to have_tag("div#data-preloaded") do |element|
-<<<<<<< HEAD
-          json = JSON.parse(element.current_scope.attribute('data-preloaded').value)
-          expect(JSON.parse(json['banner'])["html"]).to eq("<p>A banner topic</p>")
-=======
           json = JSON.parse(element.current_scope.attribute("data-preloaded").value)
           expect(JSON.parse(json["banner"])["html"]).to eq("<p>A banner topic</p>")
->>>>>>> 3ee0a492
-        end
-      end
-    end
-
-<<<<<<< HEAD
-    context "login not required" do
-      before do
-        SiteSetting.login_required = false
-      end
-=======
+        end
+      end
+    end
+
     context "with login not required" do
       before { SiteSetting.login_required = false }
->>>>>>> 3ee0a492
       it "does include banner info for anonymous users" do
         get "/login"
 
         expect(response.body).to have_tag("div#data-preloaded") do |element|
-<<<<<<< HEAD
-          json = JSON.parse(element.current_scope.attribute('data-preloaded').value)
-          expect(JSON.parse(json['banner'])["html"]).to eq("<p>A banner topic</p>")
-=======
           json = JSON.parse(element.current_scope.attribute("data-preloaded").value)
           expect(JSON.parse(json["banner"])["html"]).to eq("<p>A banner topic</p>")
->>>>>>> 3ee0a492
-        end
-      end
-    end
-  end
-<<<<<<< HEAD
-=======
+        end
+      end
+    end
+  end
 
   describe "preload Link header" do
     context "with GlobalSetting.preload_link_header" do
@@ -1167,5 +1136,4 @@
       end
     end
   end
->>>>>>> 3ee0a492
 end