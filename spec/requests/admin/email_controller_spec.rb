# frozen_string_literal: true

RSpec.describe Admin::EmailController do
  fab!(:admin) { Fabricate(:admin) }
  fab!(:moderator) { Fabricate(:moderator) }
  fab!(:user) { Fabricate(:user) }
  fab!(:email_log) { Fabricate(:email_log) }

  describe "#index" do
    context "when logged in as an admin" do
      before do
        sign_in(admin)
        Admin::EmailController
          .any_instance
          .expects(:action_mailer_settings)
          .returns(username: "username", password: "secret")
      end

      it "does not include the password in the response" do
        get "/admin/email.json"
        mail_settings = response.parsed_body["settings"]

        expect(mail_settings.select { |setting| setting["name"] == "password" }).to be_empty
      end
    end

    shared_examples "email settings inaccessible" do
      it "denies access with a 404 response" do
        get "/admin/email.json"

        expect(response.status).to eq(404)
        expect(response.parsed_body["settings"]).to be_nil
        expect(response.parsed_body["errors"]).to include(I18n.t("not_found"))
      end
    end

    context "when logged in as a moderator" do
      before { sign_in(moderator) }

      include_examples "email settings inaccessible"
    end

    context "when logged in as a non-staff user" do
      before { sign_in(user) }

      include_examples "email settings inaccessible"
    end
  end

  describe "#sent" do
    fab!(:post) { Fabricate(:post) }
    fab!(:email_log) { Fabricate(:email_log, post: post) }

    let(:post_reply_key) { Fabricate(:post_reply_key, post: post, user: email_log.user) }

    context "when logged in as an admin" do
      before { sign_in(admin) }

      it "should return the right response" do
        email_log
        get "/admin/email/sent.json"

        expect(response.status).to eq(200)
        log = response.parsed_body.first
        expect(log["id"]).to eq(email_log.id)
        expect(log["reply_key"]).to eq(nil)

        post_reply_key

        get "/admin/email/sent.json"

        expect(response.status).to eq(200)
        log = response.parsed_body.first
        expect(log["id"]).to eq(email_log.id)
        expect(log["reply_key"]).to eq(post_reply_key.reply_key)
      end

      it "should be able to filter by reply key" do
        email_log_2 = Fabricate(:email_log, post: post)

        post_reply_key_2 =
          Fabricate(
            :post_reply_key,
            post: post,
            user: email_log_2.user,
            reply_key: "2d447423-c625-4fb9-8717-ff04ac60eee8",
          )

        %w[17ff04 2d447423c6254fb98717ff04ac60eee8].each do |reply_key|
          get "/admin/email/sent.json", params: { reply_key: reply_key }

          expect(response.status).to eq(200)

          logs = response.parsed_body

          expect(logs.size).to eq(1)
          expect(logs.first["reply_key"]).to eq(post_reply_key_2.reply_key)
        end
      end

      it "should be able to filter by smtp_transaction_response" do
        email_log_2 = Fabricate(:email_log, smtp_transaction_response: <<~RESPONSE)
        250 Ok: queued as pYoKuQ1aUG5vdpgh-k2K11qcpF4C1ZQ5qmvmmNW25SM=@mailhog.example
        RESPONSE

        get "/admin/email/sent.json", params: { smtp_transaction_response: "pYoKu" }

        expect(response.status).to eq(200)

        logs = response.parsed_body

        expect(logs.size).to eq(1)
        expect(logs.first["smtp_transaction_response"]).to eq(email_log_2.smtp_transaction_response)
      end
    end

    shared_examples "sent emails inaccessible" do
      it "denies access with a 404 response" do
        get "/admin/email/sent.json"

        expect(response.status).to eq(404)
        expect(response.parsed_body["errors"]).to include(I18n.t("not_found"))
      end
    end

    context "when logged in as a moderator" do
      before { sign_in(moderator) }

      include_examples "sent emails inaccessible"
    end

    context "when logged in as a non-staff user" do
      before { sign_in(user) }

      include_examples "sent emails inaccessible"
    end
  end

  describe "#skipped" do
    # fab!(:user) { Fabricate(:user) }
    fab!(:log1) { Fabricate(:skipped_email_log, user: user, created_at: 20.minutes.ago) }
    fab!(:log2) { Fabricate(:skipped_email_log, created_at: 10.minutes.ago) }

    context "when logged in as an admin" do
      before { sign_in(admin) }

      it "succeeds" do
        get "/admin/email/skipped.json"

        expect(response.status).to eq(200)

        logs = response.parsed_body

        expect(logs.first["id"]).to eq(log2.id)
        expect(logs.last["id"]).to eq(log1.id)
      end

      context "when filtered by username" do
        it "should return the right response" do
          get "/admin/email/skipped.json", params: { user: user.username }

          expect(response.status).to eq(200)

          logs = response.parsed_body

          expect(logs.count).to eq(1)
          expect(logs.first["id"]).to eq(log1.id)
        end
      end
    end

    shared_examples "skipped emails inaccessible" do
      it "denies access with a 404 response" do
        get "/admin/email/skipped.json"

        expect(response.status).to eq(404)
        expect(response.parsed_body["errors"]).to include(I18n.t("not_found"))
      end
    end

    context "when logged in as a moderator" do
      before { sign_in(moderator) }

      include_examples "skipped emails inaccessible"
    end

    context "when logged in as a non-staff user" do
      before { sign_in(user) }

      include_examples "skipped emails inaccessible"
    end
  end

  describe "#test" do
    context "when logged in as an admin" do
      before { sign_in(admin) }

      it "raises an error without the email parameter" do
        post "/admin/email/test.json"
        expect(response.status).to eq(400)
      end

      context "with an email address" do
        it "enqueues a test email job" do
          post "/admin/email/test.json", params: { email_address: "eviltrout@test.domain" }

          expect(response.status).to eq(200)
          expect(ActionMailer::Base.deliveries.map(&:to).flatten).to include(
            "eviltrout@test.domain",
          )
        end
      end

      context "with SiteSetting.disable_emails" do
        fab!(:eviltrout) { Fabricate(:evil_trout) }
        fab!(:admin) { Fabricate(:admin) }

        it 'bypasses disable when setting is "yes"' do
          SiteSetting.disable_emails = "yes"
          post "/admin/email/test.json", params: { email_address: admin.email }

          expect(ActionMailer::Base.deliveries.first.to).to contain_exactly(admin.email)

          incoming = response.parsed_body
          expect(incoming["sent_test_email_message"]).to eq(I18n.t("admin.email.sent_test"))
        end

        it 'bypasses disable when setting is "non-staff"' do
          SiteSetting.disable_emails = "non-staff"

          post "/admin/email/test.json", params: { email_address: eviltrout.email }

          expect(ActionMailer::Base.deliveries.first.to).to contain_exactly(eviltrout.email)

          incoming = response.parsed_body
          expect(incoming["sent_test_email_message"]).to eq(I18n.t("admin.email.sent_test"))
        end

        it 'works when setting is "no"' do
          SiteSetting.disable_emails = "no"

          post "/admin/email/test.json", params: { email_address: eviltrout.email }

          expect(ActionMailer::Base.deliveries.first.to).to contain_exactly(eviltrout.email)

          incoming = response.parsed_body
          expect(incoming["sent_test_email_message"]).to eq(I18n.t("admin.email.sent_test"))
        end
      end
    end

    shared_examples "email tests not allowed" do
      it "prevents email tests with a 404 response" do
        post "/admin/email/test.json", params: { email_address: "eviltrout@test.domain" }

        expect(response.status).to eq(404)
        expect(response.parsed_body["errors"]).to include(I18n.t("not_found"))
      end
    end

    context "when logged in as a moderator" do
      before { sign_in(moderator) }

      include_examples "email tests not allowed"
    end

    context "when logged in as a non-staff user" do
      before { sign_in(user) }

      include_examples "email tests not allowed"
    end
  end

<<<<<<< HEAD
  describe '#send_digest' do
    context "when logged in as an admin" do
      before { sign_in(admin) }

      it "sends the digest" do
        post "/admin/email/send-digest.json", params: {
          last_seen_at: 1.week.ago, username: admin.username, email: email('previous_replies')
        }
        expect(response.status).to eq(200)
      end
    end
  end

  describe '#handle_mail' do
    it "returns a bad request if neither email parameter is present" do
      post "/admin/email/handle_mail.json"
      expect(response.status).to eq(400)
      expect(response.body).to include("param is missing")
    end
=======
  describe "#preview_digest" do
    context "when logged in as an admin" do
      before { sign_in(admin) }

      it "raises an error without the last_seen_at parameter" do
        get "/admin/email/preview-digest.json"
        expect(response.status).to eq(400)
      end

      it "returns the right response when username is invalid" do
        get "/admin/email/preview-digest.json",
            params: {
              last_seen_at: 1.week.ago,
              username: "somerandomeusername",
            }

        expect(response.status).to eq(400)
      end
>>>>>>> 3ee0a492

      it "previews the digest" do
        get "/admin/email/preview-digest.json",
            params: {
              last_seen_at: 1.week.ago,
              username: admin.username,
            }
        expect(response.status).to eq(200)
      end
    end

    shared_examples "preview digest inaccessible" do
      it "denies access with a 404 response" do
        get "/admin/email/preview-digest.json",
            params: {
              last_seen_at: 1.week.ago,
              username: moderator.username,
            }

        expect(response.status).to eq(404)
        expect(response.parsed_body["errors"]).to include(I18n.t("not_found"))
      end
    end

    context "when logged in as a moderator" do
      before { sign_in(moderator) }

      include_examples "preview digest inaccessible"
    end

    context "when logged in as a non-staff user" do
      before { sign_in(user) }

      include_examples "preview digest inaccessible"
    end
  end

  describe "#send_digest" do
    context "when logged in as an admin" do
      before { sign_in(admin) }

      it "sends the digest" do
        post "/admin/email/send-digest.json",
             params: {
               last_seen_at: 1.week.ago,
               username: admin.username,
               email: email("previous_replies"),
             }
        expect(response.status).to eq(200)
      end
    end
  end

  describe "#handle_mail" do
    context "when logged in as an admin" do
      before { sign_in(admin) }

      it "returns a bad request if neither email parameter is present" do
        post "/admin/email/handle_mail.json"
        expect(response.status).to eq(400)
        expect(response.body).to include("param is missing")
      end

      it "should enqueue the right job, and show a deprecation warning (email_encoded param should be used)" do
        expect_enqueued_with(
          job: :process_email,
          args: {
            mail: email("cc"),
            retry_on_rate_limit: true,
            source: :handle_mail,
          },
        ) { post "/admin/email/handle_mail.json", params: { email: email("cc") } }
        expect(response.status).to eq(200)
        expect(response.body).to eq(
          "warning: the email parameter is deprecated. all POST requests to this route should be sent with a base64 strict encoded email_encoded parameter instead. email has been received and is queued for processing",
        )
      end

      it "should enqueue the right job, decoding the raw email param" do
        expect_enqueued_with(
          job: :process_email,
          args: {
            mail: email("cc"),
            retry_on_rate_limit: true,
            source: :handle_mail,
          },
        ) do
          post "/admin/email/handle_mail.json",
               params: {
                 email_encoded: Base64.strict_encode64(email("cc")),
               }
        end
        expect(response.status).to eq(200)
        expect(response.body).to eq("email has been received and is queued for processing")
      end

      it "retries enqueueing with forced UTF-8 encoding when encountering Encoding::UndefinedConversionError" do
        post "/admin/email/handle_mail.json",
             params: {
               email_encoded: Base64.strict_encode64(email("encoding_undefined_conversion")),
             }
        expect(response.status).to eq(200)
        expect(response.body).to eq("email has been received and is queued for processing")
      end
    end

    shared_examples "email handling not allowed" do
      it "prevents email handling with a 404 response" do
        post "/admin/email/handle_mail.json",
             params: {
               email_encoded: Base64.strict_encode64(email("cc")),
             }

        expect(response.status).to eq(404)
        expect(response.parsed_body["errors"]).to include(I18n.t("not_found"))
      end
    end

    context "when logged in as a moderator" do
      before { sign_in(moderator) }

      include_examples "email handling not allowed"
    end

    context "when logged in as a non-staff user" do
      before { sign_in(user) }

      include_examples "email handling not allowed"
    end
  end

  describe "#rejected" do
    context "when logged in as an admin" do
      before { sign_in(admin) }

      it "should provide a string for a blank error" do
        Fabricate(:incoming_email, error: "")
        get "/admin/email/rejected.json"
        expect(response.status).to eq(200)
        rejected = response.parsed_body
        expect(rejected.first["error"]).to eq(I18n.t("emails.incoming.unrecognized_error"))
      end
    end

    shared_examples "rejected emails inaccessible" do
      it "denies access with a 404 response" do
        get "/admin/email/rejected.json"

        expect(response.status).to eq(404)
        expect(response.parsed_body["errors"]).to include(I18n.t("not_found"))
      end
    end

    context "when logged in as a moderator" do
      before { sign_in(moderator) }

      include_examples "rejected emails inaccessible"
    end

    context "when logged in as a non-staff user" do
      before { sign_in(user) }

      include_examples "rejected emails inaccessible"
    end
  end

  describe "#incoming" do
    context "when logged in as an admin" do
      before { sign_in(admin) }

      it "should provide a string for a blank error" do
        incoming_email = Fabricate(:incoming_email, error: "")
        get "/admin/email/incoming/#{incoming_email.id}.json"
        expect(response.status).to eq(200)
        incoming = response.parsed_body
        expect(incoming["error"]).to eq(I18n.t("emails.incoming.unrecognized_error"))
      end
    end

    shared_examples "incoming emails inaccessible" do
      it "denies access with a 404 response" do
        incoming_email = Fabricate(:incoming_email, error: "")

        get "/admin/email/incoming/#{incoming_email.id}.json"

        expect(response.status).to eq(404)
        expect(response.parsed_body["errors"]).to include(I18n.t("not_found"))
      end
    end

    context "when logged in as a moderator" do
      before { sign_in(moderator) }

      include_examples "incoming emails inaccessible"
    end

    context "when logged in as a non-staff user" do
      before { sign_in(user) }

      include_examples "incoming emails inaccessible"
    end
  end

  describe "#incoming_from_bounced" do
    context "when logged in as an admin" do
      before { sign_in(admin) }

      it "raises an error when the email log entry does not exist" do
        get "/admin/email/incoming_from_bounced/12345.json"
        expect(response.status).to eq(404)

        json = response.parsed_body
        expect(json["errors"]).to include("Discourse::InvalidParameters")
      end

      it "raises an error when the email log entry is not marked as bounced" do
        get "/admin/email/incoming_from_bounced/#{email_log.id}.json"
        expect(response.status).to eq(404)

        json = response.parsed_body
        expect(json["errors"]).to include("Discourse::InvalidParameters")
      end

      context "when bounced email log entry exists" do
        fab!(:email_log) { Fabricate(:email_log, bounced: true, bounce_key: SecureRandom.hex) }
        let(:error_message) { "Email::Receiver::BouncedEmailError" }

        it "returns an incoming email sent to the reply_by_email_address" do
          SiteSetting.reply_by_email_address = "replies+%{reply_key}@example.com"

          Fabricate(
            :incoming_email,
            is_bounce: true,
            error: error_message,
            to_addresses: Email::Sender.bounce_address(email_log.bounce_key),
          )

          get "/admin/email/incoming_from_bounced/#{email_log.id}.json"
          expect(response.status).to eq(200)

          json = response.parsed_body
          expect(json["error"]).to eq(error_message)
        end

        it "returns an incoming email sent to the notification_email address" do
          Fabricate(
            :incoming_email,
            is_bounce: true,
            error: error_message,
            to_addresses: SiteSetting.notification_email.sub("@", "+verp-#{email_log.bounce_key}@"),
          )

          get "/admin/email/incoming_from_bounced/#{email_log.id}.json"
          expect(response.status).to eq(200)

          json = response.parsed_body
          expect(json["error"]).to eq(error_message)
        end

        it "returns an incoming email sent to the notification_email address" do
          SiteSetting.reply_by_email_address = "replies+%{reply_key}@subdomain.example.com"
          Fabricate(
            :incoming_email,
            is_bounce: true,
            error: error_message,
            to_addresses: "subdomain+verp-#{email_log.bounce_key}@example.com",
          )

          get "/admin/email/incoming_from_bounced/#{email_log.id}.json"
          expect(response.status).to eq(200)

          json = response.parsed_body
          expect(json["error"]).to eq(error_message)
        end

        it "raises an error if the bounce_key is blank" do
          email_log.update(bounce_key: nil)

          get "/admin/email/incoming_from_bounced/#{email_log.id}.json"
          expect(response.status).to eq(404)

          json = response.parsed_body
          expect(json["errors"]).to include("Discourse::InvalidParameters")
        end

        it "raises an error if there is no incoming email" do
          get "/admin/email/incoming_from_bounced/#{email_log.id}.json"
          expect(response.status).to eq(404)

          json = response.parsed_body
          expect(json["errors"]).to include("Discourse::NotFound")
        end
      end
    end

    shared_examples "bounced incoming emails inaccessible" do
      it "denies access with a 404 response" do
        email_log = Fabricate(:email_log, bounced: true, bounce_key: SecureRandom.hex)
        error_message = "Email::Receiver::BouncedEmailError"
        SiteSetting.reply_by_email_address = "replies+%{reply_key}@example.com"

        Fabricate(
          :incoming_email,
          is_bounce: true,
          error: error_message,
          to_addresses: Email::Sender.bounce_address(email_log.bounce_key),
        )

        get "/admin/email/incoming_from_bounced/#{email_log.id}.json"

        expect(response.status).to eq(404)
        expect(response.parsed_body["errors"]).to include(I18n.t("not_found"))
      end
    end

    context "when logged in as a moderator" do
      before { sign_in(moderator) }

      include_examples "bounced incoming emails inaccessible"
    end

    context "when logged in as a non-staff user" do
      before { sign_in(user) }

      include_examples "bounced incoming emails inaccessible"
    end
  end

  describe "#advanced_test" do
    let(:email) { <<~EMAIL }
          From: "somebody" <somebody@example.com>
          To: someone@example.com
          Date: Mon, 3 Dec 2018 00:00:00 -0000
          Subject: This is some subject
          Content-Type: text/plain; charset="UTF-8"

          Hello, this is a test!

          ---

          This part should be elided.
        EMAIL

    context "when logged in as an admin" do
      before { sign_in(admin) }

      it "should ..." do
        post "/admin/email/advanced-test.json", params: { email: email }

        expect(response.status).to eq(200)
        incoming = response.parsed_body
        expect(incoming["format"]).to eq(1)
        expect(incoming["text"]).to eq("Hello, this is a test!")
        expect(incoming["elided"]).to eq("---\n\nThis part should be elided.")
      end
    end

    shared_examples "advanced email tests not allowed" do
      it "prevents advanced email tests with a 404 response" do
        post "/admin/email/advanced-test.json", params: { email: email }

        expect(response.status).to eq(404)
        expect(response.parsed_body["errors"]).to include(I18n.t("not_found"))
      end
    end

    context "when logged in as a moderator" do
      before { sign_in(moderator) }

      include_examples "advanced email tests not allowed"
    end

    context "when logged in as a non-staff user" do
      before { sign_in(user) }

      include_examples "advanced email tests not allowed"
    end
  end
end<|MERGE_RESOLUTION|>--- conflicted
+++ resolved
@@ -271,27 +271,6 @@
     end
   end
 
-<<<<<<< HEAD
-  describe '#send_digest' do
-    context "when logged in as an admin" do
-      before { sign_in(admin) }
-
-      it "sends the digest" do
-        post "/admin/email/send-digest.json", params: {
-          last_seen_at: 1.week.ago, username: admin.username, email: email('previous_replies')
-        }
-        expect(response.status).to eq(200)
-      end
-    end
-  end
-
-  describe '#handle_mail' do
-    it "returns a bad request if neither email parameter is present" do
-      post "/admin/email/handle_mail.json"
-      expect(response.status).to eq(400)
-      expect(response.body).to include("param is missing")
-    end
-=======
   describe "#preview_digest" do
     context "when logged in as an admin" do
       before { sign_in(admin) }
@@ -310,7 +289,6 @@
 
         expect(response.status).to eq(400)
       end
->>>>>>> 3ee0a492
 
       it "previews the digest" do
         get "/admin/email/preview-digest.json",
