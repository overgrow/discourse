--- conflicted
+++ resolved
@@ -4163,11 +4163,7 @@
       it "returns 403 for anonymous users" do
         get "/u/#{user.username_lower}/summary.json"
 
-<<<<<<< HEAD
-        expect(response).to redirect_to "/login"
-=======
         expect(response.status).to eq(403)
->>>>>>> b2b1e721
       end
     end
 
@@ -5805,13 +5801,6 @@
       expect(response_parsed["supported_algorithms"]).to eq(
         ::DiscourseWebauthn::SUPPORTED_ALGORITHMS,
       )
-    end
-
-    it "doesn't create a challenge if the user has the maximum number allowed of security keys" do
-      Fabricate(:user_security_key_with_random_credential, user: user1)
-      stub_const(UserSecurityKey, "MAX_KEYS_PER_USER", 1) { create_second_factor_security_key }
-      expect(response.status).to eq(422)
-      expect(response.parsed_body["errors"]).to include(I18n.t("login.too_many_security_keys"))
     end
 
     it "doesn't create a challenge if the user has the maximum number allowed of security keys" do
@@ -7064,8 +7053,6 @@
         expect(notifications.size).to eq(1)
         expect(notifications.first["data"]["bookmark_id"]).to eq(bookmark_with_reminder.id)
       end
-<<<<<<< HEAD
-=======
 
       context "with `show_user_menu_avatars` setting enabled" do
         before { SiteSetting.show_user_menu_avatars = true }
@@ -7078,7 +7065,6 @@
           expect(first_notification["acting_user_avatar_template"]).to be_present
         end
       end
->>>>>>> b2b1e721
     end
   end
 
