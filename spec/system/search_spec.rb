--- conflicted
+++ resolved
@@ -47,11 +47,7 @@
 
     after { SearchIndexer.disable }
 
-<<<<<<< HEAD
-    it "rate limits searches for anonymous users" do
-=======
     xit "rate limits searches for anonymous users" do
->>>>>>> 9b339bcd
       queries = %w[one two three four]
 
       visit("/search?expanded=true")
@@ -62,11 +58,7 @@
         search_page.click_search_button
       end
 
-<<<<<<< HEAD
-      # Rate limit error should kick in after 15 queries
-=======
       # Rate limit error should kick in after 4 queries
->>>>>>> 9b339bcd
       expect(search_page).to have_warning_message
     end
   end
