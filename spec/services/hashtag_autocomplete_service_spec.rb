# frozen_string_literal: true

RSpec.describe HashtagAutocompleteService do
  subject(:service) { described_class.new(guardian) }

  fab!(:user) { Fabricate(:user) }
  fab!(:category1) { Fabricate(:category, name: "The Book Club", slug: "the-book-club") }
  fab!(:tag1) do
    Fabricate(:tag, name: "great-books", staff_topic_count: 22, public_topic_count: 22)
  end
  fab!(:topic1) { Fabricate(:topic) }

  let(:guardian) { Guardian.new(user) }

  after { DiscoursePluginRegistry.reset! }

  describe ".enabled_data_sources" do
    it "only returns data sources that are enabled" do
      expect(HashtagAutocompleteService.enabled_data_sources).to eq(
        HashtagAutocompleteService::DEFAULT_DATA_SOURCES,
      )
    end
  end

  describe ".contexts_with_ordered_types" do
    it "returns a hash of all the registered search contexts and their types in the defined priority order" do
      expect(HashtagAutocompleteService.contexts_with_ordered_types).to eq(
        { "topic-composer" => %w[category tag] },
      )
      DiscoursePluginRegistry.register_hashtag_autocomplete_contextual_type_priority(
        { type: "category", context: "awesome-composer", priority: 50 },
        stub(enabled?: true),
      )
      DiscoursePluginRegistry.register_hashtag_autocomplete_contextual_type_priority(
        { type: "tag", context: "awesome-composer", priority: 100 },
        stub(enabled?: true),
      )
      expect(HashtagAutocompleteService.contexts_with_ordered_types).to eq(
        { "topic-composer" => %w[category tag], "awesome-composer" => %w[tag category] },
      )
    end

    it "does not return types which have been disabled" do
      SiteSetting.tagging_enabled = false
      expect(HashtagAutocompleteService.contexts_with_ordered_types).to eq(
        { "topic-composer" => %w[category] },
      )
    end
  end

  describe ".data_source_icon_map" do
    it "gets an array for all icons defined by data sources so they can be used for markdown allowlisting" do
      expect(HashtagAutocompleteService.data_source_icon_map).to eq(
        { "category" => "folder", "tag" => "tag" },
      )
    end
  end

  describe "#search" do
    it "returns search results for tags and categories by default" do
      expect(service.search("book", %w[category tag]).map(&:text)).to eq(
        ["The Book Club", "great-books"],
      )
    end

    it "respects the types_in_priority_order param" do
      expect(service.search("book", %w[tag category]).map(&:text)).to eq(
        ["great-books", "The Book Club"],
      )
    end

    it "respects the limit param" do
      expect(service.search("book", %w[tag category], limit: 1).map(&:text)).to eq(["great-books"])
    end

    it "does not allow more than SEARCH_MAX_LIMIT results to be specified by the limit param" do
      stub_const(HashtagAutocompleteService, "SEARCH_MAX_LIMIT", 1) do
        expect(service.search("book", %w[category tag], limit: 1000).map(&:text)).to eq(
          ["The Book Club"],
        )
      end
    end

    it "does not search other data sources if the limit is reached by earlier type data sources" do
      # only expected once to try get the exact matches first
      DiscourseTagging.expects(:filter_allowed_tags).never
      service.search("the-book", %w[category tag], limit: 1)
    end

    it "includes the tag count" do
      tag1.update!(staff_topic_count: 78, public_topic_count: 78)
<<<<<<< HEAD
      expect(subject.search("book", %w[tag category]).map(&:text)).to eq(
=======
      expect(service.search("book", %w[tag category]).map(&:text)).to eq(
>>>>>>> 9b339bcd
        ["great-books", "The Book Club"],
      )
    end

    it "does case-insensitive search" do
      expect(service.search("bOOk", %w[category tag]).map(&:text)).to eq(
        ["The Book Club", "great-books"],
      )
    end

    it "can search categories by name or slug" do
      expect(service.search("the-book-club", %w[category]).map(&:text)).to eq(["The Book Club"])
      expect(service.search("Book C", %w[category]).map(&:text)).to eq(["The Book Club"])
    end

    it "does not include categories the user cannot access" do
      category1.update!(read_restricted: true)
      expect(service.search("book", %w[tag category]).map(&:text)).to eq(["great-books"])
    end

    it "does not include tags the user cannot access" do
      Fabricate(:tag_group, permissions: { "staff" => 1 }, tag_names: ["great-books"])
      expect(service.search("book", %w[tag]).map(&:text)).to be_empty
    end

    it "includes other data sources" do
      Fabricate(:bookmark, user: user, name: "read review of this fantasy book")
      Fabricate(:bookmark, user: user, name: "cool rock song")
      guardian.user.reload

      DiscoursePluginRegistry.register_hashtag_autocomplete_data_source(
        FakeBookmarkHashtagDataSource,
        stub(enabled?: true),
      )

      expect(service.search("book", %w[category tag bookmark]).map(&:text)).to eq(
        ["The Book Club", "great-books", "read review of this fantasy book"],
      )
    end

    it "handles refs for categories that have a parent" do
      parent = Fabricate(:category, name: "Hobbies", slug: "hobbies")
      category1.update!(parent_category: parent)
      expect(service.search("book", %w[category tag]).map(&:ref)).to eq(
        %w[hobbies:the-book-club great-books],
      )
      category1.update!(parent_category: nil)
    end

    it "appends type suffixes for the ref on conflicting slugs on items that are not the top priority type" do
      Fabricate(:tag, name: "the-book-club")
      expect(service.search("book", %w[category tag]).map(&:ref)).to eq(
        %w[the-book-club great-books the-book-club::tag],
      )

      Fabricate(:bookmark, user: user, name: "book club")
      guardian.user.reload

      DiscoursePluginRegistry.register_hashtag_autocomplete_data_source(
        FakeBookmarkHashtagDataSource,
        stub(enabled?: true),
      )

      expect(service.search("book", %w[category tag bookmark]).map(&:ref)).to eq(
        %w[book-club the-book-club great-books the-book-club::tag],
      )
    end

    it "does not add a type suffix where
        1. a subcategory name conflicts with an existing tag name and
        2. the category is not the top ranked type" do
      parent = Fabricate(:category, name: "Hobbies", slug: "hobbies")
      category1.update!(parent_category: parent)
      Fabricate(:tag, name: "the-book-club")

      Fabricate(:bookmark, user: user, name: "book club")
      guardian.user.reload

      DiscoursePluginRegistry.register_hashtag_autocomplete_data_source(
        FakeBookmarkHashtagDataSource,
        stub(enabled?: true),
      )

      expect(service.search("book", %w[bookmark category tag]).map(&:ref)).to eq(
        %w[book-club hobbies:the-book-club great-books the-book-club::tag],
      )
    end

    it "handles the type suffix where the top ranked type conflicts with a subcategory" do
      parent = Fabricate(:category, name: "Hobbies", slug: "hobbies")
      category1.update!(parent_category: parent)
      Fabricate(:tag, name: "the-book-club")

      Fabricate(:bookmark, user: user, name: "the book club")
      guardian.user.reload

      DiscoursePluginRegistry.register_hashtag_autocomplete_data_source(
        FakeBookmarkHashtagDataSource,
        stub(enabled?: true),
      )

      expect(service.search("book", %w[bookmark category tag]).map(&:ref)).to eq(
        %w[the-book-club hobbies:the-book-club::category great-books the-book-club::tag],
      )
    end

    it "orders results by (with type ordering within each section):
        1. exact match on slug (ignoring parent/child distinction for categories)
        2. slugs that start with the term
        3. then name for everything else" do
      category2 = Fabricate(:category, name: "Book Library", slug: "book-library")
      Fabricate(:category, name: "Horror", slug: "book", parent_category: category2)
      Fabricate(:category, name: "Romance", slug: "romance-books")
      Fabricate(:category, name: "Abstract Philosophy", slug: "abstract-philosophy-books")
      category6 = Fabricate(:category, name: "Book Reviews", slug: "book-reviews")
      Fabricate(:category, name: "Good Books", slug: "book", parent_category: category6)

      Fabricate(:tag, name: "bookmania", staff_topic_count: 15, public_topic_count: 15)
      Fabricate(:tag, name: "awful-books", staff_topic_count: 56, public_topic_count: 56)

      expect(service.search("book", %w[category tag]).map(&:ref)).to eq(
        [
          "book-reviews:book", # category exact match on slug, name sorted
          "book-library:book",
          "book-library", # category starts with match on slug, name sorted
          "book-reviews",
          "bookmania", # tag starts with match on slug, name sorted
          "abstract-philosophy-books", # category partial match on slug, name sorted
          "romance-books",
          "the-book-club",
          "awful-books", # tag partial match on slug, name sorted
          "great-books",
        ],
      )
      expect(service.search("book", %w[category tag]).map(&:text)).to eq(
        [
          "Good Books",
          "Horror",
          "Book Library",
          "Book Reviews",
          "bookmania",
          "Abstract Philosophy",
          "Romance",
          "The Book Club",
          "awful-books",
          "great-books",
        ],
      )
    end

    context "when multiple tags and categories are returned" do
      fab!(:category2) { Fabricate(:category, name: "Book Zone", slug: "book-zone") }
      fab!(:category3) { Fabricate(:category, name: "Book Dome", slug: "book-dome") }
      fab!(:category4) { Fabricate(:category, name: "Bookworld", slug: "book") }
      fab!(:tag2) { Fabricate(:tag, name: "mid-books") }
      fab!(:tag3) { Fabricate(:tag, name: "terrible-books") }
      fab!(:tag4) { Fabricate(:tag, name: "book") }

      it "orders them by name within their type order" do
        expect(service.search("book", %w[category tag], limit: 10).map(&:ref)).to eq(
          %w[book book::tag book-dome book-zone the-book-club great-books mid-books terrible-books],
        )
      end

      it "prioritises exact matches to the top of the list" do
        expect(service.search("book", %w[category tag], limit: 10).map(&:ref)).to eq(
          %w[book book::tag book-dome book-zone the-book-club great-books mid-books terrible-books],
        )
      end
    end

    context "when not tagging_enabled" do
      before { SiteSetting.tagging_enabled = false }

      it "does not return any tags" do
        expect(service.search("book", %w[category tag]).map(&:text)).to eq(["The Book Club"])
      end
    end

    context "when no term is provided (default results) triggered by a # with no characters in the UI" do
      fab!(:category2) do
        Fabricate(:category, name: "Book Zone", slug: "book-zone", topic_count: 546)
      end
      fab!(:category3) do
        Fabricate(:category, name: "Book Dome", slug: "book-dome", topic_count: 987)
      end
      fab!(:category4) { Fabricate(:category, name: "Bookworld", slug: "book", topic_count: 56) }
      fab!(:category5) { Fabricate(:category, name: "Media", slug: "media", topic_count: 446) }
      fab!(:tag2) do
        Fabricate(:tag, name: "mid-books", staff_topic_count: 33, public_topic_count: 33)
      end
      fab!(:tag3) do
        Fabricate(:tag, name: "terrible-books", staff_topic_count: 2, public_topic_count: 2)
      end
      fab!(:tag4) { Fabricate(:tag, name: "book", staff_topic_count: 1, public_topic_count: 1) }

      it "returns the 'most popular' categories and tags (based on topic_count) that the user can access" do
        category1.update!(read_restricted: true)
        Fabricate(:tag_group, permissions: { "staff" => 1 }, tag_names: ["terrible-books"])

        expect(service.search(nil, %w[category tag]).map(&:text)).to eq(
          [
            "Book Dome",
            "Book Zone",
            "Media",
            "Bookworld",
            Category.find(SiteSetting.uncategorized_category_id).name,
            "mid-books",
            "great-books",
            "book",
          ],
        )
      end

      it "does not error if a type provided for priority order has been disabled" do
        SiteSetting.tagging_enabled = false
        expect(service.search(nil, %w[category tag]).map(&:ref)).to eq(
          %w[book-dome book-zone media book uncategorized the-book-club],
        )
      end
    end
  end

  describe "#lookup_old" do
    fab!(:tag2) { Fabricate(:tag, name: "fiction-books") }

    it "returns categories and tags in a hash format with the slug and url" do
      result = service.lookup_old(%w[the-book-club great-books fiction-books])
      expect(result[:categories]).to eq({ "the-book-club" => "/c/the-book-club/#{category1.id}" })
      expect(result[:tags]).to eq(
        {
          "fiction-books" => "http://test.localhost/tag/fiction-books",
          "great-books" => "http://test.localhost/tag/great-books",
        },
      )
    end

    it "does not include categories the user cannot access" do
      category1.update!(read_restricted: true)
      result = service.lookup_old(%w[the-book-club great-books fiction-books])
      expect(result[:categories]).to eq({})
    end

    it "does not include tags the user cannot access" do
      Fabricate(:tag_group, permissions: { "staff" => 1 }, tag_names: ["great-books"])
      result = service.lookup_old(%w[the-book-club great-books fiction-books])
      expect(result[:tags]).to eq({ "fiction-books" => "http://test.localhost/tag/fiction-books" })
    end

    it "handles tags which have the ::tag suffix" do
      result = service.lookup_old(%w[the-book-club great-books::tag fiction-books])
      expect(result[:tags]).to eq(
        {
          "fiction-books" => "http://test.localhost/tag/fiction-books",
          "great-books" => "http://test.localhost/tag/great-books",
        },
      )
    end

    context "when not tagging_enabled" do
      before { SiteSetting.tagging_enabled = false }

      it "does not return tags" do
        result = service.lookup_old(%w[the-book-club great-books fiction-books])
        expect(result[:categories]).to eq({ "the-book-club" => "/c/the-book-club/#{category1.id}" })
        expect(result[:tags]).to eq({})
      end
    end
  end

  describe "#lookup" do
    fab!(:tag2) { Fabricate(:tag, name: "fiction-books") }

    it "returns category and tag in a hash format with the slug and url" do
      result = service.lookup(%w[the-book-club great-books fiction-books], %w[category tag])
      expect(result[:category].map(&:slug)).to eq(["the-book-club"])
      expect(result[:category].map(&:relative_url)).to eq(["/c/the-book-club/#{category1.id}"])
      expect(result[:tag].map(&:slug)).to eq(%w[fiction-books great-books])
      expect(result[:tag].map(&:relative_url)).to eq(%w[/tag/fiction-books /tag/great-books])
    end

    it "does not include category the user cannot access" do
      category1.update!(read_restricted: true)
      result = service.lookup(%w[the-book-club great-books fiction-books], %w[category tag])
      expect(result[:category]).to eq([])
    end

    it "does not include tag the user cannot access" do
      Fabricate(:tag_group, permissions: { "staff" => 1 }, tag_names: ["great-books"])
      result = service.lookup(%w[the-book-club great-books fiction-books], %w[category tag])
      expect(result[:tag].map(&:slug)).to eq(%w[fiction-books])
      expect(result[:tag].map(&:relative_url)).to eq(["/tag/fiction-books"])
    end

    it "handles type suffixes for slugs" do
      result =
        service.lookup(%w[the-book-club::category great-books::tag fiction-books], %w[category tag])
      expect(result[:category].map(&:slug)).to eq(["the-book-club"])
      expect(result[:category].map(&:relative_url)).to eq(["/c/the-book-club/#{category1.id}"])
      expect(result[:tag].map(&:slug)).to eq(%w[fiction-books great-books])
      expect(result[:tag].map(&:relative_url)).to eq(%w[/tag/fiction-books /tag/great-books])
    end

    it "handles parent:child category lookups" do
      parent_category = Fabricate(:category, name: "Media", slug: "media")
      category1.update!(parent_category: parent_category)
      result = service.lookup(%w[media:the-book-club], %w[category tag])
      expect(result[:category].map(&:slug)).to eq(["the-book-club"])
      expect(result[:category].map(&:ref)).to eq(["media:the-book-club"])
      expect(result[:category].map(&:relative_url)).to eq(
        ["/c/media/the-book-club/#{category1.id}"],
      )
      category1.update!(parent_category: nil)
    end

    it "handles parent:child category lookups with type suffix" do
      parent_category = Fabricate(:category, name: "Media", slug: "media")
      category1.update!(parent_category: parent_category)
      result = service.lookup(%w[media:the-book-club::category], %w[category tag])
      expect(result[:category].map(&:slug)).to eq(["the-book-club"])
      expect(result[:category].map(&:ref)).to eq(["media:the-book-club::category"])
      expect(result[:category].map(&:relative_url)).to eq(
        ["/c/media/the-book-club/#{category1.id}"],
      )
      category1.update!(parent_category: nil)
    end

    it "does not return the category if the parent does not match the child" do
      parent_category = Fabricate(:category, name: "Media", slug: "media")
      category1.update!(parent_category: parent_category)
      result = service.lookup(%w[bad-parent:the-book-club], %w[category tag])
      expect(result[:category]).to be_empty
    end

    it "for slugs without a type suffix it falls back in type order until a result is found or types are exhausted" do
      result = service.lookup(%w[the-book-club great-books fiction-books], %w[category tag])
      expect(result[:category].map(&:slug)).to eq(["the-book-club"])
      expect(result[:category].map(&:relative_url)).to eq(["/c/the-book-club/#{category1.id}"])
      expect(result[:tag].map(&:slug)).to eq(%w[fiction-books great-books])
      expect(result[:tag].map(&:relative_url)).to eq(%w[/tag/fiction-books /tag/great-books])

      category2 = Fabricate(:category, name: "Great Books", slug: "great-books")
      result = service.lookup(%w[the-book-club great-books fiction-books], %w[category tag])
      expect(result[:category].map(&:slug)).to eq(%w[great-books the-book-club])
      expect(result[:category].map(&:relative_url)).to eq(
        ["/c/great-books/#{category2.id}", "/c/the-book-club/#{category1.id}"],
      )
      expect(result[:tag].map(&:slug)).to eq(%w[fiction-books])
      expect(result[:tag].map(&:relative_url)).to eq(%w[/tag/fiction-books])

      category1.destroy!
      Fabricate(:tag, name: "the-book-club")
      result = service.lookup(%w[the-book-club great-books fiction-books], %w[category tag])
      expect(result[:category].map(&:slug)).to eq(["great-books"])
      expect(result[:category].map(&:relative_url)).to eq(["/c/great-books/#{category2.id}"])
      expect(result[:tag].map(&:slug)).to eq(%w[fiction-books the-book-club])
      expect(result[:tag].map(&:relative_url)).to eq(%w[/tag/fiction-books /tag/the-book-club])

      result = service.lookup(%w[the-book-club great-books fiction-books], %w[tag category])
      expect(result[:category]).to eq([])
      expect(result[:tag].map(&:slug)).to eq(%w[fiction-books great-books the-book-club])
      expect(result[:tag].map(&:relative_url)).to eq(
        %w[/tag/fiction-books /tag/great-books /tag/the-book-club],
      )
    end

    it "includes other data sources" do
      Fabricate(:bookmark, user: user, name: "read review of this fantasy book")
      Fabricate(:bookmark, user: user, name: "coolrock")
      guardian.user.reload

      DiscoursePluginRegistry.register_hashtag_autocomplete_data_source(
        FakeBookmarkHashtagDataSource,
        stub(enabled?: true),
      )

      result = service.lookup(["coolrock"], %w[category tag bookmark])
      expect(result[:bookmark].map(&:slug)).to eq(["coolrock"])
    end

    it "handles type suffix lookups where there is another type with a conflicting slug that the user cannot access" do
      category1.update!(read_restricted: true)
      Fabricate(:tag, name: "the-book-club")
      result = service.lookup(%w[the-book-club::tag the-book-club], %w[category tag])
      expect(result[:category].map(&:ref)).to eq([])
      expect(result[:tag].map(&:ref)).to eq(["the-book-club::tag"])
    end

    context "when not tagging_enabled" do
      before { SiteSetting.tagging_enabled = false }

      it "does not return tag" do
        result = service.lookup(%w[the-book-club great-books fiction-books], %w[category tag])
        expect(result[:category].map(&:slug)).to eq(["the-book-club"])
        expect(result[:category].map(&:relative_url)).to eq(["/c/the-book-club/#{category1.id}"])
        expect(result[:tag]).to eq(nil)
      end
    end
  end
end<|MERGE_RESOLUTION|>--- conflicted
+++ resolved
@@ -89,11 +89,7 @@
 
     it "includes the tag count" do
       tag1.update!(staff_topic_count: 78, public_topic_count: 78)
-<<<<<<< HEAD
-      expect(subject.search("book", %w[tag category]).map(&:text)).to eq(
-=======
       expect(service.search("book", %w[tag category]).map(&:text)).to eq(
->>>>>>> 9b339bcd
         ["great-books", "The Book Club"],
       )
     end
