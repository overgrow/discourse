--- conflicted
+++ resolved
@@ -203,14 +203,9 @@
       expect(ActionMailer::Base.deliveries.count).to eq(1)
       sent_mail = ActionMailer::Base.deliveries.last
       expect(sent_mail.subject).to eq("Re: Help I need support")
-<<<<<<< HEAD
-      expect(sent_mail.cc).to eq(["otherguy@test.com", "cormac@lit.com"])
-      email_log = EmailLog.find_by(post_id: post.id, topic_id: post.topic_id, user_id: recipient_user.id)
-=======
       expect(sent_mail.cc).to eq(%w[otherguy@test.com cormac@lit.com])
       email_log =
         EmailLog.find_by(post_id: post.id, topic_id: post.topic_id, user_id: recipient_user.id)
->>>>>>> 3ee0a492
       expect(email_log.cc_addresses).to eq("otherguy@test.com;cormac@lit.com")
       expect(email_log.cc_user_ids).to match_array([staged1.id, staged2.id])
     end
@@ -223,12 +218,8 @@
       expect(sent_mail.subject).to eq("Re: Help I need support")
       expect(sent_mail.cc).to eq(["otherguy@test.com"])
       expect(sent_mail.bcc).to eq(["cormac@lit.com"])
-<<<<<<< HEAD
-      email_log = EmailLog.find_by(post_id: post.id, topic_id: post.topic_id, user_id: recipient_user.id)
-=======
       email_log =
         EmailLog.find_by(post_id: post.id, topic_id: post.topic_id, user_id: recipient_user.id)
->>>>>>> 3ee0a492
       expect(email_log.cc_addresses).to eq("otherguy@test.com")
       expect(email_log.bcc_addresses).to eq("cormac@lit.com")
       expect(email_log.cc_user_ids).to match_array([staged1.id])
