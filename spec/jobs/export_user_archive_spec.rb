--- conflicted
+++ resolved
@@ -362,13 +362,6 @@
   describe "category_preferences" do
     let(:component) { "category_preferences" }
 
-<<<<<<< HEAD
-    let(:subsubcategory) { Fabricate(:category_with_definition, parent_category_id: subcategory.id, name: "User Archive Subcategory") }
-    let(:announcements) { Fabricate(:category_with_definition, name: "Announcements") }
-    let(:deleted_category) { Fabricate(:category, name: "Deleted Category") }
-    let(:secure_category_group) { Fabricate(:group) }
-    let(:secure_category) { Fabricate(:private_category, group: secure_category_group, name: "Super Secret Category") }
-=======
     let(:subsubcategory) do
       Fabricate(
         :category_with_definition,
@@ -382,7 +375,6 @@
     let(:secure_category) do
       Fabricate(:private_category, group: secure_category_group, name: "Super Secret Category")
     end
->>>>>>> 3ee0a492
 
     let(:reset_at) { DateTime.parse("2017-03-01 12:00") }
 
@@ -419,15 +411,6 @@
       deleted_category.destroy!
     end
 
-<<<<<<< HEAD
-    it 'correctly exports the CategoryUser table, excluding deleted categories' do
-      data, _csv_out = make_component_csv
-
-      expect(data.find { |r| r['category_id'] == category.id.to_s }).to be_nil
-      expect(data.find { |r| r['category_id'] == deleted_category.id.to_s }).to be_nil
-      expect(data.length).to eq(3)
-      data.sort! { |a, b| a['category_id'].to_i <=> b['category_id'].to_i }
-=======
     it "correctly exports the CategoryUser table, excluding deleted categories" do
       data, _csv_out = make_component_csv
 
@@ -435,7 +418,6 @@
       expect(data.find { |r| r["category_id"] == deleted_category.id.to_s }).to be_nil
       expect(data.length).to eq(3)
       data.sort! { |a, b| a["category_id"].to_i <=> b["category_id"].to_i }
->>>>>>> 3ee0a492
 
       expect(data[0][:category_id]).to eq(subcategory.id.to_s)
       expect(data[0][:notification_level].to_s).to eq("tracking")
@@ -450,26 +432,6 @@
 
       expect(data[2][:category_id]).to eq(announcements.id.to_s)
       expect(data[2][:category_names]).to eq(announcements.name)
-<<<<<<< HEAD
-      expect(data[2][:notification_level]).to eq('watching_first_post')
-      expect(data[2][:dismiss_new_timestamp]).to eq('')
-    end
-
-    it "does not include any secure categories the user does not have access to, even if the user has a CategoryUser record" do
-      CategoryUser.set_notification_level_for_category(user, NotificationLevels.all[:muted], secure_category.id)
-      data, _csv_out = make_component_csv
-
-      expect(data.any? { |r| r['category_id'] == secure_category.id.to_s }).to eq(false)
-      expect(data.length).to eq(3)
-    end
-
-    it "does include secure categories that the user has access to" do
-      CategoryUser.set_notification_level_for_category(user, NotificationLevels.all[:muted], secure_category.id)
-      GroupUser.create!(user: user, group: secure_category_group)
-      data, _csv_out = make_component_csv
-
-      expect(data.any? { |r| r['category_id'] == secure_category.id.to_s }).to eq(true)
-=======
       expect(data[2][:notification_level]).to eq("watching_first_post")
       expect(data[2][:dismiss_new_timestamp]).to eq("")
     end
@@ -496,7 +458,6 @@
       data, _csv_out = make_component_csv
 
       expect(data.any? { |r| r["category_id"] == secure_category.id.to_s }).to eq(true)
->>>>>>> 3ee0a492
       expect(data.length).to eq(4)
     end
   end
