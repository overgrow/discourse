GEM
  remote: https://rubygems.org/
  specs:
    actionmailer (4.2.8)
      actionpack (= 4.2.8)
      actionview (= 4.2.8)
      activejob (= 4.2.8)
      mail (~> 2.5, >= 2.5.4)
      rails-dom-testing (~> 1.0, >= 1.0.5)
    actionpack (4.2.8)
      actionview (= 4.2.8)
      activesupport (= 4.2.8)
      rack (~> 1.6)
      rack-test (~> 0.6.2)
      rails-dom-testing (~> 1.0, >= 1.0.5)
      rails-html-sanitizer (~> 1.0, >= 1.0.2)
    actionview (4.2.8)
      activesupport (= 4.2.8)
      builder (~> 3.1)
      erubis (~> 2.7.0)
      rails-dom-testing (~> 1.0, >= 1.0.5)
      rails-html-sanitizer (~> 1.0, >= 1.0.3)
    active_model_serializers (0.8.3)
      activemodel (>= 3.0)
    activejob (4.2.8)
      activesupport (= 4.2.8)
      globalid (>= 0.3.0)
    activemodel (4.2.8)
      activesupport (= 4.2.8)
      builder (~> 3.1)
    activerecord (4.2.8)
      activemodel (= 4.2.8)
      activesupport (= 4.2.8)
      arel (~> 6.0)
    activesupport (4.2.8)
      i18n (~> 0.7)
      minitest (~> 5.1)
      thread_safe (~> 0.3, >= 0.3.4)
      tzinfo (~> 1.1)
    addressable (2.5.1)
      public_suffix (~> 2.0, >= 2.0.2)
    annotate (2.7.1)
      activerecord (>= 3.2, < 6.0)
      rake (>= 10.4, < 12.0)
    arel (6.0.4)
    aws-sdk (2.5.3)
      aws-sdk-resources (= 2.5.3)
    aws-sdk-core (2.5.3)
      jmespath (~> 1.0)
    aws-sdk-resources (2.5.3)
      aws-sdk-core (= 2.5.3)
    babel-source (5.8.34)
    babel-transpiler (0.7.0)
      babel-source (>= 4.0, < 6)
      execjs (~> 2.0)
    barber (0.11.2)
      ember-source (>= 1.0, < 3)
      execjs (>= 1.2, < 3)
    better_errors (2.1.1)
      coderay (>= 1.0.0)
      erubis (>= 2.6.6)
      rack (>= 0.9.0)
    binding_of_caller (0.7.2)
      debug_inspector (>= 0.0.1)
    bootsnap (0.3.0)
      msgpack (~> 1.0)
    builder (3.2.3)
    bullet (5.4.2)
      activesupport (>= 3.0.0)
      uniform_notifier (~> 1.10.0)
    byebug (9.0.6)
    certified (1.0.0)
    coderay (1.1.1)
    concurrent-ruby (1.0.5)
    connection_pool (2.2.0)
    crack (0.4.3)
      safe_yaml (~> 1.0.0)
    crass (1.0.2)
    debug_inspector (0.0.2)
    diff-lcs (1.3)
    discourse-qunit-rails (0.0.9)
      railties
    discourse_image_optim (0.24.5)
      exifr (~> 1.2, >= 1.2.2)
      fspath (~> 3.0)
      image_size (~> 1.5)
      in_threads (~> 1.3)
      progress (~> 3.0, >= 3.0.1)
    domain_name (0.5.25)
      unf (>= 0.0.5, < 1.0.0)
    email_reply_trimmer (0.1.6)
    ember-data-source (2.2.1)
      ember-source (>= 1.8, < 3.0)
    ember-handlebars-template (0.7.5)
      barber (>= 0.11.0)
      sprockets (>= 3.3, < 4)
    ember-rails (0.18.5)
      active_model_serializers
      ember-data-source (>= 1.0.0.beta.5)
      ember-handlebars-template (>= 0.1.1, < 1.0)
      ember-source (>= 1.1.0)
      jquery-rails (>= 1.0.17)
      railties (>= 3.1)
    ember-source (2.10.0)
    erubis (2.7.0)
    excon (0.55.0)
    execjs (2.7.0)
    exifr (1.2.5)
    fabrication (2.9.8)
    fakeweb (1.3.0)
    faraday (0.11.0)
      multipart-post (>= 1.2, < 3)
    fast_blank (1.0.0)
    fast_xor (1.1.3)
      rake
      rake-compiler
    fast_xs (0.8.0)
    fastimage (2.1.0)
    ffi (1.9.18)
    flamegraph (0.9.5)
    foreman (0.82.0)
      thor (~> 0.19.1)
    fspath (3.1.0)
    gc_tracer (1.5.1)
    globalid (0.3.7)
      activesupport (>= 4.1.0)
    guess_html_encoding (0.0.11)
<<<<<<< HEAD
=======
    hashdiff (0.3.4)
>>>>>>> e66fa82f
    hashie (3.5.5)
    highline (1.7.8)
    hiredis (0.6.1)
    htmlentities (4.3.4)
    http-cookie (1.0.2)
      domain_name (~> 0.5)
    http_accept_language (2.0.5)
    i18n (0.8.1)
    image_size (1.5.0)
    in_threads (1.4.0)
    jmespath (1.3.1)
    jquery-rails (4.2.1)
      rails-dom-testing (>= 1, < 3)
      railties (>= 4.2.0)
      thor (>= 0.14, < 2.0)
<<<<<<< HEAD
    json (1.8.3)
    jwt (1.5.6)
    kgio (2.10.0)
    libv8 (5.3.332.38.3)
    listen (0.7.3)
    logster (1.2.5)
=======
    jwt (1.5.6)
    kgio (2.11.0)
    libv8 (5.3.332.38.5)
    listen (3.1.5)
      rb-fsevent (~> 0.9, >= 0.9.4)
      rb-inotify (~> 0.9, >= 0.9.7)
      ruby_dep (~> 1.2)
    logster (1.2.7)
>>>>>>> e66fa82f
    loofah (2.0.3)
      nokogiri (>= 1.5.9)
    lru_redux (1.1.0)
    mail (2.6.5)
      mime-types (>= 1.16, < 4)
    memory_profiler (0.9.7)
    message_bus (2.0.2)
      rack (>= 1.1.3)
    metaclass (0.0.4)
    method_source (0.8.2)
    mime-types (2.99.3)
    mini_portile2 (2.1.0)
    mini_racer (0.1.9)
      libv8 (~> 5.3)
    minitest (5.10.1)
    mocha (1.1.0)
      metaclass (~> 0.0.1)
    mock_redis (0.15.4)
    moneta (1.0.0)
    msgpack (1.1.0)
    multi_json (1.12.1)
    multi_xml (0.6.0)
    multipart-post (2.0.0)
    mustache (1.0.5)
    netrc (0.11.0)
    nokogiri (1.7.2)
      mini_portile2 (~> 2.1.0)
    nokogumbo (1.4.10)
      nokogiri
<<<<<<< HEAD
    oauth (0.4.7)
=======
    oauth (0.5.1)
>>>>>>> e66fa82f
    oauth2 (1.3.1)
      faraday (>= 0.8, < 0.12)
      jwt (~> 1.0)
      multi_json (~> 1.3)
      multi_xml (~> 0.5)
      rack (>= 1.2, < 3)
<<<<<<< HEAD
    oj (2.17.5)
=======
    oj (3.0.5)
>>>>>>> e66fa82f
    omniauth (1.6.1)
      hashie (>= 3.4.6, < 3.6.0)
      rack (>= 1.6.2, < 3)
    omniauth-facebook (4.0.0)
      omniauth-oauth2 (~> 1.2)
    omniauth-github-discourse (1.1.2)
      omniauth (~> 1.0)
      omniauth-oauth2 (~> 1.1)
    omniauth-google-oauth2 (0.3.1)
      jwt (~> 1.0)
      multi_json (~> 1.3)
      omniauth (>= 1.1.1)
      omniauth-oauth2 (>= 1.3.1)
    omniauth-instagram (1.0.2)
      omniauth (~> 1)
      omniauth-oauth2 (~> 1)
    omniauth-oauth (1.1.0)
      oauth
      omniauth (~> 1.0)
    omniauth-oauth2 (1.4.0)
      oauth2 (~> 1.0)
      omniauth (~> 1.2)
    omniauth-openid (1.0.1)
      omniauth (~> 1.0)
      rack-openid (~> 1.3.1)
    omniauth-twitter (1.3.0)
      omniauth-oauth (~> 1.1)
      rack
<<<<<<< HEAD
    onebox (1.7.7)
=======
    onebox (1.8.8)
>>>>>>> e66fa82f
      fast_blank (>= 1.0.0)
      htmlentities (~> 4.3)
      moneta (~> 1.0)
      multi_json (~> 1.11)
      mustache
<<<<<<< HEAD
      nokogiri (~> 1.6.6)
=======
      nokogiri (~> 1.7)
>>>>>>> e66fa82f
      sanitize
    openid-redis-store (0.0.2)
      redis
      ruby-openid
    pg (0.19.0)
    progress (3.3.1)
    pry (0.10.4)
      coderay (~> 1.1.0)
      method_source (~> 0.8.1)
      slop (~> 3.4)
    pry-nav (0.2.4)
      pry (>= 0.9.10, < 0.11.0)
    pry-rails (0.3.4)
      pry (>= 0.9.10)
    public_suffix (2.0.5)
    puma (3.6.0)
    r2 (0.2.6)
    rack (1.6.8)
    rack-mini-profiler (0.10.4)
      rack (>= 1.2.0)
    rack-openid (1.3.1)
      rack (>= 1.1.0)
      ruby-openid (>= 2.1.8)
    rack-protection (1.5.3)
      rack
    rack-test (0.6.3)
      rack (>= 1.0)
    rails (4.2.8)
      actionmailer (= 4.2.8)
      actionpack (= 4.2.8)
      actionview (= 4.2.8)
      activejob (= 4.2.8)
      activemodel (= 4.2.8)
      activerecord (= 4.2.8)
      activesupport (= 4.2.8)
      bundler (>= 1.3.0, < 2.0)
      railties (= 4.2.8)
      sprockets-rails
    rails-deprecated_sanitizer (1.0.3)
      activesupport (>= 4.2.0.alpha)
    rails-dom-testing (1.0.8)
      activesupport (>= 4.2.0.beta, < 5.0)
      nokogiri (~> 1.6)
      rails-deprecated_sanitizer (>= 1.0.1)
    rails-html-sanitizer (1.0.3)
      loofah (~> 2.0)
    rails_multisite (1.0.6)
      rails (> 4.2, < 5)
    railties (4.2.8)
      actionpack (= 4.2.8)
      activesupport (= 4.2.8)
      rake (>= 0.8.7)
      thor (>= 0.18.1, < 2.0)
    raindrops (0.18.0)
    rake (11.3.0)
    rake-compiler (0.9.9)
      rake
    rb-fsevent (0.9.7)
    rb-inotify (0.9.7)
      ffi (>= 0.5.0)
    rbtrace (0.4.8)
      ffi (>= 1.0.6)
      msgpack (>= 0.4.3)
      trollop (>= 1.16.2)
    redis (3.3.3)
    redis-namespace (1.5.2)
      redis (~> 3.0, >= 3.0.4)
    rest-client (1.8.0)
      http-cookie (>= 1.0.2, < 2.0)
      mime-types (>= 1.16, < 3.0)
      netrc (~> 0.7)
    rinku (2.0.0)
    rmmseg-cpp (0.2.9)
    rspec (3.4.0)
      rspec-core (~> 3.4.0)
      rspec-expectations (~> 3.4.0)
      rspec-mocks (~> 3.4.0)
    rspec-core (3.4.4)
      rspec-support (~> 3.4.0)
    rspec-expectations (3.4.0)
      diff-lcs (>= 1.2.0, < 2.0)
      rspec-support (~> 3.4.0)
    rspec-html-matchers (0.7.0)
      nokogiri (~> 1)
      rspec (~> 3)
    rspec-mocks (3.4.1)
      diff-lcs (>= 1.2.0, < 2.0)
      rspec-support (~> 3.4.0)
    rspec-rails (3.4.2)
      actionpack (>= 3.0, < 4.3)
      activesupport (>= 3.0, < 4.3)
      railties (>= 3.0, < 4.3)
      rspec-core (~> 3.4.0)
      rspec-expectations (~> 3.4.0)
      rspec-mocks (~> 3.4.0)
      rspec-support (~> 3.4.0)
    rspec-support (3.4.1)
    rtlit (0.0.5)
    ruby-openid (2.7.0)
    ruby-readability (0.7.0)
      guess_html_encoding (>= 0.0.4)
      nokogiri (>= 1.6.0)
    ruby_dep (1.5.0)
    safe_yaml (1.0.4)
    sanitize (4.4.0)
      crass (~> 1.0.2)
      nokogiri (>= 1.4.4)
      nokogumbo (~> 1.4.1)
    sass (3.4.23)
    sassc (1.11.2)
      bundler
      ffi (~> 1.9.6)
      sass (>= 3.3.0)
    seed-fu (2.3.5)
      activerecord (>= 3.1, < 4.3)
      activesupport (>= 3.1, < 4.3)
    shoulda (3.5.0)
      shoulda-context (~> 1.0, >= 1.0.1)
      shoulda-matchers (>= 1.4.1, < 3.0)
    shoulda-context (1.2.2)
    shoulda-matchers (2.8.0)
      activesupport (>= 3.0.0)
    sidekiq (4.2.4)
      concurrent-ruby (~> 1.0)
      connection_pool (~> 2.2, >= 2.2.0)
      rack-protection (>= 1.5.0)
      redis (~> 3.2, >= 3.2.1)
    simple-rss (1.3.1)
    sinatra (1.4.6)
      rack (~> 1.4)
      rack-protection (~> 1.4)
      tilt (>= 1.3, < 3)
    slop (3.6.0)
    spork (1.0.0rc4)
    spork-rails (4.0.0)
      rails (>= 3.0.0, < 5)
      spork (>= 1.0rc0)
    sprockets (3.7.1)
      concurrent-ruby (~> 1.0)
      rack (> 1, < 3)
    sprockets-rails (3.2.0)
      actionpack (>= 4.0)
      activesupport (>= 4.0)
      sprockets (>= 3.0.0)
    stackprof (0.2.10)
    test_after_commit (1.1.0)
      activerecord (>= 3.2)
    thor (0.19.4)
    thread_safe (0.3.6)
    tilt (2.0.5)
    timecop (0.8.1)
    trollop (2.1.2)
    tzinfo (1.2.3)
      thread_safe (~> 0.1)
    uglifier (3.0.2)
      execjs (>= 0.3.0, < 3)
    unf (0.1.4)
      unf_ext
    unf_ext (0.0.7.1)
    unicorn (5.3.0)
      kgio (~> 2.6)
      raindrops (~> 0.7)
    uniform_notifier (1.10.0)
    webmock (3.0.1)
      addressable (>= 2.3.6)
      crack (>= 0.3.2)
      hashdiff

PLATFORMS
  ruby

DEPENDENCIES
  active_model_serializers (~> 0.8.3)
  annotate
  aws-sdk
  babel-transpiler
  barber
  better_errors
  binding_of_caller
  bootsnap
  bullet
  byebug
  certified
  discourse-qunit-rails
  discourse_image_optim
  email_reply_trimmer (= 0.1.6)
  ember-handlebars-template (= 0.7.5)
  ember-rails (= 0.18.5)
  ember-source (= 2.10.0)
  excon
  execjs
  fabrication (= 2.9.8)
  fakeweb (~> 1.3.0)
  fast_blank
  fast_xor
  fast_xs
  fastimage (= 2.1.0)
  flamegraph
  foreman
  gc_tracer
  highline
  hiredis
  htmlentities
  http_accept_language (~> 2.0.5)
  listen
  logster
  lru_redux
  mail
  memory_profiler
  message_bus
  mime-types
  mini_racer
  minitest
  mocha
  mock_redis
  multi_json
  mustache
  nokogiri
  oj
  omniauth
  omniauth-facebook
  omniauth-github-discourse
  omniauth-google-oauth2
  omniauth-instagram
  omniauth-oauth2
  omniauth-openid
  omniauth-twitter
  onebox
  openid-redis-store
  pg
  pry-nav
  pry-rails
  puma
  r2 (~> 0.2.5)
  rack-mini-profiler
  rack-protection
  rails (~> 4.2)
  rails_multisite
  rake
  rb-fsevent
  rb-inotify (~> 0.9)
  rbtrace
  redis
  redis-namespace
  rest-client
  rinku
  rmmseg-cpp
  rspec
  rspec-html-matchers
  rspec-rails
  rtlit
  ruby-readability
  sanitize
  sassc
  seed-fu (~> 2.3.5)
  shoulda
  sidekiq
  simple-rss
  sinatra
  spork-rails
  stackprof
  test_after_commit
  thor
  timecop
  uglifier
  unf
  unicorn
  webmock

BUNDLED WITH
   1.14.6<|MERGE_RESOLUTION|>--- conflicted
+++ resolved
@@ -125,10 +125,7 @@
     globalid (0.3.7)
       activesupport (>= 4.1.0)
     guess_html_encoding (0.0.11)
-<<<<<<< HEAD
-=======
     hashdiff (0.3.4)
->>>>>>> e66fa82f
     hashie (3.5.5)
     highline (1.7.8)
     hiredis (0.6.1)
@@ -144,14 +141,6 @@
       rails-dom-testing (>= 1, < 3)
       railties (>= 4.2.0)
       thor (>= 0.14, < 2.0)
-<<<<<<< HEAD
-    json (1.8.3)
-    jwt (1.5.6)
-    kgio (2.10.0)
-    libv8 (5.3.332.38.3)
-    listen (0.7.3)
-    logster (1.2.5)
-=======
     jwt (1.5.6)
     kgio (2.11.0)
     libv8 (5.3.332.38.5)
@@ -160,7 +149,6 @@
       rb-inotify (~> 0.9, >= 0.9.7)
       ruby_dep (~> 1.2)
     logster (1.2.7)
->>>>>>> e66fa82f
     loofah (2.0.3)
       nokogiri (>= 1.5.9)
     lru_redux (1.1.0)
@@ -190,22 +178,14 @@
       mini_portile2 (~> 2.1.0)
     nokogumbo (1.4.10)
       nokogiri
-<<<<<<< HEAD
-    oauth (0.4.7)
-=======
     oauth (0.5.1)
->>>>>>> e66fa82f
     oauth2 (1.3.1)
       faraday (>= 0.8, < 0.12)
       jwt (~> 1.0)
       multi_json (~> 1.3)
       multi_xml (~> 0.5)
       rack (>= 1.2, < 3)
-<<<<<<< HEAD
-    oj (2.17.5)
-=======
     oj (3.0.5)
->>>>>>> e66fa82f
     omniauth (1.6.1)
       hashie (>= 3.4.6, < 3.6.0)
       rack (>= 1.6.2, < 3)
@@ -234,21 +214,13 @@
     omniauth-twitter (1.3.0)
       omniauth-oauth (~> 1.1)
       rack
-<<<<<<< HEAD
-    onebox (1.7.7)
-=======
     onebox (1.8.8)
->>>>>>> e66fa82f
       fast_blank (>= 1.0.0)
       htmlentities (~> 4.3)
       moneta (~> 1.0)
       multi_json (~> 1.11)
       mustache
-<<<<<<< HEAD
-      nokogiri (~> 1.6.6)
-=======
       nokogiri (~> 1.7)
->>>>>>> e66fa82f
       sanitize
     openid-redis-store (0.0.2)
       redis
