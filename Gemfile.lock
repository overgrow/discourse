--- conflicted
+++ resolved
@@ -400,13 +400,9 @@
     rspec-mocks (3.13.1)
       diff-lcs (>= 1.2.0, < 2.0)
       rspec-support (~> 3.13.0)
-<<<<<<< HEAD
     rspec-multi-mock (0.3.1)
       rspec (>= 3.7.0)
-    rspec-rails (6.1.2)
-=======
     rspec-rails (6.1.3)
->>>>>>> 1ae902fa
       actionpack (>= 6.1)
       activesupport (>= 6.1)
       railties (>= 6.1)
