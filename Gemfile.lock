GEM
  remote: https://rubygems.org/
  specs:
    actionmailer (5.2.2)
      actionpack (= 5.2.2)
      actionview (= 5.2.2)
      activejob (= 5.2.2)
      mail (~> 2.5, >= 2.5.4)
      rails-dom-testing (~> 2.0)
    actionpack (5.2.2)
      actionview (= 5.2.2)
      activesupport (= 5.2.2)
      rack (~> 2.0)
      rack-test (>= 0.6.3)
      rails-dom-testing (~> 2.0)
      rails-html-sanitizer (~> 1.0, >= 1.0.2)
    actionview (5.2.2)
      activesupport (= 5.2.2)
      builder (~> 3.1)
      erubi (~> 1.4)
      rails-dom-testing (~> 2.0)
      rails-html-sanitizer (~> 1.0, >= 1.0.3)
    active_model_serializers (0.8.4)
      activemodel (>= 3.0)
    activejob (5.2.2)
      activesupport (= 5.2.2)
      globalid (>= 0.3.6)
    activemodel (5.2.2)
      activesupport (= 5.2.2)
    activerecord (5.2.2)
      activemodel (= 5.2.2)
      activesupport (= 5.2.2)
      arel (>= 9.0)
    activesupport (5.2.2)
      concurrent-ruby (~> 1.0, >= 1.0.2)
      i18n (>= 0.7, < 2)
      minitest (~> 5.1)
      tzinfo (~> 1.1)
    addressable (2.5.2)
      public_suffix (>= 2.0.2, < 4.0)
    annotate (2.7.4)
      activerecord (>= 3.2, < 6.0)
      rake (>= 10.4, < 13.0)
    arel (9.0.0)
    ast (2.4.0)
    aws-eventstream (1.0.1)
    aws-partitions (1.104.0)
    aws-sdk-core (3.27.0)
      aws-eventstream (~> 1.0)
      aws-partitions (~> 1.0)
      aws-sigv4 (~> 1.0)
      jmespath (~> 1.0)
    aws-sdk-kms (1.9.0)
      aws-sdk-core (~> 3, >= 3.26.0)
      aws-sigv4 (~> 1.0)
    aws-sdk-s3 (1.19.0)
      aws-sdk-core (~> 3, >= 3.26.0)
      aws-sdk-kms (~> 1)
      aws-sigv4 (~> 1.0)
    aws-sigv4 (1.0.3)
    barber (0.12.0)
      ember-source (>= 1.0, < 3.1)
      execjs (>= 1.2, < 3)
    better_errors (2.4.0)
      coderay (>= 1.0.0)
      erubi (>= 1.0.0)
      rack (>= 0.9.0)
    binding_of_caller (0.8.0)
      debug_inspector (>= 0.0.1)
    bootsnap (1.3.0)
      msgpack (~> 1.0)
    builder (3.2.3)
    bullet (5.7.5)
      activesupport (>= 3.0.0)
      uniform_notifier (~> 1.11.0)
    byebug (10.0.2)
    certified (1.0.0)
    chunky_png (1.3.10)
    claide (1.0.2)
    claide-plugins (0.9.2)
      cork
      nap
      open4 (~> 1.3)
    coderay (1.1.2)
    colored2 (3.1.2)
    concurrent-ruby (1.1.4)
    connection_pool (2.2.2)
    cork (0.3.0)
      colored2 (~> 3.1)
    cppjieba_rb (0.3.0)
    crack (0.4.3)
      safe_yaml (~> 1.0.0)
    crass (1.0.4)
    danger (5.11.1)
      claide (~> 1.0)
      claide-plugins (>= 0.9.2)
      colored2 (~> 3.1)
      cork (~> 0.1)
      faraday (~> 0.9)
      faraday-http-cache (~> 1.0)
      git (~> 1.5)
      kramdown (~> 1.5)
      no_proxy_fix
      octokit (~> 4.7)
      terminal-table (~> 1)
    debug_inspector (0.0.3)
    diff-lcs (1.3)
    discourse-ember-source (3.5.1.3)
    discourse_image_optim (0.26.2)
      exifr (~> 1.2, >= 1.2.2)
      fspath (~> 3.0)
      image_size (~> 1.5)
      in_threads (~> 1.3)
      progress (~> 3.0, >= 3.0.1)
    email_reply_trimmer (0.1.12)
    ember-data-source (3.0.2)
      ember-source (>= 2, < 3.0)
    ember-handlebars-template (0.8.0)
      barber (>= 0.11.0)
      sprockets (>= 3.3, < 4.1)
    ember-rails (0.18.5)
      active_model_serializers
      ember-data-source (>= 1.0.0.beta.5)
      ember-handlebars-template (>= 0.1.1, < 1.0)
      ember-source (>= 1.1.0)
      jquery-rails (>= 1.0.17)
      railties (>= 3.1)
    ember-source (2.18.2)
    erubi (1.7.1)
    excon (0.62.0)
    execjs (2.7.0)
    exifr (1.3.4)
    fabrication (2.20.1)
    fakeweb (1.3.0)
    faraday (0.15.4)
      multipart-post (>= 1.2, < 3)
    faraday-http-cache (1.3.1)
      faraday (~> 0.8)
    fast_blank (1.0.0)
    fast_xor (1.1.3)
      rake
      rake-compiler
    fast_xs (0.8.0)
    fastimage (2.1.3)
    ffi (1.9.25)
    flamegraph (0.9.5)
    foreman (0.85.0)
      thor (~> 0.19.1)
    fspath (3.1.0)
    gc_tracer (1.5.1)
    git (1.5.0)
    globalid (0.4.1)
      activesupport (>= 4.2.0)
    guess_html_encoding (0.0.11)
    hashdiff (0.3.7)
    hashie (3.6.0)
    highline (1.7.10)
    hiredis (0.6.1)
    hkdf (0.3.0)
    htmlentities (4.3.4)
    http_accept_language (2.0.5)
    i18n (1.1.1)
      concurrent-ruby (~> 1.0)
    image_size (1.5.0)
    in_threads (1.5.0)
    jaro_winkler (1.5.1)
    jmespath (1.4.0)
    jquery-rails (4.3.3)
      rails-dom-testing (>= 1, < 3)
      railties (>= 4.2.0)
      thor (>= 0.14, < 2.0)
    jwt (2.1.0)
    kgio (2.11.2)
    kramdown (1.17.0)
    libv8 (6.7.288.46.1)
    listen (3.1.5)
      rb-fsevent (~> 0.9, >= 0.9.4)
      rb-inotify (~> 0.9, >= 0.9.7)
      ruby_dep (~> 1.2)
    lograge (0.10.0)
      actionpack (>= 4)
      activesupport (>= 4)
      railties (>= 4)
      request_store (~> 1.0)
    logstash-event (1.2.02)
    logstash-logger (0.26.1)
      logstash-event (~> 1.2)
<<<<<<< HEAD
    logster (1.2.11)
=======
    logster (2.0.0.pre)
>>>>>>> 6bfd2b6e
    loofah (2.2.3)
      crass (~> 1.0.2)
      nokogiri (>= 1.5.9)
    lru_redux (1.1.0)
    mail (2.7.1.rc1)
      mini_mime (>= 0.1.1)
    maxminddb (0.1.21)
    memory_profiler (0.9.12)
    message_bus (2.2.0.pre.1)
      rack (>= 1.1.3)
    metaclass (0.0.4)
    method_source (0.8.2)
    mini_mime (1.0.1)
    mini_portile2 (2.3.0)
    mini_racer (0.2.3)
      libv8 (>= 6.3)
    mini_scheduler (0.9.1)
      sidekiq
    mini_sql (0.1.10)
    mini_suffix (0.3.0)
      ffi (~> 1.9)
    minitest (5.11.3)
    mocha (1.5.0)
      metaclass (~> 0.0.1)
    mock_redis (0.18.0)
    moneta (1.0.0)
    msgpack (1.2.4)
    multi_json (1.13.1)
    multi_xml (0.6.0)
    multipart-post (2.0.0)
    mustache (1.0.5)
    nap (1.1.0)
    no_proxy_fix (0.1.2)
    nokogiri (1.8.5)
      mini_portile2 (~> 2.3.0)
    nokogumbo (1.5.0)
      nokogiri
    oauth (0.5.4)
    oauth2 (1.4.1)
      faraday (>= 0.8, < 0.16.0)
      jwt (>= 1.0, < 3.0)
      multi_json (~> 1.3)
      multi_xml (~> 0.5)
      rack (>= 1.2, < 3)
    octokit (4.13.0)
      sawyer (~> 0.8.0, >= 0.5.3)
    oj (3.6.2)
    omniauth (1.9.0)
      hashie (>= 3.4.6, < 3.7.0)
      rack (>= 1.6.2, < 3)
    omniauth-facebook (5.0.0)
      omniauth-oauth2 (~> 1.2)
    omniauth-github (1.3.0)
      omniauth (~> 1.5)
      omniauth-oauth2 (>= 1.4.0, < 2.0)
    omniauth-google-oauth2 (0.6.0)
      jwt (>= 2.0)
      omniauth (>= 1.1.1)
      omniauth-oauth2 (>= 1.5)
    omniauth-instagram (1.3.0)
      omniauth (~> 1)
      omniauth-oauth2 (~> 1)
    omniauth-oauth (1.1.0)
      oauth
      omniauth (~> 1.0)
    omniauth-oauth2 (1.6.0)
      oauth2 (~> 1.1)
      omniauth (~> 1.9)
    omniauth-openid (1.0.1)
      omniauth (~> 1.0)
      rack-openid (~> 1.3.1)
    omniauth-twitter (1.4.0)
      omniauth-oauth (~> 1.1)
      rack
    onebox (1.8.76)
      htmlentities (~> 4.3)
      moneta (~> 1.0)
      multi_json (~> 1.11)
      mustache
      nokogiri (~> 1.7)
      sanitize
    open4 (1.3.4)
    openid-redis-store (0.0.2)
      redis
      ruby-openid
    optimist (3.0.0)
    parallel (1.12.1)
    parser (2.5.3.0)
      ast (~> 2.4.0)
    pg (1.1.3)
    powerpack (0.1.2)
    progress (3.4.0)
    pry (0.10.4)
      coderay (~> 1.1.0)
      method_source (~> 0.8.1)
      slop (~> 3.4)
    pry-nav (0.2.4)
      pry (>= 0.9.10, < 0.11.0)
    pry-rails (0.3.6)
      pry (>= 0.10.4)
    public_suffix (3.0.3)
    puma (3.11.4)
    r2 (0.2.7)
    rack (2.0.6)
<<<<<<< HEAD
    rack-mini-profiler (1.0.0)
=======
    rack-mini-profiler (1.0.1)
>>>>>>> 6bfd2b6e
      rack (>= 1.2.0)
    rack-openid (1.3.1)
      rack (>= 1.1.0)
      ruby-openid (>= 2.1.8)
    rack-protection (2.0.3)
      rack
    rack-test (1.1.0)
      rack (>= 1.0, < 3)
    rails-dom-testing (2.0.3)
      activesupport (>= 4.2.0)
      nokogiri (>= 1.6)
    rails-html-sanitizer (1.0.4)
      loofah (~> 2.2, >= 2.2.2)
    rails_multisite (2.0.6)
      activerecord (> 4.2, < 6)
      railties (> 4.2, < 6)
    railties (5.2.2)
      actionpack (= 5.2.2)
      activesupport (= 5.2.2)
      method_source
      rake (>= 0.8.7)
      thor (>= 0.19.0, < 2.0)
    rainbow (3.0.0)
    raindrops (0.19.0)
    rake (12.3.2)
    rake-compiler (1.0.4)
      rake
    rb-fsevent (0.10.3)
    rb-inotify (0.9.10)
      ffi (>= 0.5.0, < 2)
    rbtrace (0.4.11)
      ffi (>= 1.0.6)
      msgpack (>= 0.4.3)
      optimist (>= 3.0.0)
    rchardet (1.8.0)
    redis (4.0.1)
    redis-namespace (1.6.0)
      redis (>= 3.0.4)
    request_store (1.4.1)
      rack (>= 1.4)
    rinku (2.0.4)
    rotp (3.3.1)
    rqrcode (0.10.1)
      chunky_png (~> 1.0)
    rspec (3.7.0)
      rspec-core (~> 3.7.0)
      rspec-expectations (~> 3.7.0)
      rspec-mocks (~> 3.7.0)
    rspec-core (3.7.1)
      rspec-support (~> 3.7.0)
    rspec-expectations (3.7.0)
      diff-lcs (>= 1.2.0, < 2.0)
      rspec-support (~> 3.7.0)
    rspec-html-matchers (0.9.1)
      nokogiri (~> 1)
      rspec (>= 3.0.0.a, < 4)
    rspec-mocks (3.7.0)
      diff-lcs (>= 1.2.0, < 2.0)
      rspec-support (~> 3.7.0)
    rspec-rails (3.7.2)
      actionpack (>= 3.0)
      activesupport (>= 3.0)
      railties (>= 3.0)
      rspec-core (~> 3.7.0)
      rspec-expectations (~> 3.7.0)
      rspec-mocks (~> 3.7.0)
      rspec-support (~> 3.7.0)
    rspec-support (3.7.1)
    rtlit (0.0.5)
    rubocop (0.61.1)
      jaro_winkler (~> 1.5.1)
      parallel (~> 1.10)
      parser (>= 2.5, != 2.5.1.1)
      powerpack (~> 0.1)
      rainbow (>= 2.2.2, < 4.0)
      ruby-progressbar (~> 1.7)
      unicode-display_width (~> 1.4.0)
    ruby-openid (2.7.0)
    ruby-prof (0.17.0)
    ruby-progressbar (1.10.0)
    ruby-readability (0.7.0)
      guess_html_encoding (>= 0.0.4)
      nokogiri (>= 1.6.0)
    ruby_dep (1.5.0)
    safe_yaml (1.0.4)
    sanitize (4.6.5)
      crass (~> 1.0.2)
      nokogiri (>= 1.4.4)
      nokogumbo (~> 1.4)
    sass (3.5.6)
      sass-listen (~> 4.0.0)
    sass-listen (4.0.0)
      rb-fsevent (~> 0.9, >= 0.9.4)
      rb-inotify (~> 0.9, >= 0.9.7)
    sassc (1.11.4)
      bundler
      ffi (~> 1.9.6)
      sass (>= 3.3.0)
    sawyer (0.8.1)
      addressable (>= 2.3.5, < 2.6)
      faraday (~> 0.8, < 1.0)
    seed-fu (2.3.9)
      activerecord (>= 3.1)
      activesupport (>= 3.1)
    shoulda (3.5.0)
      shoulda-context (~> 1.0, >= 1.0.1)
      shoulda-matchers (>= 1.4.1, < 3.0)
    shoulda-context (1.2.2)
    shoulda-matchers (2.8.0)
      activesupport (>= 3.0.0)
    sidekiq (5.1.3)
      concurrent-ruby (~> 1.0)
      connection_pool (~> 2.2, >= 2.2.0)
      rack-protection (>= 1.5.0)
      redis (>= 3.3.5, < 5)
    slop (3.6.0)
    sprockets (3.7.2)
      concurrent-ruby (~> 1.0)
      rack (> 1, < 3)
    sprockets-rails (3.2.1)
      actionpack (>= 4.0)
      activesupport (>= 4.0)
      sprockets (>= 3.0.0)
    sshkey (1.9.0)
    stackprof (0.2.11)
    terminal-table (1.8.0)
      unicode-display_width (~> 1.1, >= 1.1.1)
    thor (0.19.4)
    thread_safe (0.3.6)
    tilt (2.0.8)
    tzinfo (1.2.5)
      thread_safe (~> 0.1)
    uglifier (4.1.11)
      execjs (>= 0.3.0, < 3)
    unf (0.1.4)
      unf_ext
    unf_ext (0.0.7.5)
    unicode-display_width (1.4.1)
    unicorn (5.4.0)
      kgio (~> 2.6)
      raindrops (~> 0.7)
    uniform_notifier (1.11.0)
    webmock (3.4.2)
      addressable (>= 2.3.6)
      crack (>= 0.3.2)
      hashdiff
    webpush (0.3.6)
      hkdf (~> 0.2)
      jwt (~> 2.0)

PLATFORMS
  ruby

DEPENDENCIES
  actionmailer (= 5.2.2)
  actionpack (= 5.2.2)
  actionview (= 5.2.2)
  active_model_serializers (~> 0.8.3)
  activemodel (= 5.2.2)
  activerecord (= 5.2.2)
  activesupport (= 5.2.2)
  annotate
  aws-sdk-s3
  barber
  better_errors
  binding_of_caller
  bootsnap
  bullet
  byebug
  certified
  colored2
  cppjieba_rb
  danger
  discourse-ember-source (~> 3.5.1)
  discourse_image_optim
  email_reply_trimmer (~> 0.1)
  ember-handlebars-template (= 0.8.0)
  ember-rails (= 0.18.5)
  excon
  execjs
  fabrication
  fakeweb (~> 1.3.0)
  fast_blank
  fast_xor
  fast_xs
  fastimage
  flamegraph
  foreman
  gc_tracer
  highline (~> 1.7.0)
  hiredis
  htmlentities
  http_accept_language (~> 2.0.5)
  listen
  lograge
  logstash-event
  logstash-logger
  logster
  lru_redux
  mail (= 2.7.1.rc1)
  maxminddb
  memory_profiler
  message_bus (= 2.2.0.pre.1)
  mini_mime
  mini_racer
  mini_scheduler
  mini_sql
  mini_suffix
  minitest
  mocha
  mock_redis
  multi_json
  mustache
  nokogiri
  oj
  omniauth
  omniauth-facebook
  omniauth-github
  omniauth-google-oauth2
  omniauth-instagram
  omniauth-oauth2
  omniauth-openid
  omniauth-twitter
  onebox (= 1.8.76)
  openid-redis-store
  pg
  pry-nav
  pry-rails
  puma
  r2 (~> 0.2.5)
  rack-mini-profiler
  rack-protection
  rails_multisite
  railties (= 5.2.2)
  rake
  rb-fsevent
  rb-inotify (~> 0.9)
  rbtrace
  rchardet
  redis
  redis-namespace
  rinku
  rotp
  rqrcode
  rspec
  rspec-html-matchers
  rspec-rails
  rtlit
  rubocop
  ruby-prof
  ruby-readability
  sanitize
  sassc
  seed-fu
  shoulda
  sidekiq
  sprockets-rails
  sshkey
  stackprof
  thor
  tilt
  uglifier
  unf
  unicorn
  webmock
  webpush

BUNDLED WITH
<<<<<<< HEAD
   1.17.0
=======
   1.17.3
>>>>>>> 6bfd2b6e
<|MERGE_RESOLUTION|>--- conflicted
+++ resolved
@@ -185,11 +185,7 @@
     logstash-event (1.2.02)
     logstash-logger (0.26.1)
       logstash-event (~> 1.2)
-<<<<<<< HEAD
-    logster (1.2.11)
-=======
     logster (2.0.0.pre)
->>>>>>> 6bfd2b6e
     loofah (2.2.3)
       crass (~> 1.0.2)
       nokogiri (>= 1.5.9)
@@ -294,11 +290,7 @@
     puma (3.11.4)
     r2 (0.2.7)
     rack (2.0.6)
-<<<<<<< HEAD
-    rack-mini-profiler (1.0.0)
-=======
     rack-mini-profiler (1.0.1)
->>>>>>> 6bfd2b6e
       rack (>= 1.2.0)
     rack-openid (1.3.1)
       rack (>= 1.1.0)
@@ -567,8 +559,4 @@
   webpush
 
 BUNDLED WITH
-<<<<<<< HEAD
-   1.17.0
-=======
-   1.17.3
->>>>>>> 6bfd2b6e
+   1.17.3