--- conflicted
+++ resolved
@@ -27,15 +27,10 @@
     def initiate_fallback_to_master
       begin
         slave_client = ::Redis::Client.new(@slave_config)
-<<<<<<< HEAD
-
-        if slave_client.call([:info]).split("\r\n").include?(MASTER_LINK_STATUS)
-=======
         logger.warn "#{log_prefix}: Checking connection to master server..."
 
         if slave_client.call([:info]).split("\r\n").include?(MASTER_LINK_STATUS)
           logger.warn "#{log_prefix}: Master server is active, killing all connections to slave..."
->>>>>>> a5d8dfb0
           slave_client.call([:client, [:kill, 'type', 'normal']])
           Discourse.clear_readonly!
           Discourse.request_refresh!
@@ -69,8 +64,6 @@
     def synchronize
       @mutex.synchronize { yield }
     end
-<<<<<<< HEAD
-=======
 
     def logger
       Rails.logger
@@ -79,7 +72,6 @@
     def log_prefix
       "#{self.class}"
     end
->>>>>>> a5d8dfb0
   end
 
   class Connector < Redis::Client::Connector
