--- conflicted
+++ resolved
@@ -12,19 +12,6 @@
 
 def existing_assets
   @existing_assets ||= Set.new(helper.list("assets/").map(&:key))
-<<<<<<< HEAD
-end
-
-def prefix_s3_path(path)
-  path = File.join(helper.s3_bucket_folder_path, path) if helper.s3_bucket_folder_path
-  path
-end
-
-def should_skip?(path)
-  return false if ENV['FORCE_S3_UPLOADS']
-  existing_assets.include?(prefix_s3_path(path))
-=======
->>>>>>> 3ee0a492
 end
 
 def prefix_s3_path(path)
@@ -210,10 +197,6 @@
 
   puts "Checking for stale S3 assets..."
 
-<<<<<<< HEAD
-  assets_to_delete = existing_assets.dup
-
-=======
   if Discourse.readonly_mode?
     puts "Discourse is in readonly mode. Skipping s3 asset deletion in case this is a read-only mirror of a live site."
     exit 0
@@ -221,7 +204,6 @@
 
   assets_to_delete = existing_assets.dup
 
->>>>>>> 3ee0a492
   # Check that all current assets are uploaded, and remove them from the to_delete list
   asset_paths.each do |current_asset_path|
     uploaded = assets_to_delete.delete?(prefix_s3_path(current_asset_path))
