--- conflicted
+++ resolved
@@ -44,13 +44,8 @@
 
 def run_or_fail_prettier(*patterns)
   if patterns.any? { |p| Dir[p].any? }
-<<<<<<< HEAD
-    patterns = patterns.map { |p| "'#{p}'" }.join(' ')
+    patterns = patterns.map { |p| "'#{p}'" }.join(" ")
     run_or_fail("pnpm pprettier --list-different #{patterns}")
-=======
-    patterns = patterns.map { |p| "'#{p}'" }.join(" ")
-    run_or_fail("yarn pprettier --list-different #{patterns}")
->>>>>>> f3402be2
   else
     puts "Skipping prettier. Pattern not found."
     true
@@ -74,32 +69,13 @@
 
       if ENV["SINGLE_PLUGIN"]
         @good &&= run_or_fail("bundle exec rubocop --parallel plugins/#{ENV["SINGLE_PLUGIN"]}")
-<<<<<<< HEAD
-        @good &&= run_or_fail("bundle exec ruby script/i18n_lint.rb plugins/#{ENV["SINGLE_PLUGIN"]}/config/locales/{client,server}.en.yml")
-        @good &&= run_or_fail("pnpm eslint --ext .js,.js.es6 --no-error-on-unmatched-pattern plugins/#{ENV['SINGLE_PLUGIN']}")
-
-        puts "Listing prettier offenses in #{ENV['SINGLE_PLUGIN']}:"
-        @good &&= run_or_fail_prettier("plugins/#{ENV['SINGLE_PLUGIN']}/**/*.scss", "plugins/#{ENV['SINGLE_PLUGIN']}/**/*.{js,es6}")
-      else
-        @good &&= run_or_fail("bundle exec rake plugin:update_all") unless ENV["SKIP_PLUGINS"]
-        @good &&= run_or_fail("bundle exec rubocop --parallel") unless ENV["SKIP_CORE"]
-        @good &&= run_or_fail("pnpm eslint app/assets/javascripts") unless ENV["SKIP_CORE"]
-        @good &&= run_or_fail("pnpm eslint --ext .js,.js.es6 --no-error-on-unmatched-pattern plugins") unless ENV["SKIP_PLUGINS"]
-
-        @good &&= run_or_fail('bundle exec ruby script/i18n_lint.rb "config/locales/{client,server}.en.yml"') unless ENV["SKIP_CORE"]
-        @good &&= run_or_fail('bundle exec ruby script/i18n_lint.rb "plugins/**/locales/{client,server}.en.yml"') unless ENV["SKIP_PLUGINS"]
-
-        unless ENV["SKIP_CORE"]
-          puts "Listing prettier offenses in core:"
-          @good &&= run_or_fail('pnpm pprettier --list-different "app/assets/stylesheets/**/*.scss" "app/assets/javascripts/**/*.js"')
-=======
         @good &&=
           run_or_fail(
             "bundle exec ruby script/i18n_lint.rb plugins/#{ENV["SINGLE_PLUGIN"]}/config/locales/{client,server}.en.yml",
           )
         @good &&=
           run_or_fail(
-            "yarn eslint --ext .js,.js.es6 --no-error-on-unmatched-pattern plugins/#{ENV["SINGLE_PLUGIN"]}",
+            "pnpm eslint --ext .js,.js.es6 --no-error-on-unmatched-pattern plugins/#{ENV["SINGLE_PLUGIN"]}",
           )
 
         puts "Listing prettier offenses in #{ENV["SINGLE_PLUGIN"]}:"
@@ -111,10 +87,10 @@
       else
         @good &&= run_or_fail("bundle exec rake plugin:update_all") unless ENV["SKIP_PLUGINS"]
         @good &&= run_or_fail("bundle exec rubocop --parallel") unless ENV["SKIP_CORE"]
-        @good &&= run_or_fail("yarn eslint app/assets/javascripts") unless ENV["SKIP_CORE"]
-        @good &&=
-          run_or_fail(
-            "yarn eslint --ext .js,.js.es6 --no-error-on-unmatched-pattern plugins",
+        @good &&= run_or_fail("pnpm eslint app/assets/javascripts") unless ENV["SKIP_CORE"]
+        @good &&=
+          run_or_fail(
+            "pnpm eslint --ext .js,.js.es6 --no-error-on-unmatched-pattern plugins",
           ) unless ENV["SKIP_PLUGINS"]
 
         @good &&=
@@ -130,21 +106,16 @@
           puts "Listing prettier offenses in core:"
           @good &&=
             run_or_fail(
-              'yarn pprettier --list-different "app/assets/stylesheets/**/*.scss" "app/assets/javascripts/**/*.js"',
+              'pnpm pprettier --list-different "app/assets/stylesheets/**/*.scss" "app/assets/javascripts/**/*.js"',
             )
->>>>>>> f3402be2
         end
 
         unless ENV["SKIP_PLUGINS"]
           puts "Listing prettier offenses in plugins:"
-<<<<<<< HEAD
-          @good &&= run_or_fail('pnpm pprettier --list-different "plugins/**/assets/stylesheets/**/*.scss" "plugins/**/assets/javascripts/**/*.{js,es6}"')
-=======
           @good &&=
             run_or_fail(
-              'yarn pprettier --list-different "plugins/**/assets/stylesheets/**/*.scss" "plugins/**/assets/javascripts/**/*.{js,es6}"',
+              'pnpm pprettier --list-different "plugins/**/assets/stylesheets/**/*.scss" "plugins/**/assets/javascripts/**/*.{js,es6}"',
             )
->>>>>>> f3402be2
         end
       end
     end
@@ -266,14 +237,10 @@
         js_timeout = ENV["JS_TIMEOUT"].presence || 900_000 # 15 minutes
 
         unless ENV["SKIP_CORE"]
-<<<<<<< HEAD
-          @good &&= run_or_fail("cd app/assets/javascripts/discourse && CI=1 pnpm ember exam --load-balance --parallel=3 --random")
-=======
           @good &&=
             run_or_fail(
-              "cd app/assets/javascripts/discourse && CI=1 yarn ember exam --load-balance --parallel=3 --random",
+              "cd app/assets/javascripts/discourse && CI=1 pnpm ember exam --load-balance --parallel=3 --random",
             )
->>>>>>> f3402be2
         end
 
         unless ENV["SKIP_PLUGINS"]
