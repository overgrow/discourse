module Discourse
  # work around reloader
  unless defined? ::Discourse::VERSION
    module VERSION #:nodoc:
      MAJOR = 1
      MINOR = 2
      TINY  = 0
<<<<<<< HEAD
      PRE   = nil
=======
      PRE   = 'beta1'
>>>>>>> d912cf72

      STRING = [MAJOR, MINOR, TINY, PRE].compact.join('.')
    end
  end
end<|MERGE_RESOLUTION|>--- conflicted
+++ resolved
@@ -3,13 +3,9 @@
   unless defined? ::Discourse::VERSION
     module VERSION #:nodoc:
       MAJOR = 1
-      MINOR = 2
-      TINY  = 0
-<<<<<<< HEAD
+      MINOR = 1
+      TINY  = 1
       PRE   = nil
-=======
-      PRE   = 'beta1'
->>>>>>> d912cf72
 
       STRING = [MAJOR, MINOR, TINY, PRE].compact.join('.')
     end
