--- conflicted
+++ resolved
@@ -7,14 +7,7 @@
   # work around reloader
   unless defined?(::Discourse::VERSION)
     module VERSION #:nodoc:
-<<<<<<< HEAD
-      MAJOR = 3
-      MINOR = 0
-      TINY = 6
-      PRE = nil
-=======
       STRING = "3.1.0.beta8"
->>>>>>> 9b339bcd
 
       PARTS = STRING.split(".")
       private_constant :PARTS
@@ -63,7 +56,6 @@
           operator, version = parsed_requirement
           [version, operator == "<" ? 0 : 1]
         end
-<<<<<<< HEAD
 
     parsed_target_version = Gem::Version.new(target_version)
 
@@ -72,16 +64,6 @@
         req_operator, req_version = parsed_requirement
         req_operator = "<=" if req_operator == "="
 
-=======
-
-    parsed_target_version = Gem::Version.new(target_version)
-
-    lowest_matching_entry =
-      version_list.find do |parsed_requirement, target|
-        req_operator, req_version = parsed_requirement
-        req_operator = "<=" if req_operator == "="
-
->>>>>>> 9b339bcd
         if !%w[<= <].include?(req_operator)
           raise InvalidVersionListError,
                 "Invalid version specifier operator for '#{req_operator} #{req_version}'. Operator must be one of <= or <"
