--- conflicted
+++ resolved
@@ -7,11 +7,7 @@
   # work around reloader
   unless defined?(::Discourse::VERSION)
     module VERSION #:nodoc:
-<<<<<<< HEAD
-      STRING = "3.1.5"
-=======
       STRING = "3.2.0.beta5"
->>>>>>> b2b1e721
 
       PARTS = STRING.split(".")
       private_constant :PARTS
