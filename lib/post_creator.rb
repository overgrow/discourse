# frozen_string_literal: true

# Responsible for creating posts and topics
#

class PostCreator
  include HasErrors

  attr_reader :opts, :post

  # Acceptable options:
  #
  #   raw                     - raw text of post
  #   image_sizes             - We can pass a list of the sizes of images in the post as a shortcut.
  #   invalidate_oneboxes     - Whether to force invalidation of oneboxes in this post
  #   acting_user             - The user performing the action might be different than the user
  #                             who is the post "author." For example when copying posts to a new
  #                             topic.
  #   created_at              - Post creation time (optional)
  #   auto_track              - Automatically track this topic if needed (default true)
  #   custom_fields           - Custom fields to be added to the post, Hash (default nil)
  #   post_type               - Whether this is a regular post or moderator post.
  #   no_bump                 - Do not cause this post to bump the topic.
  #   cooking_options         - Options for rendering the text
  #   cook_method             - Method of cooking the post.
  #                               :regular - Pass through Markdown parser and strip bad HTML
  #                               :raw_html - Perform no processing
  #                               :raw_email - Imported from an email
  #   via_email               - Mark this post as arriving via email
  #   raw_email               - Full text of arriving email (to store)
  #   action_code             - Describes a small_action post (optional)
  #   skip_jobs               - Don't enqueue jobs when creation succeeds. This is needed if you
  #                             wrap `PostCreator` in a transaction, as the sidekiq jobs could
  #                             dequeue before the commit finishes. If you do this, be sure to
  #                             call `enqueue_jobs` after the transaction is committed.
  #   hidden_reason_id        - Reason for hiding the post (optional)
  #   skip_validations        - Do not validate any of the content in the post
  #   draft_key               - the key of the draft we are creating (will be deleted on success)
  #   advance_draft           - Destroy draft after creating post or topic
  #   silent                  - Do not update topic stats and fields like last_post_user_id
  #
  #   When replying to a topic:
  #     topic_id              - topic we're replying to
  #     reply_to_post_number  - post number we're replying to
  #
  #   When creating a topic:
  #     title                 - New topic title
  #     archetype             - Topic archetype
  #     is_warning            - Is the topic a warning?
  #     category              - Category to assign to topic
  #     target_usernames      - comma delimited list of usernames for membership (private message)
  #     target_group_names    - comma delimited list of groups for membership (private message)
  #     meta_data             - Topic meta data hash
  #     created_at            - Topic creation time (optional)
  #     pinned_at             - Topic pinned time (optional)
  #     pinned_globally       - Is the topic pinned globally (optional)
  #     shared_draft          - Is the topic meant to be a shared draft
  #     topic_opts            - Options to be overwritten for topic
  #
  def initialize(user, opts)
    # TODO: we should reload user in case it is tainted, should take in a user_id as opposed to user
    # If we don't do this we introduce a rather risky dependency
    @user = user
    @spam = false
    @opts = opts || {}

    opts[:title] = pg_clean_up(opts[:title]) if opts[:title]&.include?("\u0000")
    opts[:raw] = pg_clean_up(opts[:raw]) if opts[:raw]&.include?("\u0000")
    opts[:visible] = false if opts[:visible].nil? && opts[:hidden_reason_id].present?

    opts.delete(:reply_to_post_number) unless opts[:topic_id]
  end

  def pg_clean_up(str)
    str.gsub("\u0000", "")
  end

  def spam?
    @spam
  end

  def skip_validations?
    @opts[:skip_validations]
  end

  def guardian
    @guardian ||= @opts[:guardian] || Guardian.new(@user)
  end

  def valid?
    @topic = nil
    @post = nil

    if @user.suspended? && !skip_validations?
      errors.add(:base, I18n.t(:user_is_suspended))
      return false
    end

    if @opts[:target_usernames].present? && !skip_validations? && !@user.staff?
      names = @opts[:target_usernames].split(",").flatten.map(&:downcase)

      # Make sure max_allowed_message_recipients setting is respected
      max_allowed_message_recipients = SiteSetting.max_allowed_message_recipients

      if names.length > max_allowed_message_recipients
        errors.add(
          :base,
          I18n.t(:max_pm_recipients, recipients_limit: max_allowed_message_recipients),
        )

        return false
      end

      # Make sure none of the users have muted or ignored the creator or prevented
      # PMs from being sent to them
      target_users = User.where(username_lower: names.map(&:downcase)).pluck(:id, :username).to_h
      UserCommScreener
        .new(acting_user: @user, target_user_ids: target_users.keys)
        .preventing_actor_communication
        .each do |user_id|
          errors.add(:base, I18n.t(:not_accepting_pms, username: target_users[user_id]))
        end

      return false if errors[:base].present?
    end

    if new_topic?
      topic_creator = TopicCreator.new(@user, guardian, @opts)
      return false unless skip_validations? || validate_child(topic_creator)
    else
      @topic = Topic.find_by(id: @opts[:topic_id])

      if @topic.present? && @opts[:archetype] == Archetype.private_message
        errors.add(:base, I18n.t(:create_pm_on_existing_topic))
        return false
      end

      if guardian.affected_by_slow_mode?(@topic)
        tu = TopicUser.find_by(user: @user, topic: @topic)

        if tu&.last_posted_at
          threshold = tu.last_posted_at + @topic.slow_mode_seconds.seconds

          if DateTime.now < threshold
            errors.add(:base, I18n.t(:slow_mode_enabled))
            return false
          end
        end
      end

      unless @topic.present? && (@opts[:skip_guardian] || guardian.can_create?(Post, @topic))
        errors.add(:base, I18n.t(:topic_not_found))
        return false
      end
    end

    setup_post

    return true if skip_validations?

    if @post.has_host_spam?
      @spam = true
      errors.add(:base, I18n.t(:spamming_host))
      return false
    end

    DiscourseEvent.trigger :before_create_post, @post, @opts
    DiscourseEvent.trigger :validate_post, @post

    post_validator = PostValidator.new(skip_topic: true)
    post_validator.validate(@post)

    valid = @post.errors.blank?
    add_errors_from(@post) unless valid
    valid
  end

  def create
    if valid?
      transaction do
        build_post_stats
        create_topic
        create_post_notice
        save_post
        UserActionManager.post_created(@post)
        extract_links
        track_topic
        update_topic_stats
        update_topic_auto_close
        update_user_counts
        create_embedded_topic
        @post.link_post_uploads
        update_uploads_secure_status
        delete_owned_bookmarks
        ensure_in_allowed_users if guardian.is_staff?
        unarchive_message if !@opts[:import_mode]
        DraftSequence.next!(@user, draft_key) if !@opts[:import_mode] && @opts[:advance_draft]
        @post.save_reply_relationships
      end
    end

    if @post && errors.blank? && !@opts[:import_mode]
      store_unique_post_key
      # update counters etc.
      @post.topic.reload

      publish

      track_latest_on_category
      enqueue_jobs unless @opts[:skip_jobs]
      BadgeGranter.queue_badge_grant(Badge::Trigger::PostRevision, post: @post)

      trigger_after_events unless opts[:skip_events]

      auto_close
    end

    if !opts[:import_mode]
      handle_spam if (@spam || @post)

      ReviewablePost.queue_for_review_if_possible(@post, @user) if !@spam && @post && errors.blank?
    end

    @post
  end

  def create!
    create

    if !self.errors.full_messages.empty?
      raise ActiveRecord::RecordNotSaved.new(self.errors.full_messages.to_sentence)
    end

    @post
  end

  def enqueue_jobs
    return unless @post && !@post.errors.present?

    PostJobsEnqueuer.new(
      @post,
      @topic,
      new_topic?,
      import_mode: @opts[:import_mode],
      post_alert_options: @opts[:post_alert_options],
    ).enqueue_jobs
  end

  def trigger_after_events
    DiscourseEvent.trigger(:topic_created, @post.topic, @opts, @user) unless @opts[:topic_id]
    DiscourseEvent.trigger(:post_created, @post, @opts, @user)
  end

  def self.track_post_stats
    Rails.env != "test" || @track_post_stats
  end

  def self.track_post_stats=(val)
    @track_post_stats = val
  end

  def self.create(user, opts)
    PostCreator.new(user, opts).create
  end

  def self.create!(user, opts)
    PostCreator.new(user, opts).create!
  end

  def self.before_create_tasks(post)
    set_reply_info(post)

    post.word_count = post.raw.scan(/[[:word:]]+/).size

    whisper = post.post_type == Post.types[:whisper]
    increase_posts_count =
      !post.topic&.private_message? || post.post_type != Post.types[:small_action]
    post.post_number ||=
      Topic.next_post_number(
        post.topic_id,
        reply: post.reply_to_post_number.present?,
        whisper: whisper,
        post: increase_posts_count,
      )

    cooking_options = post.cooking_options || {}
    cooking_options[:topic_id] = post.topic_id

    post.cooked ||= post.cook(post.raw, cooking_options.symbolize_keys)
    post.sort_order = post.post_number
    post.last_version_at ||= Time.now
  end

  def self.set_reply_info(post)
    return unless post.reply_to_post_number.present?

    # Before the locking here was added, replying to a post and liking a post
    # at roughly the same time could cause a deadlock.
    #
    # Liking a post grabs an update lock on the post and then on the topic (to
    # update like counts).
    #
    # Here, we lock the replied to post before getting the topic lock so that
    # we can update the replied to post later without causing a deadlock.

    reply_info =
      Post
        .where(topic_id: post.topic_id, post_number: post.reply_to_post_number)
        .select(:user_id, :post_type)
        .lock
        .first

    if reply_info.present?
      post.reply_to_user_id ||= reply_info.user_id
      whisper_type = Post.types[:whisper]
      post.post_type = whisper_type if reply_info.post_type == whisper_type
    end
  end

  protected

  def draft_key
    @draft_key ||= @opts[:draft_key]
    @draft_key ||= @topic ? @topic.draft_key : Draft::NEW_TOPIC
  end

  def build_post_stats
    if PostCreator.track_post_stats
      sequence = DraftSequence.current(@user, draft_key)
      revisions =
        Draft.where(sequence: sequence, user_id: @user.id, draft_key: draft_key).pluck_first(
          :revisions,
        ) || 0

      @post.build_post_stat(
        drafts_saved: revisions,
        typing_duration_msecs: @opts[:typing_duration_msecs] || 0,
        composer_open_duration_msecs: @opts[:composer_open_duration_msecs] || 0,
      )
    end
  end

  def auto_close
    topic = @post.topic
    is_private_message = topic.private_message?
    topic_posts_count = @post.topic.posts_count

    if is_private_message && !topic.closed && SiteSetting.auto_close_messages_post_count > 0 &&
         SiteSetting.auto_close_messages_post_count <= topic_posts_count
      @post.topic.update_status(
        :closed,
        true,
        Discourse.system_user,
        message:
          I18n.t(
            "topic_statuses.autoclosed_message_max_posts",
            count: SiteSetting.auto_close_messages_post_count,
            locale: SiteSetting.default_locale,
          ),
      )
    elsif !is_private_message && !topic.closed && SiteSetting.auto_close_topics_post_count > 0 &&
          SiteSetting.auto_close_topics_post_count <= topic_posts_count
      topic.update_status(
        :closed,
        true,
        Discourse.system_user,
        message:
          I18n.t(
            "topic_statuses.autoclosed_topic_max_posts",
            count: SiteSetting.auto_close_topics_post_count,
            locale: SiteSetting.default_locale,
          ),
      )

      if SiteSetting.auto_close_topics_create_linked_topic?
        # enqueue a job to create a linked topic
        Jobs.enqueue_in(5.seconds, :create_linked_topic, post_id: @post.id)
      end
    end
  end

  def transaction(&blk)
    if new_topic?
      Post.transaction { blk.call }
    else
      # we need to ensure post_number is monotonically increasing with no gaps
      # so we serialize creation to avoid needing rollbacks
      DistributedMutex.synchronize("topic_id_#{@opts[:topic_id]}") { Post.transaction { blk.call } }
    end
  end

  # You can supply an `embed_url` for a post to set up the embedded relationship.
  # This is used by the wp-discourse plugin to associate a remote post with a
  # discourse post.
  def create_embedded_topic
    return unless @opts[:embed_url].present?

    original_uri = URI.parse(@opts[:embed_url])
    raise Discourse::InvalidParameters.new(:embed_url) unless original_uri.is_a?(URI::HTTP)

    embed =
      TopicEmbed.new(topic_id: @post.topic_id, post_id: @post.id, embed_url: @opts[:embed_url])
    rollback_from_errors!(embed) unless embed.save
  end

  def update_uploads_secure_status
    @post.update_uploads_secure_status(source: "post creator") if SiteSetting.secure_uploads?
  end

  def delete_owned_bookmarks
    return if !@post.topic_id
    BookmarkManager.new(@user).destroy_for_topic(
      Topic.with_deleted.find(@post.topic_id),
      { auto_delete_preference: Bookmark.auto_delete_preferences[:on_owner_reply] },
      @opts,
    )
  end

  def handle_spam
    if @spam
      GroupMessage.create(
        Group[:moderators].name,
        :spam_post_blocked,
        user: @user,
        limit_once_per: 24.hours,
        message_params: {
          domains: @post.linked_hosts.keys.join(", "),
        },
      )
    elsif @post && errors.blank? && !skip_validations?
      SpamRule::FlagSockpuppets.new(@post).perform
    end
  end

  def track_latest_on_category
    return unless @post && @post.errors.count == 0 && @topic && @topic.category_id

    if @post.is_first_post?
      Category.where(id: @topic.category_id).update_all(
        latest_topic_id: @topic.id,
        latest_post_id: @post.id,
      )
    else
      Category.where(id: @topic.category_id).update_all(latest_post_id: @post.id)
    end
  end

  def ensure_in_allowed_users
    return unless @topic.private_message? && @topic.id
    return if @post.whisper? || @post.post_type == Post.types[:small_action]
    return if @topic.topic_allowed_users.exists?(user_id: @user.id)

    if @topic
         .topic_allowed_groups
         .where("group_id IN (SELECT group_id FROM group_users where user_id = ?)", @user.id)
         .exists?
      return
    end

    @topic.topic_allowed_users.create!(user_id: @user.id)
  end

  def unarchive_message
    return unless @topic.private_message? && @topic.id

    UserArchivedMessage
      .where(topic_id: @topic.id)
      .pluck(:user_id)
      .each { |user_id| UserArchivedMessage.move_to_inbox!(user_id, @topic) }

    GroupArchivedMessage
      .where(topic_id: @topic.id)
      .pluck(:group_id)
      .each do |group_id|
        GroupArchivedMessage.move_to_inbox!(group_id, @topic, acting_user_id: @user.id)
      end
  end

  private

  def create_topic
    return if @topic
    begin
      opts = @opts[:topic_opts] ? @opts.merge(@opts[:topic_opts]) : @opts
      topic_creator = TopicCreator.new(@user, guardian, opts)
      @topic = topic_creator.create
    rescue ActiveRecord::Rollback
      rollback_from_errors!(topic_creator)
    end
    @post.topic_id = @topic.id
    @post.topic = @topic
    @post.wiki = true if @topic && @topic.category && @topic.category.all_topics_wiki
  end

  def update_topic_stats
    attrs = { updated_at: Time.now }

    if @post.post_type != Post.types[:whisper] && !@opts[:silent]
      attrs[:last_posted_at] = @post.created_at
      attrs[:last_post_user_id] = @post.user_id
      attrs[:word_count] = (@topic.word_count || 0) + @post.word_count
      attrs[:excerpt] = @post.excerpt_for_topic if new_topic?
      attrs[:bumped_at] = @post.created_at unless @post.no_bump
    end

    @topic.update_columns(attrs)
  end

  def update_topic_auto_close
    return if @opts[:import_mode]

    if @topic.closed?
      @topic.delete_topic_timer(TopicTimer.types[:close])
    else
      topic_timer = @topic.public_topic_timer

      if topic_timer && topic_timer.based_on_last_post && topic_timer.duration_minutes.to_i > 0
        @topic.set_or_create_timer(
          TopicTimer.types[:close],
          nil,
          based_on_last_post: topic_timer.based_on_last_post,
          duration_minutes: topic_timer.duration_minutes,
        )
      end
    end
  end

  def setup_post
<<<<<<< HEAD
    @opts[:raw] = TextCleaner.normalize_whitespaces(@opts[:raw] || '').rstrip

    post = Post.new(raw: @opts[:raw],
                    topic_id: @topic.try(:id),
                    user: @user,
                    reply_to_post_number: @opts[:reply_to_post_number])
=======
    @opts[:raw] = TextCleaner.normalize_whitespaces(@opts[:raw] || "").rstrip

    post =
      Post.new(
        raw: @opts[:raw],
        topic_id: @topic.try(:id),
        user: @user,
        reply_to_post_number: @opts[:reply_to_post_number],
      )
>>>>>>> 3ee0a492

    # Attributes we pass through to the post instance if present
    %i[
      post_type
      no_bump
      cooking_options
      image_sizes
      acting_user
      invalidate_oneboxes
      cook_method
      via_email
      raw_email
      action_code
    ].each { |a| post.public_send("#{a}=", @opts[a]) if @opts[a].present? }

    post.extract_quoted_post_numbers

    post.created_at =
      if @opts[:created_at].is_a?(Time)
        @opts[:created_at]
      elsif @opts[:created_at].present?
        Time.zone.parse(@opts[:created_at].to_s)
      end

    if fields = @opts[:custom_fields]
      post.custom_fields = fields
    end

    if @opts[:hidden_reason_id].present?
      post.hidden = true
      post.hidden_at = Time.zone.now
      post.hidden_reason_id = @opts[:hidden_reason_id]
    end

    @post = post
  end

  def save_post
    @post.disable_rate_limits! if skip_validations?
    @post.skip_validation = skip_validations?
    saved = @post.save
    rollback_from_errors!(@post) unless saved
  end

  def store_unique_post_key
    @post.store_unique_post_key
  end

  def update_user_counts
    return if @opts[:import_mode]

    @user.create_user_stat if @user.user_stat.nil?

    if @user.user_stat.first_post_created_at.nil?
      @user.user_stat.update!(first_post_created_at: @post.created_at)
    end

    UserStatCountUpdater.increment!(@post) if !@post.hidden || @post.topic.visible

    if !@topic.private_message? && @post.post_type != Post.types[:whisper]
      @user.update(last_posted_at: @post.created_at)
    end
  end

  def create_post_notice
    return if @opts[:import_mode] || @user.anonymous? || @user.bot? || @user.staged

    last_post_time =
      Post.where(user_id: @user.id).order(created_at: :desc).limit(1).pluck(:created_at).first

    if !last_post_time
      @post.custom_fields[Post::NOTICE] = { type: Post.notices[:new_user] }
    elsif SiteSetting.returning_users_days > 0 &&
          last_post_time < SiteSetting.returning_users_days.days.ago
      @post.custom_fields[Post::NOTICE] = {
        type: Post.notices[:returning_user],
        last_posted_at: last_post_time.iso8601,
      }
    end
  end

  def publish
    return if @opts[:import_mode] || @post.post_number == 1
    @post.publish_change_to_clients! :created, { skip_topic_stats: @post.post_number == 1 }
  end

  def extract_links
    TopicLink.extract_from(@post)
    QuotedPost.extract_from(@post)
  end

  def track_topic
    return if @opts[:import_mode] || @opts[:auto_track] == false

    TopicUser.change(
      @post.user_id,
      @topic.id,
      posted: true,
      last_read_post_number: @post.post_number,
      last_posted_at: Time.zone.now,
    )

    # assume it took us 5 seconds of reading time to make a post
    PostTiming.record_timing(
      topic_id: @post.topic_id,
      user_id: @post.user_id,
      post_number: @post.post_number,
      msecs: 5000,
    )

    if @user.staged
      TopicUser.auto_notification_for_staging(
        @user.id,
        @topic.id,
        TopicUser.notification_reasons[:auto_watch],
      )
    elsif !@topic.private_message?
      notification_level =
        @user.user_option.notification_level_when_replying ||
          NotificationLevels.topic_levels[:tracking]
      TopicUser.auto_notification(
        @user.id,
        @topic.id,
        TopicUser.notification_reasons[:created_post],
        notification_level,
      )
    end
  end

  def new_topic?
    @opts[:topic_id].blank?
  end
end<|MERGE_RESOLUTION|>--- conflicted
+++ resolved
@@ -526,14 +526,6 @@
   end
 
   def setup_post
-<<<<<<< HEAD
-    @opts[:raw] = TextCleaner.normalize_whitespaces(@opts[:raw] || '').rstrip
-
-    post = Post.new(raw: @opts[:raw],
-                    topic_id: @topic.try(:id),
-                    user: @user,
-                    reply_to_post_number: @opts[:reply_to_post_number])
-=======
     @opts[:raw] = TextCleaner.normalize_whitespaces(@opts[:raw] || "").rstrip
 
     post =
@@ -543,7 +535,6 @@
         user: @user,
         reply_to_post_number: @opts[:reply_to_post_number],
       )
->>>>>>> 3ee0a492
 
     # Attributes we pass through to the post instance if present
     %i[
