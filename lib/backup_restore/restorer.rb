# frozen_string_literal: true

module BackupRestore
  RestoreDisabledError = Class.new(RuntimeError)
  FilenameMissingError = Class.new(RuntimeError)

  class Restorer
    delegate :log, to: :@logger, private: true

    attr_reader :success

    def initialize(user_id:, filename:, factory:, disable_emails: true)
      @user_id = user_id
      @filename = filename
      @factory = factory
      @logger = factory.logger
      @disable_emails = disable_emails

      ensure_restore_is_enabled
      ensure_we_have_a_user
      ensure_we_have_a_filename

      @success = false
      @current_db = RailsMultisite::ConnectionManagement.current_db

      @system = factory.create_system_interface
      @backup_file_handler = factory.create_backup_file_handler(@filename, @current_db)
      @database_restorer = factory.create_database_restorer(@current_db)
      @uploads_restorer = factory.create_uploads_restorer
    end

    def run
      log "[STARTED]"
      log "'#{@user_info[:username]}' has started the restore!"

      # FIXME not atomic!
      ensure_no_operation_is_running
      @system.mark_restore_as_running

      @system.listen_for_shutdown_signal

      @tmp_directory, db_dump_path = @backup_file_handler.decompress
      validate_backup_metadata

      @system.enable_readonly_mode
      @system.pause_sidekiq
      @system.wait_for_sidekiq

      @database_restorer.restore(db_dump_path)

      reload_site_settings

      @system.disable_readonly_mode

      clear_emoji_cache
      clear_theme_cache

      @uploads_restorer.restore(@tmp_directory)

      after_restore_hook
    rescue Compression::Strategy::ExtractFailed
      log 'ERROR: The uncompressed file is too big. Consider increasing the hidden ' \
          '"decompressed_backup_max_file_size_mb" setting.'
      @database_restorer.rollback
    rescue SystemExit
      log "Restore process was cancelled!"
      @database_restorer.rollback
    rescue => ex
      log "EXCEPTION: " + ex.message
      log ex.backtrace.join("\n")
      @database_restorer.rollback
    else
      @success = true
    ensure
      clean_up
      notify_user
      log "Finished!"

      @success ? log("[SUCCESS]") : log("[FAILED]")
    end

    protected

    def ensure_restore_is_enabled
      return if Rails.env.development? || SiteSetting.allow_restore?
      raise BackupRestore::RestoreDisabledError
    end

    def ensure_no_operation_is_running
      raise BackupRestore::OperationRunningError if BackupRestore.is_operation_running?
    end

    def ensure_we_have_a_user
      user = User.find_by(id: @user_id)
      raise Discourse::InvalidParameters.new(:user_id) if user.blank?

      # keep some user data around to check them against the newly restored database
      @user_info = { id: user.id, username: user.username, email: user.email }
    end

    def ensure_we_have_a_filename
      raise BackupRestore::FilenameMissingError if @filename.nil?
    end

<<<<<<< HEAD
    def initialize_state
      @success = false
      @store = BackupRestore::BackupStore.create
      @db_was_changed = false
      @current_db = RailsMultisite::ConnectionManagement.current_db
      @current_version = BackupRestore.current_version
      @timestamp = Time.now.strftime("%Y-%m-%d-%H%M%S")
      @tmp_directory = File.join(Rails.root, "tmp", "restores", @current_db, @timestamp)
      @archive_filename = File.join(@tmp_directory, @filename)
      @tar_filename = @archive_filename[0...-3]
      @meta_filename = File.join(@tmp_directory, BackupRestore::METADATA_FILE)
      @is_archive = !(@filename =~ /.sql.gz$/)

      @logs = []
      @readonly_mode_was_enabled = Discourse.readonly_mode?
    end

    def listen_for_shutdown_signal
      Thread.new do
        while BackupRestore.is_operation_running?
          exit if BackupRestore.should_shutdown?
          sleep 0.1
        end
      end
    end

    def mark_restore_as_running
      log "Marking restore as running..."
      BackupRestore.mark_as_running!
    end

    def enable_readonly_mode
      return if @readonly_mode_was_enabled
      log "Enabling readonly mode..."
      Discourse.enable_readonly_mode
    end

    def pause_sidekiq
      log "Pausing sidekiq..."
      Sidekiq.pause!
    end

    def wait_for_sidekiq
      log "Waiting for sidekiq to finish running jobs..."
      iterations = 1
      while sidekiq_has_running_jobs?
        log "Waiting for sidekiq to finish running jobs... ##{iterations}"
        sleep 5
        iterations += 1
        raise "Sidekiq did not finish running all the jobs in the allowed time!" if iterations > 6
      end
    end

    def sidekiq_has_running_jobs?
      Sidekiq::Workers.new.each do |_, _, worker|
        payload = worker.try(:payload)
        return true if payload.try(:all_sites)
        return true if payload.try(:current_site_id) == @current_db
      end

      false
    end

    def copy_archive_to_tmp_directory
      if @store.remote?
        log "Downloading archive to tmp directory..."
        failure_message = "Failed to download archive to tmp directory."
      else
        log "Copying archive to tmp directory..."
        failure_message = "Failed to copy archive to tmp directory."
      end

      @store.download_file(@filename, @archive_filename, failure_message)
    end

    def unzip_archive
      return unless @is_archive

      log "Unzipping archive, this may take a while..."

      FileUtils.cd(@tmp_directory) do
        Discourse::Utils.execute_command('gzip', '--decompress', @archive_filename, failure_message: "Failed to unzip archive.")
      end
    end

    def extract_metadata
      @metadata =
        if system('tar', '--list', '--file', @tar_filename, BackupRestore::METADATA_FILE)
          log "Extracting metadata file..."
          FileUtils.cd(@tmp_directory) do
            Discourse::Utils.execute_command(
              'tar', '--extract', '--file', @tar_filename, BackupRestore::METADATA_FILE,
              failure_message: "Failed to extract metadata file."
            )
          end

          data = JSON.parse File.read(@meta_filename)
          raise "Failed to load metadata file." if !data
          data
        else
          log "No metadata file to extract."
          if @filename =~ /-#{BackupRestore::VERSION_PREFIX}(\d{14})/
            { "version" => Regexp.last_match[1].to_i }
          else
            raise "Migration version is missing from the filename."
          end
        end
    end

    def validate_metadata
      log "Validating metadata..."
      log "  Current version: #{@current_version}"

      raise "Metadata has not been extracted correctly." if !@metadata

      log "  Restored version: #{@metadata["version"]}"

      error = "You're trying to restore a more recent version of the schema. You should migrate first!"
      raise error if @metadata["version"] > @current_version
    end

    def extract_dump
      @dump_filename =
        if @is_archive
          # For backwards compatibility
          if system('tar', '--list', '--file', @tar_filename, BackupRestore::OLD_DUMP_FILE)
            File.join(@tmp_directory, BackupRestore::OLD_DUMP_FILE)
          else
            File.join(@tmp_directory, BackupRestore::DUMP_FILE)
          end
        else
          File.join(@tmp_directory, @filename)
        end

      return unless @is_archive

      log "Extracting dump file..."

      FileUtils.cd(@tmp_directory) do
        Discourse::Utils.execute_command(
          'tar', '--extract', '--file', @tar_filename, File.basename(@dump_filename),
          failure_message: "Failed to extract dump file."
        )
      end
    end

    def get_dumped_by_version
      output = Discourse::Utils.execute_command(
        File.extname(@dump_filename) == '.gz' ? 'zgrep' : 'grep',
        '-m1', @dump_filename, '-e', "-- Dumped by pg_dump version",
        failure_message: "Failed to check version of pg_dump used to generate the dump file"
      )

      output.match(/version (\d+(\.\d+)+)/)[1]
    end

    def can_restore_into_different_schema?
      self.class.pg_produces_portable_dump?(get_dumped_by_version)
    end

    def restore_dump_command
      if File.extname(@dump_filename) == '.gz'
        "gzip -d < #{@dump_filename} | #{sed_command} | #{psql_command} 2>&1"
      else
        "#{psql_command} 2>&1 < #{@dump_filename}"
      end
    end

    def restore_dump
      log "Restoring dump file... (can be quite long)"

      logs = Queue.new
      psql_running = true
      has_error = false

      Thread.new do
        RailsMultisite::ConnectionManagement::establish_connection(db: @current_db)
        while psql_running
          message = logs.pop.strip
          has_error ||= (message =~ /ERROR:/)
          log(message) unless message.blank?
        end
      end

      IO.popen(restore_dump_command) do |pipe|
        begin
          while line = pipe.readline
            logs << line
          end
        rescue EOFError
          # finished reading...
        ensure
          psql_running = false
          logs << ""
        end
      end

      # psql does not return a valid exit code when an error happens
      raise "psql failed" if has_error
    end

    def psql_command
      db_conf = BackupRestore.database_configuration

      password_argument = "PGPASSWORD='#{db_conf.password}'" if db_conf.password.present?
      host_argument     = "--host=#{db_conf.host}"         if db_conf.host.present?
      port_argument     = "--port=#{db_conf.port}"         if db_conf.port.present?
      username_argument = "--username=#{db_conf.username}" if db_conf.username.present?

      [ password_argument,                # pass the password to psql (if any)
        "psql",                           # the psql command
        "--dbname='#{db_conf.database}'", # connect to database *dbname*
        "--single-transaction",           # all or nothing (also runs COPY commands faster)
        host_argument,                    # the hostname to connect to (if any)
        port_argument,                    # the port to connect to (if any)
        username_argument                 # the username to connect as (if any)
      ].join(" ")
    end

    def sed_command
      # in order to limit the downtime when restoring as much as possible
      # we force the restoration to happen in the "restore" schema

      # during the restoration, this make sure we
      #  - drop the "restore" schema if it exists
      #  - create the "restore" schema
      #  - prepend the "restore" schema into the search_path

      regexp = "SET search_path = public, pg_catalog;"

      replacement = [ "DROP SCHEMA IF EXISTS restore CASCADE;",
                      "CREATE SCHEMA restore;",
                      "SET search_path = restore, public, pg_catalog;",
                    ].join(" ")

      # we only want to replace the VERY first occurence of the search_path command
      expression = "1,/^#{regexp}$/s/#{regexp}/#{replacement}/"

      "sed -e '#{expression}'"
    end

    def switch_schema!
      log "Switching schemas... try reloading the site in 5 minutes, if successful, then reboot and restore is complete."

      sql = [
        "BEGIN;",
        BackupRestore.move_tables_between_schemas_sql("public", "backup"),
        BackupRestore.move_tables_between_schemas_sql("restore", "public"),
        "COMMIT;"
      ].join("\n")

      @db_was_changed = true

      DB.exec(sql)
    end

    def migrate_database
      log "Migrating the database..."

      if Discourse.skip_post_deployment_migrations?
        ENV["SKIP_POST_DEPLOYMENT_MIGRATIONS"] = "0"
        Rails.application.config.paths['db/migrate'] << Rails.root.join(
          Discourse::DB_POST_MIGRATE_PATH
        ).to_s
      end

      Discourse::Application.load_tasks
      ENV["VERSION"] = @current_version.to_s
      DB.exec("SET search_path = public, pg_catalog;")
      Rake::Task["db:migrate"].invoke
    end

    def reconnect_database
      log "Reconnecting to the database..."
      RailsMultisite::ConnectionManagement::establish_connection(db: @current_db)
=======
    def validate_backup_metadata
      @factory.create_meta_data_handler(@filename, @tmp_directory).validate
>>>>>>> baba1cc0
    end

    def reload_site_settings
      log "Reloading site settings..."
      SiteSetting.refresh!

      DiscourseEvent.trigger(:site_settings_restored)

      if @disable_emails && SiteSetting.disable_emails == 'no'
        log "Disabling outgoing emails for non-staff users..."
        user = User.find_by_email(@user_info[:email]) || Discourse.system_user
        SiteSetting.set_and_log(:disable_emails, 'non-staff', user)
      end
    end

    def clear_emoji_cache
      log "Clearing emoji cache..."
      Emoji.clear_cache
    end

    def notify_user
      if user = User.find_by_email(@user_info[:email])
        log "Notifying '#{user.username}' of the end of the restore..."
        status = @success ? :restore_succeeded : :restore_failed

        SystemMessage.create_from_system_user(
          user, status,
          logs: Discourse::Utils.pretty_logs(@logger.logs)
        )
      else
        log "Could not send notification to '#{@user_info[:username]}' " \
          "(#{@user_info[:email]}), because the user does not exist."
      end
    rescue => ex
      log "Something went wrong while notifying user.", ex
    end

    def clean_up
      log "Cleaning stuff up..."
      @database_restorer.clean_up
      @backup_file_handler.clean_up
      @system.unpause_sidekiq
      @system.disable_readonly_mode if Discourse.readonly_mode?
      @system.mark_restore_as_not_running
    end

    def clear_theme_cache
      log "Clear theme cache"
      ThemeField.force_recompilation!
      Theme.expire_site_cache!
      Stylesheet::Manager.cache.clear
    end

    def after_restore_hook
      log "Executing the after_restore_hook..."
      DiscourseEvent.trigger(:restore_complete)
    end
  end
end<|MERGE_RESOLUTION|>--- conflicted
+++ resolved
@@ -102,286 +102,8 @@
       raise BackupRestore::FilenameMissingError if @filename.nil?
     end
 
-<<<<<<< HEAD
-    def initialize_state
-      @success = false
-      @store = BackupRestore::BackupStore.create
-      @db_was_changed = false
-      @current_db = RailsMultisite::ConnectionManagement.current_db
-      @current_version = BackupRestore.current_version
-      @timestamp = Time.now.strftime("%Y-%m-%d-%H%M%S")
-      @tmp_directory = File.join(Rails.root, "tmp", "restores", @current_db, @timestamp)
-      @archive_filename = File.join(@tmp_directory, @filename)
-      @tar_filename = @archive_filename[0...-3]
-      @meta_filename = File.join(@tmp_directory, BackupRestore::METADATA_FILE)
-      @is_archive = !(@filename =~ /.sql.gz$/)
-
-      @logs = []
-      @readonly_mode_was_enabled = Discourse.readonly_mode?
-    end
-
-    def listen_for_shutdown_signal
-      Thread.new do
-        while BackupRestore.is_operation_running?
-          exit if BackupRestore.should_shutdown?
-          sleep 0.1
-        end
-      end
-    end
-
-    def mark_restore_as_running
-      log "Marking restore as running..."
-      BackupRestore.mark_as_running!
-    end
-
-    def enable_readonly_mode
-      return if @readonly_mode_was_enabled
-      log "Enabling readonly mode..."
-      Discourse.enable_readonly_mode
-    end
-
-    def pause_sidekiq
-      log "Pausing sidekiq..."
-      Sidekiq.pause!
-    end
-
-    def wait_for_sidekiq
-      log "Waiting for sidekiq to finish running jobs..."
-      iterations = 1
-      while sidekiq_has_running_jobs?
-        log "Waiting for sidekiq to finish running jobs... ##{iterations}"
-        sleep 5
-        iterations += 1
-        raise "Sidekiq did not finish running all the jobs in the allowed time!" if iterations > 6
-      end
-    end
-
-    def sidekiq_has_running_jobs?
-      Sidekiq::Workers.new.each do |_, _, worker|
-        payload = worker.try(:payload)
-        return true if payload.try(:all_sites)
-        return true if payload.try(:current_site_id) == @current_db
-      end
-
-      false
-    end
-
-    def copy_archive_to_tmp_directory
-      if @store.remote?
-        log "Downloading archive to tmp directory..."
-        failure_message = "Failed to download archive to tmp directory."
-      else
-        log "Copying archive to tmp directory..."
-        failure_message = "Failed to copy archive to tmp directory."
-      end
-
-      @store.download_file(@filename, @archive_filename, failure_message)
-    end
-
-    def unzip_archive
-      return unless @is_archive
-
-      log "Unzipping archive, this may take a while..."
-
-      FileUtils.cd(@tmp_directory) do
-        Discourse::Utils.execute_command('gzip', '--decompress', @archive_filename, failure_message: "Failed to unzip archive.")
-      end
-    end
-
-    def extract_metadata
-      @metadata =
-        if system('tar', '--list', '--file', @tar_filename, BackupRestore::METADATA_FILE)
-          log "Extracting metadata file..."
-          FileUtils.cd(@tmp_directory) do
-            Discourse::Utils.execute_command(
-              'tar', '--extract', '--file', @tar_filename, BackupRestore::METADATA_FILE,
-              failure_message: "Failed to extract metadata file."
-            )
-          end
-
-          data = JSON.parse File.read(@meta_filename)
-          raise "Failed to load metadata file." if !data
-          data
-        else
-          log "No metadata file to extract."
-          if @filename =~ /-#{BackupRestore::VERSION_PREFIX}(\d{14})/
-            { "version" => Regexp.last_match[1].to_i }
-          else
-            raise "Migration version is missing from the filename."
-          end
-        end
-    end
-
-    def validate_metadata
-      log "Validating metadata..."
-      log "  Current version: #{@current_version}"
-
-      raise "Metadata has not been extracted correctly." if !@metadata
-
-      log "  Restored version: #{@metadata["version"]}"
-
-      error = "You're trying to restore a more recent version of the schema. You should migrate first!"
-      raise error if @metadata["version"] > @current_version
-    end
-
-    def extract_dump
-      @dump_filename =
-        if @is_archive
-          # For backwards compatibility
-          if system('tar', '--list', '--file', @tar_filename, BackupRestore::OLD_DUMP_FILE)
-            File.join(@tmp_directory, BackupRestore::OLD_DUMP_FILE)
-          else
-            File.join(@tmp_directory, BackupRestore::DUMP_FILE)
-          end
-        else
-          File.join(@tmp_directory, @filename)
-        end
-
-      return unless @is_archive
-
-      log "Extracting dump file..."
-
-      FileUtils.cd(@tmp_directory) do
-        Discourse::Utils.execute_command(
-          'tar', '--extract', '--file', @tar_filename, File.basename(@dump_filename),
-          failure_message: "Failed to extract dump file."
-        )
-      end
-    end
-
-    def get_dumped_by_version
-      output = Discourse::Utils.execute_command(
-        File.extname(@dump_filename) == '.gz' ? 'zgrep' : 'grep',
-        '-m1', @dump_filename, '-e', "-- Dumped by pg_dump version",
-        failure_message: "Failed to check version of pg_dump used to generate the dump file"
-      )
-
-      output.match(/version (\d+(\.\d+)+)/)[1]
-    end
-
-    def can_restore_into_different_schema?
-      self.class.pg_produces_portable_dump?(get_dumped_by_version)
-    end
-
-    def restore_dump_command
-      if File.extname(@dump_filename) == '.gz'
-        "gzip -d < #{@dump_filename} | #{sed_command} | #{psql_command} 2>&1"
-      else
-        "#{psql_command} 2>&1 < #{@dump_filename}"
-      end
-    end
-
-    def restore_dump
-      log "Restoring dump file... (can be quite long)"
-
-      logs = Queue.new
-      psql_running = true
-      has_error = false
-
-      Thread.new do
-        RailsMultisite::ConnectionManagement::establish_connection(db: @current_db)
-        while psql_running
-          message = logs.pop.strip
-          has_error ||= (message =~ /ERROR:/)
-          log(message) unless message.blank?
-        end
-      end
-
-      IO.popen(restore_dump_command) do |pipe|
-        begin
-          while line = pipe.readline
-            logs << line
-          end
-        rescue EOFError
-          # finished reading...
-        ensure
-          psql_running = false
-          logs << ""
-        end
-      end
-
-      # psql does not return a valid exit code when an error happens
-      raise "psql failed" if has_error
-    end
-
-    def psql_command
-      db_conf = BackupRestore.database_configuration
-
-      password_argument = "PGPASSWORD='#{db_conf.password}'" if db_conf.password.present?
-      host_argument     = "--host=#{db_conf.host}"         if db_conf.host.present?
-      port_argument     = "--port=#{db_conf.port}"         if db_conf.port.present?
-      username_argument = "--username=#{db_conf.username}" if db_conf.username.present?
-
-      [ password_argument,                # pass the password to psql (if any)
-        "psql",                           # the psql command
-        "--dbname='#{db_conf.database}'", # connect to database *dbname*
-        "--single-transaction",           # all or nothing (also runs COPY commands faster)
-        host_argument,                    # the hostname to connect to (if any)
-        port_argument,                    # the port to connect to (if any)
-        username_argument                 # the username to connect as (if any)
-      ].join(" ")
-    end
-
-    def sed_command
-      # in order to limit the downtime when restoring as much as possible
-      # we force the restoration to happen in the "restore" schema
-
-      # during the restoration, this make sure we
-      #  - drop the "restore" schema if it exists
-      #  - create the "restore" schema
-      #  - prepend the "restore" schema into the search_path
-
-      regexp = "SET search_path = public, pg_catalog;"
-
-      replacement = [ "DROP SCHEMA IF EXISTS restore CASCADE;",
-                      "CREATE SCHEMA restore;",
-                      "SET search_path = restore, public, pg_catalog;",
-                    ].join(" ")
-
-      # we only want to replace the VERY first occurence of the search_path command
-      expression = "1,/^#{regexp}$/s/#{regexp}/#{replacement}/"
-
-      "sed -e '#{expression}'"
-    end
-
-    def switch_schema!
-      log "Switching schemas... try reloading the site in 5 minutes, if successful, then reboot and restore is complete."
-
-      sql = [
-        "BEGIN;",
-        BackupRestore.move_tables_between_schemas_sql("public", "backup"),
-        BackupRestore.move_tables_between_schemas_sql("restore", "public"),
-        "COMMIT;"
-      ].join("\n")
-
-      @db_was_changed = true
-
-      DB.exec(sql)
-    end
-
-    def migrate_database
-      log "Migrating the database..."
-
-      if Discourse.skip_post_deployment_migrations?
-        ENV["SKIP_POST_DEPLOYMENT_MIGRATIONS"] = "0"
-        Rails.application.config.paths['db/migrate'] << Rails.root.join(
-          Discourse::DB_POST_MIGRATE_PATH
-        ).to_s
-      end
-
-      Discourse::Application.load_tasks
-      ENV["VERSION"] = @current_version.to_s
-      DB.exec("SET search_path = public, pg_catalog;")
-      Rake::Task["db:migrate"].invoke
-    end
-
-    def reconnect_database
-      log "Reconnecting to the database..."
-      RailsMultisite::ConnectionManagement::establish_connection(db: @current_db)
-=======
     def validate_backup_metadata
       @factory.create_meta_data_handler(@filename, @tmp_directory).validate
->>>>>>> baba1cc0
     end
 
     def reload_site_settings
