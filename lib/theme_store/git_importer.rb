# frozen_string_literal: true

module ThemeStore
end

class ThemeStore::GitImporter
  COMMAND_TIMEOUT_SECONDS = 20

  attr_reader :url

  def initialize(url, private_key: nil, branch: nil)
    @url = GitUrl.normalize(url)
    @temp_folder = "#{Pathname.new(Dir.tmpdir).realpath}/discourse_theme_#{SecureRandom.hex}"
    @private_key = private_key
    @branch = branch
  end

  def import!
    clone!

    if version = Discourse.find_compatible_git_resource(@temp_folder)
      begin
        execute "git", "cat-file", "-e", version
      rescue RuntimeError => e
        tracking_ref =
          execute "git", "rev-parse", "--abbrev-ref", "--symbolic-full-name", "@{upstream}"
        remote_name = tracking_ref.split("/", 2)[0]
        execute "git", "fetch", remote_name, "#{version}:#{version}"
      end

      begin
        execute "git", "reset", "--hard", version
      rescue RuntimeError
        raise RemoteTheme::ImportError.new(
                I18n.t("themes.import_error.git_ref_not_found", ref: version),
              )
      end
    end
  end

  def commits_since(hash)
    commit_hash, commits_behind = nil

    commit_hash = execute("git", "rev-parse", "HEAD").strip
    commits_behind =
      begin
        execute("git", "rev-list", "#{hash}..HEAD", "--count").strip
      rescue StandardError
        -1
      end

    [commit_hash, commits_behind]
  end

  def version
    execute("git", "rev-parse", "HEAD").strip
  end

  def cleanup!
    FileUtils.rm_rf(@temp_folder)
  end

  def real_path(relative)
    fullpath = "#{@temp_folder}/#{relative}"
    return nil unless File.exist?(fullpath)

    # careful to handle symlinks here, don't want to expose random data
    fullpath = Pathname.new(fullpath).realpath.to_s

    if fullpath && fullpath.start_with?(@temp_folder)
      fullpath
    else
      nil
    end
  end

  def all_files
    Dir.glob("**/*", base: @temp_folder).reject { |f| File.directory?(File.join(@temp_folder, f)) }
  end

  def [](value)
    fullpath = real_path(value)
    return nil unless fullpath
    File.read(fullpath)
  end

  protected

<<<<<<< HEAD
  def raise_import_error!
    raise RemoteTheme::ImportError.new(I18n.t("themes.import_error.git"))
  end

  def clone!
    begin
      @uri = URI.parse(@url)
    rescue URI::Error
      raise_import_error!
    end

    case @uri&.scheme
    when "http", "https"
      clone_http!
    when "ssh"
      clone_ssh!
    else
      raise RemoteTheme::ImportError.new(I18n.t("themes.import_error.git_unsupported_scheme"))
    end
  end

  def clone_args(config = {})
    args = ["git"]

    config.each do |key, value|
      args.concat(['-c', "#{key}=#{value}"])
    end

    args << "clone"

    if @branch.present?
      args.concat(["-b", @branch])
    end

    args.concat([@url, @temp_folder])

    args
  end

  def clone_http!
    uris = [@uri]

    begin
      resolved_uri = FinalDestination.resolve(@uri.to_s)
      if resolved_uri && resolved_uri != @uri
        uris.unshift(resolved_uri)
      end
    rescue
      # If this fails, we can stil attempt to clone using the original URI
    end

    uris.each do |uri|
      @uri = uri
      @url = @uri.to_s

      unless ["http", "https"].include?(@uri.scheme)
        raise_import_error!
      end

      addresses = FinalDestination::SSRFDetector.lookup_and_filter_ips(@uri.host)

      unless addresses.empty?
        env = { "GIT_TERMINAL_PROMPT" => "0" }

        args = clone_args(
          "http.followRedirects" => "false",
          "http.curloptResolve" => "#{@uri.host}:#{@uri.port}:#{addresses.join(',')}",
        )

        begin
          Discourse::Utils.execute_command(env, *args, timeout: COMMAND_TIMEOUT_SECONDS)
          return
        rescue RuntimeError
        end
      end
    end

    raise_import_error!
  end

  def clone_ssh!
    unless @private_key.present?
      raise_import_error!
    end

    with_ssh_private_key do |ssh_folder|
      # Use only the specified SSH key
      env = { 'GIT_SSH_COMMAND' => "ssh -i #{ssh_folder}/id_rsa -o IdentitiesOnly=yes -o IdentityFile=#{ssh_folder}/id_rsa -o StrictHostKeyChecking=no" }
      args = clone_args
=======
  def redirected_uri
    first_clone_uri = @uri.dup
    first_clone_uri.path.gsub!(%r{/\z}, "")
    first_clone_uri.path += "/info/refs"
    first_clone_uri.query = "service=git-upload-pack"

    redirected_uri = FinalDestination.resolve(first_clone_uri.to_s, http_verb: :get)

    if redirected_uri&.path.ends_with?("/info/refs")
      redirected_uri.path.gsub!(%r{/info/refs\z}, "")
      redirected_uri.query = nil
      redirected_uri
    else
      @uri
    end
  rescue StandardError
    @uri
  end

  def raise_import_error!
    raise RemoteTheme::ImportError.new(I18n.t("themes.import_error.git"))
  end

  def clone!
    begin
      @uri = URI.parse(@url)
    rescue URI::Error
      raise_import_error!
    end

    case @uri&.scheme
    when "http", "https"
      clone_http!
    when "ssh"
      clone_ssh!
    else
      raise RemoteTheme::ImportError.new(I18n.t("themes.import_error.git_unsupported_scheme"))
    end
  end

  def clone_args(url, config = {})
    args = ["git"]

    config.each { |key, value| args.concat(["-c", "#{key}=#{value}"]) }

    args << "clone"

    args.concat(["--single-branch", "-b", @branch]) if @branch.present?

    args.concat([url, @temp_folder])

    args
  end

  def clone_http!
    uri = redirected_uri

    raise_import_error! unless %w[http https].include?(@uri.scheme)

    addresses = FinalDestination::SSRFDetector.lookup_and_filter_ips(uri.host)

    unless addresses.empty?
      env = { "GIT_TERMINAL_PROMPT" => "0" }

      args =
        clone_args(
          uri.to_s,
          "http.followRedirects" => "false",
          "http.curloptResolve" => "#{uri.host}:#{uri.port}:#{addresses.join(",")}",
        )
>>>>>>> 3ee0a492

      begin
        Discourse::Utils.execute_command(env, *args, timeout: COMMAND_TIMEOUT_SECONDS)
      rescue RuntimeError
<<<<<<< HEAD
        raise_import_error!
=======
>>>>>>> 3ee0a492
      end
    end
  end

<<<<<<< HEAD
=======
  def clone_ssh!
    raise_import_error! unless @private_key.present?

    with_ssh_private_key do |ssh_folder|
      # Use only the specified SSH key
      env = {
        "GIT_SSH_COMMAND" =>
          "ssh -i #{ssh_folder}/id_rsa -o IdentitiesOnly=yes -o IdentityFile=#{ssh_folder}/id_rsa -o StrictHostKeyChecking=no",
      }
      args = clone_args(@url)

      begin
        Discourse::Utils.execute_command(env, *args, timeout: COMMAND_TIMEOUT_SECONDS)
      rescue RuntimeError
        raise_import_error!
      end
    end
  end

>>>>>>> 3ee0a492
  def with_ssh_private_key
    ssh_folder = "#{Pathname.new(Dir.tmpdir).realpath}/discourse_theme_ssh_#{SecureRandom.hex}"
    FileUtils.mkdir_p ssh_folder

    File.write("#{ssh_folder}/id_rsa", @private_key)
    FileUtils.chmod(0600, "#{ssh_folder}/id_rsa")

    yield ssh_folder
  ensure
    FileUtils.rm_rf ssh_folder
  end

  def execute(*args)
    Discourse::Utils.execute_command(*args, chdir: @temp_folder, timeout: COMMAND_TIMEOUT_SECONDS)
  end
end<|MERGE_RESOLUTION|>--- conflicted
+++ resolved
@@ -86,7 +86,25 @@
 
   protected
 
-<<<<<<< HEAD
+  def redirected_uri
+    first_clone_uri = @uri.dup
+    first_clone_uri.path.gsub!(%r{/\z}, "")
+    first_clone_uri.path += "/info/refs"
+    first_clone_uri.query = "service=git-upload-pack"
+
+    redirected_uri = FinalDestination.resolve(first_clone_uri.to_s, http_verb: :get)
+
+    if redirected_uri&.path.ends_with?("/info/refs")
+      redirected_uri.path.gsub!(%r{/info/refs\z}, "")
+      redirected_uri.query = nil
+      redirected_uri
+    else
+      @uri
+    end
+  rescue StandardError
+    @uri
+  end
+
   def raise_import_error!
     raise RemoteTheme::ImportError.new(I18n.t("themes.import_error.git"))
   end
@@ -108,115 +126,6 @@
     end
   end
 
-  def clone_args(config = {})
-    args = ["git"]
-
-    config.each do |key, value|
-      args.concat(['-c', "#{key}=#{value}"])
-    end
-
-    args << "clone"
-
-    if @branch.present?
-      args.concat(["-b", @branch])
-    end
-
-    args.concat([@url, @temp_folder])
-
-    args
-  end
-
-  def clone_http!
-    uris = [@uri]
-
-    begin
-      resolved_uri = FinalDestination.resolve(@uri.to_s)
-      if resolved_uri && resolved_uri != @uri
-        uris.unshift(resolved_uri)
-      end
-    rescue
-      # If this fails, we can stil attempt to clone using the original URI
-    end
-
-    uris.each do |uri|
-      @uri = uri
-      @url = @uri.to_s
-
-      unless ["http", "https"].include?(@uri.scheme)
-        raise_import_error!
-      end
-
-      addresses = FinalDestination::SSRFDetector.lookup_and_filter_ips(@uri.host)
-
-      unless addresses.empty?
-        env = { "GIT_TERMINAL_PROMPT" => "0" }
-
-        args = clone_args(
-          "http.followRedirects" => "false",
-          "http.curloptResolve" => "#{@uri.host}:#{@uri.port}:#{addresses.join(',')}",
-        )
-
-        begin
-          Discourse::Utils.execute_command(env, *args, timeout: COMMAND_TIMEOUT_SECONDS)
-          return
-        rescue RuntimeError
-        end
-      end
-    end
-
-    raise_import_error!
-  end
-
-  def clone_ssh!
-    unless @private_key.present?
-      raise_import_error!
-    end
-
-    with_ssh_private_key do |ssh_folder|
-      # Use only the specified SSH key
-      env = { 'GIT_SSH_COMMAND' => "ssh -i #{ssh_folder}/id_rsa -o IdentitiesOnly=yes -o IdentityFile=#{ssh_folder}/id_rsa -o StrictHostKeyChecking=no" }
-      args = clone_args
-=======
-  def redirected_uri
-    first_clone_uri = @uri.dup
-    first_clone_uri.path.gsub!(%r{/\z}, "")
-    first_clone_uri.path += "/info/refs"
-    first_clone_uri.query = "service=git-upload-pack"
-
-    redirected_uri = FinalDestination.resolve(first_clone_uri.to_s, http_verb: :get)
-
-    if redirected_uri&.path.ends_with?("/info/refs")
-      redirected_uri.path.gsub!(%r{/info/refs\z}, "")
-      redirected_uri.query = nil
-      redirected_uri
-    else
-      @uri
-    end
-  rescue StandardError
-    @uri
-  end
-
-  def raise_import_error!
-    raise RemoteTheme::ImportError.new(I18n.t("themes.import_error.git"))
-  end
-
-  def clone!
-    begin
-      @uri = URI.parse(@url)
-    rescue URI::Error
-      raise_import_error!
-    end
-
-    case @uri&.scheme
-    when "http", "https"
-      clone_http!
-    when "ssh"
-      clone_ssh!
-    else
-      raise RemoteTheme::ImportError.new(I18n.t("themes.import_error.git_unsupported_scheme"))
-    end
-  end
-
   def clone_args(url, config = {})
     args = ["git"]
 
@@ -247,21 +156,14 @@
           "http.followRedirects" => "false",
           "http.curloptResolve" => "#{uri.host}:#{uri.port}:#{addresses.join(",")}",
         )
->>>>>>> 3ee0a492
 
       begin
         Discourse::Utils.execute_command(env, *args, timeout: COMMAND_TIMEOUT_SECONDS)
       rescue RuntimeError
-<<<<<<< HEAD
-        raise_import_error!
-=======
->>>>>>> 3ee0a492
-      end
-    end
-  end
-
-<<<<<<< HEAD
-=======
+      end
+    end
+  end
+
   def clone_ssh!
     raise_import_error! unless @private_key.present?
 
@@ -281,7 +183,6 @@
     end
   end
 
->>>>>>> 3ee0a492
   def with_ssh_private_key
     ssh_folder = "#{Pathname.new(Dir.tmpdir).realpath}/discourse_theme_ssh_#{SecureRandom.hex}"
     FileUtils.mkdir_p ssh_folder
