# frozen_string_literal: true

#
# How a post is deleted is affected by who is performing the action.
# this class contains the logic to delete it.
#
class PostDestroyer
  def self.destroy_old_hidden_posts
    Post
      .where(deleted_at: nil, hidden: true)
      .where("hidden_at < ?", 30.days.ago)
      .find_each { |post| PostDestroyer.new(Discourse.system_user, post).destroy }
  end

  def self.destroy_stubs
    context = I18n.t("remove_posts_deleted_by_author")

    # exclude deleted topics and posts that are actively flagged
    Post
      .where(deleted_at: nil, user_deleted: true)
      .where(
        "NOT EXISTS (
            SELECT 1 FROM topics t
            WHERE t.deleted_at IS NOT NULL AND
                  t.id = posts.topic_id
        )",
      )
      .where("updated_at < ?", SiteSetting.delete_removed_posts_after.hours.ago)
      .where(
        "NOT EXISTS (
                  SELECT 1
                  FROM post_actions pa
                  WHERE pa.post_id = posts.id
                    AND pa.deleted_at IS NULL
                    AND pa.deferred_at IS NULL
                    AND pa.post_action_type_id IN (?)
              )",
        PostActionType.notify_flag_type_ids,
      )
      .find_each { |post| PostDestroyer.new(Discourse.system_user, post, context: context).destroy }
  end

  def self.delete_with_replies(performed_by, post, reviewable = nil, defer_reply_flags: true)
    reply_ids = post.reply_ids(Guardian.new(performed_by), only_replies_to_single_post: false)
    replies = Post.where(id: reply_ids.map { |r| r[:id] })
    PostDestroyer.new(performed_by, post, reviewable: reviewable).destroy

    options = { defer_flags: defer_reply_flags }
    if SiteSetting.notify_users_after_responses_deleted_on_flagged_post
      options.merge!({ reviewable: reviewable, notify_responders: true, parent_post: post })
    end
    replies.each { |reply| PostDestroyer.new(performed_by, reply, options).destroy }
  end

  def initialize(user, post, opts = {})
    @user = user
    @post = post
    @topic = post.topic || Topic.with_deleted.find_by(id: @post.topic_id)
    @opts = opts
  end

  def destroy
    payload = WebHook.generate_payload(:post, @post) if WebHook.active_web_hooks(:post).exists?
    is_first_post = @post.is_first_post? && @topic
    has_topic_web_hooks = is_first_post && WebHook.active_web_hooks(:topic).exists?

    if has_topic_web_hooks
      topic_view = TopicView.new(@topic.id, Discourse.system_user, skip_staff_action: true)
      topic_payload = WebHook.generate_payload(:topic, topic_view, WebHookTopicViewSerializer)
    end

    delete_removed_posts_after =
      @opts[:delete_removed_posts_after] || SiteSetting.delete_removed_posts_after

    if delete_removed_posts_after < 1 || post_is_reviewable? ||
         Guardian.new(@user).can_moderate_topic?(@topic) || permanent?
      perform_delete
    elsif @user.id == @post.user_id
      mark_for_deletion(delete_removed_posts_after)
    end

    UserActionManager.post_destroyed(@post)

    DiscourseEvent.trigger(:post_destroyed, @post, @opts, @user)
    WebHook.enqueue_post_hooks(:post_destroyed, @post, payload)
    Jobs.enqueue(:sync_topic_user_bookmarked, topic_id: @topic.id) if @topic

    if is_first_post
      UserProfile.remove_featured_topic_from_all_profiles(@topic)
      UserActionManager.topic_destroyed(@topic)
      DiscourseEvent.trigger(:topic_destroyed, @topic, @user)
      WebHook.enqueue_topic_hooks(:topic_destroyed, @topic, topic_payload) if has_topic_web_hooks
      if SiteSetting.tos_topic_id == @topic.id || SiteSetting.privacy_topic_id == @topic.id
        Discourse.clear_urls!
      end
    end
  end

  def recover
    if (post_is_reviewable? || Guardian.new(@user).can_moderate_topic?(@post.topic)) &&
         @post.deleted_at
      staff_recovered
    elsif @user.staff? || @user.id == @post.user_id
      user_recovered
    end

    @topic.update_column(:user_id, Discourse::SYSTEM_USER_ID) if !@topic.user_id
    @topic.recover!(@user) if @post.is_first_post?
    @topic.update_statistics
    Topic.publish_stats_to_clients!(@topic.id, :recovered)

    UserActionManager.post_created(@post)
    DiscourseEvent.trigger(:post_recovered, @post, @opts, @user)
<<<<<<< HEAD
    Jobs.enqueue(:sync_topic_user_bookmarked, topic_id: topic.id) if topic
=======
    Jobs.enqueue(:sync_topic_user_bookmarked, topic_id: @topic.id) if @topic
>>>>>>> 9b339bcd
    Jobs.enqueue(:notify_mailing_list_subscribers, post_id: @post.id)

    if @post.is_first_post?
      UserActionManager.topic_created(@topic)
      DiscourseEvent.trigger(:topic_recovered, @topic, @user)
      if @user.id != @post.user_id
        StaffActionLogger.new(@user).log_topic_delete_recover(
          @topic,
          "recover_topic",
          @opts.slice(:context),
        )
      end
      update_imap_sync(@post, false)
      if SiteSetting.tos_topic_id == @topic.id || SiteSetting.privacy_topic_id == @topic.id
        Discourse.clear_urls!
      end
    end
  end

  def staff_recovered
    new_post_attrs = { user_deleted: false }
    new_post_attrs[:user_id] = Discourse::SYSTEM_USER_ID if !@post.user_id
    @post.update_columns(new_post_attrs)
    @post.recover!

    mark_topic_changed

    if @post.topic && !@post.topic.private_message?
      if author = @post.user
        if @post.is_first_post?
          author.user_stat.topic_count += 1
        else
          author.user_stat.post_count += 1
        end
        author.user_stat.save!
      end

      if @post.is_first_post?
        # Update stats of all people who replied
        update_post_counts(:increment)
      end
    end

    # skip also publishing topic stats because they weren't updated yet
    @post.publish_change_to_clients! :recovered, { skip_topic_stats: true }
    TopicTrackingState.publish_recover(@post.topic) if @post.topic && @post.is_first_post?
  end

  # When a post is properly deleted. Well, it's still soft deleted, but it will no longer
  # show up in the topic
  # Permanent option allows to hard delete.
  def perform_delete
    # All posts in the topic must be force deleted if the first is force
    # deleted (except @post which is destroyed by current instance).
    if @topic && @post.is_first_post? && permanent?
      @topic.ordered_posts.with_deleted.reverse_order.find_each do |post|
        PostDestroyer.new(@user, post, @opts).destroy if post.id != @post.id
      end
    end

    Post.transaction do
      permanent? ? @post.destroy! : @post.trash!(@user)
      if @post.topic
        make_previous_post_the_last_one
        mark_topic_changed
        clear_user_posted_flag
      end

      Topic.reset_highest(@post.topic_id)
      trash_public_post_actions
      trash_revisions
      trash_user_actions
      remove_associated_replies
      remove_associated_notifications

      if @user.id != @post.user_id && !@opts[:skip_staff_log]
        if @post.topic && @post.is_first_post?
          StaffActionLogger.new(@user).log_topic_delete_recover(
            @post.topic,
            "delete_topic",
            @opts.slice(:context),
          )
        else
          StaffActionLogger.new(@user).log_post_deletion(@post, @opts.slice(:context))
        end
      end

      if @topic && @post.is_first_post?
        permanent? ? @topic.destroy! : @topic.trash!(@user)
        PublishedPage.unpublish!(@user, @topic) if @topic.published_page
      end

      TopicLink.where(link_post_id: @post.id).destroy_all
      update_associated_category_latest_topic
      update_user_counts if !permanent?
      TopicUser.update_post_action_cache(post_id: @post.id)

      DB.after_commit do
        if @opts[:reviewable]
          notify_deletion(
            @opts[:reviewable],
            { notify_responders: @opts[:notify_responders], parent_post: @opts[:parent_post] },
          )
          if @post.reviewable_flag &&
               SiteSetting.notify_users_after_responses_deleted_on_flagged_post
            ignore(@post.reviewable_flag)
          end
        elsif reviewable = @post.reviewable_flag
          @opts[:defer_flags] ? ignore(reviewable) : agree(reviewable)
        end
      end
    end

    update_imap_sync(@post, true) if @post.topic&.deleted_at
    feature_users_in_the_topic if @post.topic
    @post.publish_change_to_clients!(permanent? ? :destroyed : :deleted) if @post.topic
    if @post.topic && @post.post_number == 1
      TopicTrackingState.send(permanent? ? :publish_destroy : :publish_delete, @post.topic)
    end
  end

  def permanent?
    @opts[:force_destroy] ||
      (@opts[:permanent] && @user == @post.user && @post.topic.private_message?)
  end

  # When a user 'deletes' their own post. We just change the text.
  def mark_for_deletion(delete_removed_posts_after = SiteSetting.delete_removed_posts_after)
    I18n.with_locale(SiteSetting.default_locale) do
      # don't call revise from within transaction, high risk of deadlock
      key =
        (
          if @post.is_first_post?
            "js.topic.deleted_by_author_simple"
          else
            "js.post.deleted_by_author_simple"
          end
        )
      @post.revise(
        @user,
        { raw: I18n.t(key) },
        force_new_version: true,
        deleting_post: true,
        skip_validations: true,
      )

      Post.transaction do
        @post.update_column(:user_deleted, true)
        @post.topic_links.each(&:destroy)
        @post.topic.update_column(:closed, true) if @post.is_first_post?
      end
    end
  end

  def user_recovered
    return unless @post.user_deleted?

    Post.transaction do
      @post.update_column(:user_deleted, false)
      @post.skip_unique_check = true
      @post.topic.update_column(:closed, false) if @post.is_first_post?
    end

    # has internal transactions, if we nest then there are some very high risk deadlocks
    last_revision = @post.revisions.last
    if last_revision.present? && last_revision.modifications["raw"].present?
      @post.revise(@user, { raw: last_revision.modifications["raw"][0] }, force_new_version: true)
    end
  end

  private

  def post_is_reviewable?
    return true if @user.staff?

    Guardian.new(@user).can_review_topic?(@topic) && Reviewable.exists?(target: @post)
  end

  # we need topics to change if ever a post in them is deleted or created
  # this ensures users relying on this information can keep unread tracking
  # working as desired
  def mark_topic_changed
    # make this as fast as possible, can bypass everything
    DB.exec(<<~SQL, updated_at: Time.now, id: @post.topic_id)
      UPDATE topics
      SET updated_at = :updated_at
      WHERE id = :id
    SQL
  end

  def make_previous_post_the_last_one
    last_post =
      Post
        .select(:created_at, :user_id, :post_number)
        .where("topic_id = ? and id <> ?", @post.topic_id, @post.id)
        .where.not(user_id: nil)
        .where.not(post_type: Post.types[:whisper])
        .order("created_at desc")
        .first

    if last_post.present?
      topic = @post.topic
      topic.last_posted_at = last_post.created_at
      topic.last_post_user_id = last_post.user_id
      topic.highest_post_number = last_post.post_number

      # we go via save here cause we need to run hooks
      topic.save!(validate: false)
    end
  end

  def clear_user_posted_flag
    unless Post.exists?(
             ["topic_id = ? and user_id = ? and id <> ?", @post.topic_id, @post.user_id, @post.id],
           )
      TopicUser.where(topic_id: @post.topic_id, user_id: @post.user_id).update_all "posted = false"
    end
  end

  def feature_users_in_the_topic
    Jobs.enqueue(:feature_topic_users, topic_id: @post.topic_id)
  end

  def trash_public_post_actions
    if public_post_actions = PostAction.publics.where(post_id: @post.id)
      public_post_actions.each { |pa| permanent? ? pa.destroy! : pa.trash!(@user) }

      return if permanent?

      @post.custom_fields["deleted_public_actions"] = public_post_actions.ids
      @post.save_custom_fields

      f = PostActionType.public_types.map { |k, _| ["#{k}_count", 0] }
      Post.with_deleted.where(id: @post.id).update_all(Hash[*f.flatten])
    end
  end

  def trash_revisions
    return unless permanent?
    @post.revisions.each(&:destroy!)
  end

  def agree(reviewable)
    notify_deletion(reviewable)
    result = reviewable.perform(@user, :agree_and_keep, post_was_deleted: true)
    reviewable.transition_to(result.transition_to, @user)
  end

  def ignore(reviewable)
    reviewable.perform_ignore_and_do_nothing(@user, post_was_deleted: true)
    reviewable.transition_to(:ignored, @user)
  end

  def notify_deletion(reviewable, options = {})
    return if @post.user.blank?

    allowed_user = @user.human? && @user.staff?
    return unless allowed_user && rs = reviewable.reviewable_scores.order("created_at DESC").first

    # ReviewableScore#types is a superset of PostActionType#flag_types.
    # If the reviewable score type is not on the latter, it means it's not a flag by a user and
    #  must be an automated flag like `needs_approval`. There's no flag reason for these kind of types.
    flag_type = PostActionType.flag_types[rs.reviewable_score_type]
    return unless flag_type

    notify_responders = options[:notify_responders]

    Jobs.enqueue(
      :send_system_message,
      user_id: @post.user_id,
      message_type:
        (
          if notify_responders
            "flags_agreed_and_post_deleted_for_responders"
          else
            "flags_agreed_and_post_deleted"
          end
        ),
      message_options: {
        flagged_post_raw_content: notify_responders ? options[:parent_post].raw : @post.raw,
        flagged_post_response_raw_content: @post.raw,
        url: notify_responders ? options[:parent_post].url : @post.url,
        flag_reason:
          I18n.t(
            "flag_reasons#{".responder" if notify_responders}.#{flag_type}",
            locale: SiteSetting.default_locale,
            base_path: Discourse.base_path,
          ),
      },
    )
  end

  def trash_user_actions
    UserAction
      .where(target_post_id: @post.id)
      .each do |ua|
        row = {
          action_type: ua.action_type,
          user_id: ua.user_id,
          acting_user_id: ua.acting_user_id,
          target_topic_id: ua.target_topic_id,
          target_post_id: ua.target_post_id,
        }
        UserAction.remove_action!(row)
      end
  end

  def remove_associated_replies
    post_ids = PostReply.where(reply_post_id: @post.id).pluck(:post_id)

    if post_ids.present?
      PostReply.where(reply_post_id: @post.id).delete_all
      Post.where(id: post_ids).each { |p| p.update_column :reply_count, p.replies.count }
    end
  end

  def remove_associated_notifications
    Notification.where(topic_id: @post.topic_id, post_number: @post.post_number).delete_all
  end

  def update_associated_category_latest_topic
    return unless @post.topic && @post.topic.category
    if @post.id != @post.topic.category.latest_post_id &&
         !(@post.is_first_post? && @post.topic_id == @post.topic.category.latest_topic_id)
      return
    end

    @post.topic.category.update_latest
  end

  def update_user_counts
    author = @post.user

    return unless author

    author.create_user_stat if author.user_stat.nil?

    if @post.created_at == author.user_stat.first_post_created_at
      author.user_stat.update!(
        first_post_created_at: author.posts.order("created_at ASC").first.try(:created_at),
      )
    end

    UserStatCountUpdater.decrement!(@post)

    if @post.created_at == author.last_posted_at
      author.update_column(
        :last_posted_at,
        author.posts.order("created_at DESC").first.try(:created_at),
      )
    end

    if @post.is_first_post? && @post.topic && !@post.topic.private_message?
      # Update stats of all people who replied
      update_post_counts(:decrement)
    end
  end

  def update_imap_sync(post, sync)
    return if !SiteSetting.enable_imap
    incoming = IncomingEmail.find_by(post_id: post.id, topic_id: post.topic_id)
    return if !incoming || !incoming.imap_uid
    incoming.update(imap_sync: sync)
  end

  def update_post_counts(operator)
    counts =
      Post
        .where(post_type: Post.types[:regular], topic_id: @post.topic_id)
        .where("post_number > 1")
        .group(:user_id)
        .count

    counts.each do |user_id, count|
      if user_stat = UserStat.where(user_id: user_id).first
        if operator == :decrement
          UserStatCountUpdater.set!(
            user_stat: user_stat,
            count: user_stat.post_count - count,
            count_column: :post_count,
          )
        else
          UserStatCountUpdater.set!(
            user_stat: user_stat,
            count: user_stat.post_count + count,
            count_column: :post_count,
          )
        end
      end
    end
  end
end<|MERGE_RESOLUTION|>--- conflicted
+++ resolved
@@ -111,11 +111,7 @@
 
     UserActionManager.post_created(@post)
     DiscourseEvent.trigger(:post_recovered, @post, @opts, @user)
-<<<<<<< HEAD
-    Jobs.enqueue(:sync_topic_user_bookmarked, topic_id: topic.id) if topic
-=======
     Jobs.enqueue(:sync_topic_user_bookmarked, topic_id: @topic.id) if @topic
->>>>>>> 9b339bcd
     Jobs.enqueue(:notify_mailing_list_subscribers, post_id: @post.id)
 
     if @post.is_first_post?
