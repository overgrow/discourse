# frozen_string_literal: true

#
# A helper class to send an email. It will also handle a nil message, which it considers
# to be "do nothing". This is because some Mailers will decide not to do work for some
# reason. For example, emailing a user too frequently. A nil to address is also considered
# "do nothing"
#
# It also adds an HTML part for the plain text body
#
require "uri"
require "net/smtp"

SMTP_CLIENT_ERRORS = [Net::SMTPFatalError, Net::SMTPSyntaxError]
BYPASS_DISABLE_TYPES = %w[
  admin_login
  test_message
  new_version
  group_smtp
  invite_password_instructions
  download_backup_message
  admin_confirmation_message
]

module Email
  class Sender
    def initialize(message, email_type, user = nil)
      @message = message
      @message_attachments_index = {}
      @email_type = email_type
      @user = user
    end

    def send
      bypass_disable = BYPASS_DISABLE_TYPES.include?(@email_type.to_s)

      return if SiteSetting.disable_emails == "yes" && !bypass_disable

      return if ActionMailer::Base::NullMail === @message
      if ActionMailer::Base::NullMail ===
           (
             begin
               @message.message
             rescue StandardError
               nil
             end
           )
        return
      end

      return skip(SkippedEmailLog.reason_types[:sender_message_blank]) if @message.blank?
      return skip(SkippedEmailLog.reason_types[:sender_message_to_blank]) if @message.to.blank?

      if SiteSetting.disable_emails == "non-staff" && !bypass_disable
        return unless find_user&.staff?
      end

      if to_address.end_with?(".invalid")
        return skip(SkippedEmailLog.reason_types[:sender_message_to_invalid])
      end

      if @message.text_part
        if @message.text_part.body.to_s.blank?
          return skip(SkippedEmailLog.reason_types[:sender_text_part_body_blank])
        end
      else
        return skip(SkippedEmailLog.reason_types[:sender_body_blank]) if @message.body.to_s.blank?
      end

      @message.charset = "UTF-8"

      opts = {}

      renderer = Email::Renderer.new(@message, opts)

      if @message.html_part
        @message.html_part.body = renderer.html
      else
        @message.html_part =
          Mail::Part.new do
            content_type "text/html; charset=UTF-8"
            body renderer.html
          end
      end

      # Fix relative (ie upload) HTML links in markdown which do not work well in plain text emails.
      # These are the links we add when a user uploads a file or image.
      # Ideally we would parse general markdown into plain text, but that is almost an intractable problem.
      url_prefix = Discourse.base_url
      @message.parts[0].body =
        @message.parts[0].body.to_s.gsub(
          %r{<a class="attachment" href="(/uploads/default/[^"]+)">([^<]*)</a>},
          '[\2|attachment](' + url_prefix + '\1)',
        )
      @message.parts[0].body =
        @message.parts[0].body.to_s.gsub(
          %r{<img src="(/uploads/default/[^"]+)"([^>]*)>},
          "![](" + url_prefix + '\1)',
        )

      @message.text_part.content_type = "text/plain; charset=UTF-8"
      user_id = @user&.id

      # Set up the email log
      email_log = EmailLog.new(email_type: @email_type, to_address: to_address, user_id: user_id)

      if cc_addresses.any?
        email_log.cc_addresses = cc_addresses.join(";")
        email_log.cc_user_ids = User.with_email(cc_addresses).pluck(:id)
      end

<<<<<<< HEAD
      if bcc_addresses.any?
        email_log.bcc_addresses = bcc_addresses.join(";")
      end
=======
      email_log.bcc_addresses = bcc_addresses.join(";") if bcc_addresses.any?
>>>>>>> 3ee0a492

      host = Email::Sender.host_for(Discourse.base_url)

      post_id = header_value("X-Discourse-Post-Id")
      topic_id = header_value("X-Discourse-Topic-Id")
      reply_key = get_reply_key(post_id, user_id)
      from_address = @message.from&.first
      smtp_group_id =
        (
          if from_address.blank?
            nil
          else
            Group.where(email_username: from_address, smtp_enabled: true).pluck_first(:id)
          end
        )

      # always set a default Message ID from the host
      @message.header["Message-ID"] = Email::MessageIdService.generate_default

      if topic_id.present? && post_id.present?
        post = Post.find_by(id: post_id, topic_id: topic_id)

        # guards against deleted posts and topics
        return skip(SkippedEmailLog.reason_types[:sender_post_deleted]) if post.blank?

        topic = post.topic
        return skip(SkippedEmailLog.reason_types[:sender_topic_deleted]) if topic.blank?

        add_attachments(post)
        add_identification_field_headers(topic, post)

        # See https://www.ietf.org/rfc/rfc2919.txt for the List-ID
        # specification.
        if topic&.category && !topic.category.uncategorized?
          list_id =
            "#{SiteSetting.title} | #{topic.category.name} <#{topic.category.name.downcase.tr(" ", "-")}.#{host}>"

          # subcategory case
          if !topic.category.parent_category_id.nil?
            parent_category_name = Category.find_by(id: topic.category.parent_category_id).name
            list_id =
              "#{SiteSetting.title} | #{parent_category_name} #{topic.category.name} <#{topic.category.name.downcase.tr(" ", "-")}.#{parent_category_name.downcase.tr(" ", "-")}.#{host}>"
          end
        else
          list_id = "#{SiteSetting.title} <#{host}>"
        end

        # When we are emailing people from a group inbox, we are having a PM
        # conversation with them, as a support account would. In this case
        # mailing list headers do not make sense. It is not like a forum topic
        # where you may have tens or hundreds of participants -- it is a
        # conversation between the group and a small handful of people
        # directly contacting the group, often just one person.
        if !smtp_group_id
          # https://www.ietf.org/rfc/rfc3834.txt
          @message.header["Precedence"] = "list"
          @message.header["List-ID"] = list_id

          if topic
            if SiteSetting.private_email?
              @message.header["List-Archive"] = "#{Discourse.base_url}#{topic.slugless_url}"
            else
              @message.header["List-Archive"] = topic.url
            end
          end
        end
      end

      if Email::Sender.bounceable_reply_address?
        email_log.bounce_key = SecureRandom.hex

        # WARNING: RFC claims you can not set the Return Path header, this is 100% correct
        # however Rails has special handling for this header and ends up using this value
        # as the Envelope From address so stuff works as expected
        @message.header[:return_path] = Email::Sender.bounce_address(email_log.bounce_key)
      end

      email_log.post_id = post_id if post_id.present?
      email_log.topic_id = topic_id if topic_id.present?

      if reply_key.present?
        @message.header["Reply-To"] = header_value("Reply-To").gsub!("%{reply_key}", reply_key)
        @message.header[Email::MessageBuilder::ALLOW_REPLY_BY_EMAIL_HEADER] = nil
      end

      MessageBuilder
        .custom_headers(SiteSetting.email_custom_headers)
        .each do |key, _|
          # Any custom headers added via MessageBuilder that are doubled up here
          # with values that we determine should be set to the last value, which is
          # the one we determined. Our header values should always override the email_custom_headers.
          #
          # While it is valid via RFC5322 to have more than one value for certain headers,
          # we just want to keep it to one, especially in cases where the custom value
          # would conflict with our own.
          #
          # See https://datatracker.ietf.org/doc/html/rfc5322#section-3.6 and
          # https://github.com/mikel/mail/blob/8ef377d6a2ca78aa5bd7f739813f5a0648482087/lib/mail/header.rb#L109-L132
          custom_header = @message.header[key]
          if custom_header.is_a?(Array)
            our_value = custom_header.last.value

            # Must be set to nil first otherwise another value is just added
            # to the array of values for the header.
            @message.header[key] = nil
            @message.header[key] = our_value
          end

          value = header_value(key)

          # Remove Auto-Submitted header for group private message emails, it does
          # not make sense there and may hurt deliverability.
          #
          # From https://www.iana.org/assignments/auto-submitted-keywords/auto-submitted-keywords.xhtml:
          #
          # > Indicates that a message was generated by an automatic process, and is not a direct response to another message.
          @message.header[key] = nil if key.downcase == "auto-submitted" && smtp_group_id

          # Replace reply_key in custom headers or remove
          if value&.include?("%{reply_key}")
            # Delete old header first or else the same header will be added twice
            @message.header[key] = nil
            @message.header[key] = value.gsub!("%{reply_key}", reply_key) if reply_key.present?
          end
        end

      # pass the original message_id when using mailjet/mandrill/sparkpost
      case ActionMailer::Base.smtp_settings[:address]
      when /\.mailjet\.com/
        @message.header["X-MJ-CustomID"] = @message.message_id
      when "smtp.mandrillapp.com"
        merge_json_x_header("X-MC-Metadata", message_id: @message.message_id)
      when "smtp.sparkpostmail.com"
        merge_json_x_header("X-MSYS-API", metadata: { message_id: @message.message_id })
      end

      # Parse the HTML again so we can make any final changes before
      # sending
      style = Email::Styles.new(@message.html_part.body.to_s)

      # Suppress images from short emails
      if SiteSetting.strip_images_from_short_emails &&
           @message.html_part.body.to_s.bytesize <= SiteSetting.short_email_length &&
           @message.html_part.body =~ /<img[^>]+>/
        style.strip_avatars_and_emojis
      end

      # Embeds any of the secure images that have been attached inline,
      # removing the redaction notice.
      if SiteSetting.secure_uploads_allow_embed_images_in_emails
        style.inline_secure_images(@message.attachments, @message_attachments_index)
      end

      @message.html_part.body = style.to_s

      email_log.message_id = @message.message_id

      # Log when a message is being sent from a group SMTP address, so we
      # can debug deliverability issues.
      if smtp_group_id
        email_log.smtp_group_id = smtp_group_id

        # Store contents of all outgoing emails using group SMTP
        # for greater visibility and debugging. If the size of this
        # gets out of hand, we should look into a group-level setting
        # to enable this; size should be kept in check by regular purging
        # of EmailLog though.
        email_log.raw = Email::Cleaner.new(@message).execute
      end

      DiscourseEvent.trigger(:before_email_send, @message, @email_type)

      begin
        message_response = @message.deliver!

        # TestMailer from the Mail gem does not return a real response, it
        # returns an array containing @message, so we have to have this workaround.
        if message_response.kind_of?(Net::SMTP::Response)
          email_log.smtp_transaction_response = message_response.message&.chomp
        end
      rescue *SMTP_CLIENT_ERRORS => e
        return skip(SkippedEmailLog.reason_types[:custom], custom_reason: e.message)
      end

      email_log.save!
      email_log
    end

    def find_user
      return @user if @user
      User.find_by_email(to_address)
    end

    def to_address
      @to_address ||=
        begin
          to = @message.try(:to)
          to = to.first if Array === to
          to.presence || "no_email_found"
        end
    end

    def cc_addresses
      @cc_addresses ||=
        begin
          @message.try(:cc) || []
        end
    end

    def bcc_addresses
      @bcc_addresses ||=
        begin
          @message.try(:bcc) || []
        end
    end

    def bcc_addresses
      @bcc_addresses ||= begin
        @message.try(:bcc) || []
      end
    end

    def self.host_for(base_url)
      host = "localhost"
      if base_url.present?
        begin
          uri = URI.parse(base_url)
          host = uri.host.downcase if uri.host.present?
        rescue URI::Error
        end
      end
      host
    end

    private

    def add_attachments(post)
      max_email_size = SiteSetting.email_total_attachment_size_limit_kb.kilobytes
      return if max_email_size == 0

      email_size = 0
      post.uploads.each do |original_upload|
        optimized_1X = original_upload.optimized_images.first

        if FileHelper.is_supported_image?(original_upload.original_filename) &&
             !should_attach_image?(original_upload, optimized_1X)
          next
        end

        attached_upload = optimized_1X || original_upload
        next if email_size + attached_upload.filesize > max_email_size

        begin
          path =
            if attached_upload.local?
              Discourse.store.path_for(attached_upload)
            else
              Discourse.store.download(attached_upload).path
            end

          @message_attachments_index[original_upload.sha1] = @message.attachments.size
          @message.attachments[original_upload.original_filename] = File.read(path)
          email_size += File.size(path)
        rescue => e
          Discourse.warn_exception(
            e,
            message: "Failed to attach file to email",
            env: {
              post_id: post.id,
              upload_id: original_upload.id,
              filename: original_upload.original_filename,
            },
          )
        end
      end

      fix_parts_after_attachments!
    end

    def should_attach_image?(upload, optimized_1X = nil)
      return if !SiteSetting.secure_uploads_allow_embed_images_in_emails || !upload.secure?
      if (optimized_1X&.filesize || upload.filesize) >
           SiteSetting.secure_uploads_max_email_embed_image_size_kb.kilobytes
        return
      end
      true
    end

    #
    # Two behaviors in the mail gem collide:
    #
    #  1. Attachments are added as extra parts at the top level,
    #  2. When there are both text and html parts, the content type is set
    #     to 'multipart/alternative'.
    #
    # Since attachments aren't alternative renderings, for emails that contain
    # attachments and both html and text parts, some coercing is necessary.
    #
    # When there are alternative rendering and attachments, this method causes
    # the top level to be 'multipart/mixed' and puts the html and text parts
    # into a nested 'multipart/alternative' part.
    #
    # Due to mail gem magic, @message.text_part and @message.html_part still
    # refer to the same objects.
    #
    def fix_parts_after_attachments!
      has_attachments = @message.attachments.present?
      has_alternative_renderings = @message.html_part.present? && @message.text_part.present?

      if has_attachments && has_alternative_renderings
        @message.content_type = "multipart/mixed"

        html_part = @message.html_part
        @message.html_part = nil

        text_part = @message.text_part
        @message.text_part = nil

        content =
          Mail::Part.new do
            content_type "multipart/alternative"

            # we have to re-specify the charset and give the part the decoded body
            # here otherwise the parts will get encoded with US-ASCII which makes
            # a bunch of characters not render correctly in the email
            part content_type: "text/html; charset=utf-8", body: html_part.body.decoded
            part content_type: "text/plain; charset=utf-8", body: text_part.body.decoded
          end

        @message.parts.unshift(content)
      end
    end

    def header_value(name)
      header = @message.header[name]
      return nil unless header

      # NOTE: In most cases this is not a problem, but if a header has
      # doubled up the header[] method will return an array. So we always
      # get the last value of the array and assume that is the correct
      # value.
      #
      # See https://github.com/mikel/mail/blob/8ef377d6a2ca78aa5bd7f739813f5a0648482087/lib/mail/header.rb#L109-L132
      return header.last.value if header.is_a?(Array)

      header.value
    end

    def skip(reason_type, custom_reason: nil)
      attributes = {
        email_type: @email_type,
        to_address: to_address,
        user_id: @user&.id,
        reason_type: reason_type,
      }

      attributes[:custom_reason] = custom_reason if custom_reason
      SkippedEmailLog.create!(attributes)
    end

    def merge_json_x_header(name, value)
      data =
        begin
          JSON.parse(@message.header[name].to_s)
        rescue StandardError
          nil
        end
      data ||= {}
      data.merge!(value)
      # /!\ @message.header is not a standard ruby hash.
      # It can have multiple values attached to the same key...
      # In order to remove all the previous keys, we have to "nil" it.
      # But for "nil" to work, there must already be a key...
      @message.header[name] = ""
      @message.header[name] = nil
      @message.header[name] = data.to_json
    end

    def get_reply_key(post_id, user_id)
      # ALLOW_REPLY_BY_EMAIL_HEADER is only added if we are _not_ sending
      # via group SMTP and if reply by email site settings are configured
      if !user_id || !post_id ||
           !header_value(Email::MessageBuilder::ALLOW_REPLY_BY_EMAIL_HEADER).present?
        return
      end

      PostReplyKey.create_or_find_by!(post_id: post_id, user_id: user_id).reply_key
    end

    def self.bounceable_reply_address?
      SiteSetting.reply_by_email_address.present? && SiteSetting.reply_by_email_address["+"]
    end

    def self.bounce_address(bounce_key)
      SiteSetting.reply_by_email_address.sub("%{reply_key}", "verp-#{bounce_key}")
    end

    ##
    # When sending an email for the first post (OP) of the topic, we do not
    # set References or In-Reply-To headers, since there is nothing yet
    # to reference. This counts as the first email in the thread.
    #
    # Once set, the post's `outbound_message_id` should _always_ be used
    # when sending emails relating to a particular post to maintain threading.
    # This will either be:
    #
    # a) A Message-ID generated in an external main client or service which
    #    is recorded when creating a post from an IncomingEmail via Email::Receiver
    # b) A Message-ID generated by Discourse and recorded when sending an email
    #    for a newly created post, which is created and saved here to the
    #    outbound_message_id column on the Post.
    #
    # The RFC that covers using "Identification Fields", which are References,
    # In-Reply-To, Message-ID, et. al. can be in the RFC link below. It's a good idea to read
    # this beginning in the area immediately after these quotes, at least to understand
    # the 3 main headers:
    #
    # > The "Message-ID:" field provides a unique message identifier that
    # > refers to a particular version of a particular message.  The
    # > uniqueness of the message identifier is guaranteed by the host that
    # > generates it.
    #
    # > ...
    #
    # > The "In-Reply-To:" field may be used to identify the message (or
    # > messages) to which the new message is a reply, while the "References:"
    # > field may be used to identify a "thread" of conversation.
    #
    # https://www.rfc-editor.org/rfc/rfc5322.html#section-3.6.4
    #
    # It is a long read, but to understand the decision making process for this
    # threading logic you can take a look at:
    #
    # https://meta.discourse.org/t/discourse-email-messages-are-incorrectly-threaded/233499
    def add_identification_field_headers(topic, post)
      @message.header["Message-ID"] = Email::MessageIdService.generate_or_use_existing(
        post.id,
      ).first

      if post.post_number > 1
        op_message_id = Email::MessageIdService.generate_or_use_existing(topic.first_post.id).first

        ##
        # Whenever we reply to a post directly _or_ quote a post, a PostReply
        # record is made, with the reply_post_id referencing the newly created
        # post, and the post_id referencing the post that was quoted or replied to.
        referenced_posts =
          Post
            .joins("INNER JOIN post_replies ON post_replies.post_id = posts.id ")
            .where("post_replies.reply_post_id = ?", post.id)
            .order(id: :desc)
            .to_a

        ##
        # No referenced posts means that we are just creating a new post not
        # referring to anything, and as such we should just fall back to using
        # the OP.
        if referenced_posts.empty?
          @message.header["In-Reply-To"] = op_message_id
          @message.header["References"] = op_message_id
        else
          ##
          # When referencing _multiple_ posts then we just choose the most recent one
          # to use for References so we have a single parent to work with, but
          # every directly replied to post can go into In-Reply-To.
          #
          # We want to make sure all of the outbound_message_ids are already filled here.
          in_reply_to_message_ids =
            MessageIdService.generate_or_use_existing(referenced_posts.map(&:id))
          @message.header["In-Reply-To"] = in_reply_to_message_ids
          most_recent_post_message_id = in_reply_to_message_ids.last

          ##
          # The RFC specifically states that the content of the parent's References
          # field (in our case a tree of replies based on the PostReply table in
          # addition to the OP post's Message-ID) first, _then_ the parent's
          # Message-ID (in our case the outbound_message_id of the post we are replying to).
          #
          # This creates a thread from the OP all the way down to the most recent post we
          # are replying to.
          reply_tree = referenced_post_reply_tree(referenced_posts.first)
          parent_message_ids = MessageIdService.generate_or_use_existing(reply_tree.values.flatten)

          @message.header["References"] = [
            op_message_id,
            parent_message_ids,
            most_recent_post_message_id,
          ].flatten.uniq
        end
      end
    end

    def referenced_post_reply_tree(post)
      results = DB.query(<<~SQL, start_post_id: post.id)
        WITH RECURSIVE cte AS (
          SELECT reply_post_id, post_id FROM post_replies
          WHERE reply_post_id = :start_post_id
          UNION
          SELECT pr.reply_post_id, pr.post_id
          FROM post_replies pr
          INNER JOIN cte
          ON cte.post_id = pr.reply_post_id
        )
        SELECT DISTINCT cte.*, posts.created_at, posts.outbound_message_id
        FROM cte
        INNER JOIN posts ON posts.id = cte.reply_post_id
        ORDER BY posts.created_at DESC, post_id DESC;
      SQL
      results.inject({}) do |hash, value|
        # We only want to get a single replied-to post, which is the most recently
        # created post, since we cannot deal with multiple parents for References
        hash[value.reply_post_id] ||= [value.post_id]
        hash
      end
    end
  end
end<|MERGE_RESOLUTION|>--- conflicted
+++ resolved
@@ -109,13 +109,7 @@
         email_log.cc_user_ids = User.with_email(cc_addresses).pluck(:id)
       end
 
-<<<<<<< HEAD
-      if bcc_addresses.any?
-        email_log.bcc_addresses = bcc_addresses.join(";")
-      end
-=======
       email_log.bcc_addresses = bcc_addresses.join(";") if bcc_addresses.any?
->>>>>>> 3ee0a492
 
       host = Email::Sender.host_for(Discourse.base_url)
 
@@ -330,12 +324,6 @@
         begin
           @message.try(:bcc) || []
         end
-    end
-
-    def bcc_addresses
-      @bcc_addresses ||= begin
-        @message.try(:bcc) || []
-      end
     end
 
     def self.host_for(base_url)
