# frozen_string_literal: true

#
# A helper class to send an email. It will also handle a nil message, which it considers
# to be "do nothing". This is because some Mailers will decide not to do work for some
# reason. For example, emailing a user too frequently. A nil to address is also considered
# "do nothing"
#
# It also adds an HTML part for the plain text body
#
require 'uri'
require 'net/smtp'

SMTP_CLIENT_ERRORS = [Net::SMTPFatalError, Net::SMTPSyntaxError]
BYPASS_DISABLE_TYPES = %w(
  admin_login
  test_message
  new_version
  group_smtp
<<<<<<< HEAD
  invite
=======
  invite_password_instructions
>>>>>>> c60084a8
  download_backup_message
  admin_confirmation_message
)

module Email
  class Sender

    def initialize(message, email_type, user = nil)
      @message =  message
      @email_type = email_type
      @user = user
    end

    def send
      bypass_disable = BYPASS_DISABLE_TYPES.include?(@email_type.to_s)

      if SiteSetting.disable_emails == "yes" && !bypass_disable
        return
      end

      return if ActionMailer::Base::NullMail === @message
      return if ActionMailer::Base::NullMail === (@message.message rescue nil)

      return skip(SkippedEmailLog.reason_types[:sender_message_blank])    if @message.blank?
      return skip(SkippedEmailLog.reason_types[:sender_message_to_blank]) if @message.to.blank?

      if SiteSetting.disable_emails == "non-staff" && !bypass_disable
        return unless find_user&.staff?
      end

      return skip(SkippedEmailLog.reason_types[:sender_message_to_invalid]) if to_address.end_with?(".invalid")

      if @message.text_part
        if @message.text_part.body.to_s.blank?
          return skip(SkippedEmailLog.reason_types[:sender_text_part_body_blank])
        end
      else
        if @message.body.to_s.blank?
          return skip(SkippedEmailLog.reason_types[:sender_body_blank])
        end
      end

      @message.charset = 'UTF-8'

      opts = {}

      renderer = Email::Renderer.new(@message, opts)

      if @message.html_part
        @message.html_part.body = renderer.html
      else
        @message.html_part = Mail::Part.new do
          content_type 'text/html; charset=UTF-8'
          body renderer.html
        end
      end

      # Fix relative (ie upload) HTML links in markdown which do not work well in plain text emails.
      # These are the links we add when a user uploads a file or image.
      # Ideally we would parse general markdown into plain text, but that is almost an intractable problem.
      url_prefix = Discourse.base_url
      @message.parts[0].body = @message.parts[0].body.to_s.gsub(/<a class="attachment" href="(\/uploads\/default\/[^"]+)">([^<]*)<\/a>/, '[\2|attachment](' + url_prefix + '\1)')
      @message.parts[0].body = @message.parts[0].body.to_s.gsub(/<img src="(\/uploads\/default\/[^"]+)"([^>]*)>/, '![](' + url_prefix + '\1)')

      @message.text_part.content_type = 'text/plain; charset=UTF-8'
      user_id = @user&.id

      # Set up the email log
      email_log = EmailLog.new(
        email_type: @email_type,
        to_address: to_address,
        user_id: user_id
      )

      host = Email::Sender.host_for(Discourse.base_url)

      post_id   = header_value('X-Discourse-Post-Id')
      topic_id  = header_value('X-Discourse-Topic-Id')
      reply_key = set_reply_key(post_id, user_id)

      # always set a default Message ID from the host
      @message.header['Message-ID'] = "<#{SecureRandom.uuid}@#{host}>"

      if topic_id.present? && post_id.present?
        post = Post.find_by(id: post_id, topic_id: topic_id)

        # guards against deleted posts and topics
        return skip(SkippedEmailLog.reason_types[:sender_post_deleted]) if post.blank?

        topic = post.topic
        return skip(SkippedEmailLog.reason_types[:sender_topic_deleted]) if topic.blank?

        add_attachments(post)
        first_post = topic.ordered_posts.first

        topic_message_id = first_post.incoming_email&.message_id.present? ?
          "<#{first_post.incoming_email.message_id}>" :
          "<topic/#{topic_id}@#{host}>"

        post_message_id = post.incoming_email&.message_id.present? ?
          "<#{post.incoming_email.message_id}>" :
          "<topic/#{topic_id}/#{post_id}@#{host}>"

        referenced_posts = Post.includes(:incoming_email)
          .joins("INNER JOIN post_replies ON post_replies.post_id = posts.id ")
          .where("post_replies.reply_post_id = ?", post_id)
          .order(id: :desc)

        referenced_post_message_ids = referenced_posts.map do |referenced_post|
          if referenced_post.incoming_email&.message_id.present?
            "<#{referenced_post.incoming_email.message_id}>"
          else
            if referenced_post.post_number == 1
              "<topic/#{topic_id}@#{host}>"
            else
              "<topic/#{topic_id}/#{referenced_post.id}@#{host}>"
            end
          end
        end

        # https://www.ietf.org/rfc/rfc2822.txt
        if post.post_number == 1
          @message.header['Message-ID']  = topic_message_id
        else
          @message.header['Message-ID']  = post_message_id
          @message.header['In-Reply-To'] = referenced_post_message_ids[0] || topic_message_id
          @message.header['References']  = [topic_message_id, referenced_post_message_ids].flatten.compact.uniq
        end

        # https://www.ietf.org/rfc/rfc2919.txt
        if topic&.category && !topic.category.uncategorized?
          list_id = "#{SiteSetting.title} | #{topic.category.name} <#{topic.category.name.downcase.tr(' ', '-')}.#{host}>"

          # subcategory case
          if !topic.category.parent_category_id.nil?
            parent_category_name = Category.find_by(id: topic.category.parent_category_id).name
            list_id = "#{SiteSetting.title} | #{parent_category_name} #{topic.category.name} <#{topic.category.name.downcase.tr(' ', '-')}.#{parent_category_name.downcase.tr(' ', '-')}.#{host}>"
          end
        else
          list_id = "#{SiteSetting.title} <#{host}>"
        end

        # https://www.ietf.org/rfc/rfc3834.txt
        @message.header['Precedence'] = 'list'
        @message.header['List-ID']    = list_id

        if topic
          if SiteSetting.private_email?
            @message.header['List-Archive'] = "#{Discourse.base_url}#{topic.slugless_url}"
          else
            @message.header['List-Archive'] = topic.url
          end
        end
      end

      if reply_key.present? && @message.header['Reply-To'] =~ /\<([^\>]+)\>/
        email = Regexp.last_match[1]
        @message.header['List-Post'] = "<mailto:#{email}>"
      end

      if Email::Sender.bounceable_reply_address?
        email_log.bounce_key = SecureRandom.hex

        # WARNING: RFC claims you can not set the Return Path header, this is 100% correct
        # however Rails has special handling for this header and ends up using this value
        # as the Envelope From address so stuff works as expected
        @message.header[:return_path] = Email::Sender.bounce_address(email_log.bounce_key)
      end

      email_log.post_id = post_id if post_id.present?

      # Remove headers we don't need anymore
      @message.header['X-Discourse-Topic-Id'] = nil if topic_id.present?
      @message.header['X-Discourse-Post-Id']  = nil if post_id.present?

      if reply_key.present?
        @message.header[Email::MessageBuilder::ALLOW_REPLY_BY_EMAIL_HEADER] = nil
      end

      # pass the original message_id when using mailjet/mandrill/sparkpost
      case ActionMailer::Base.smtp_settings[:address]
      when /\.mailjet\.com/
        @message.header['X-MJ-CustomID'] = @message.message_id
      when "smtp.mandrillapp.com"
        merge_json_x_header('X-MC-Metadata', message_id: @message.message_id)
      when "smtp.sparkpostmail.com"
        merge_json_x_header('X-MSYS-API', metadata: { message_id: @message.message_id })
      end

      # Parse the HTML again so we can make any final changes before
      # sending
      style = Email::Styles.new(@message.html_part.body.to_s)

      # Suppress images from short emails
      if SiteSetting.strip_images_from_short_emails &&
        @message.html_part.body.to_s.bytesize <= SiteSetting.short_email_length &&
        @message.html_part.body =~ /<img[^>]+>/
        style.strip_avatars_and_emojis
      end

      # Embeds any of the secure images that have been attached inline,
      # removing the redaction notice.
      if SiteSetting.secure_media_allow_embed_images_in_emails
        style.inline_secure_images(@message.attachments)
      end

      @message.html_part.body = style.to_s

      email_log.message_id = @message.message_id

      DiscourseEvent.trigger(:before_email_send, @message, @email_type)

      begin
        @message.deliver_now
      rescue *SMTP_CLIENT_ERRORS => e
        return skip(SkippedEmailLog.reason_types[:custom], custom_reason: e.message)
      end

      email_log.save!
      email_log
    end

    def find_user
      return @user if @user
      User.find_by_email(to_address)
    end

    def to_address
      @to_address ||= begin
        to = @message.try(:to)
        to = to.first if Array === to
        to.presence || "no_email_found"
      end
    end

    def self.host_for(base_url)
      host = "localhost"
      if base_url.present?
        begin
          uri = URI.parse(base_url)
          host = uri.host.downcase if uri.host.present?
        rescue URI::Error
        end
      end
      host
    end

    private

    def add_attachments(post)
      max_email_size = SiteSetting.email_total_attachment_size_limit_kb.kilobytes
      return if max_email_size == 0

      email_size = 0
      post.uploads.each do |original_upload|
        optimized_1X = original_upload.optimized_images.first

        if FileHelper.is_supported_image?(original_upload.original_filename) &&
            !should_attach_image?(original_upload, optimized_1X)
          next
        end

        attached_upload = optimized_1X || original_upload
        next if email_size + attached_upload.filesize > max_email_size

        begin
          path = if attached_upload.local?
            Discourse.store.path_for(attached_upload)
          else
            Discourse.store.download(attached_upload).path
          end

          @message.attachments[original_upload.original_filename] = File.read(path)
          email_size += File.size(path)
        rescue => e
          Discourse.warn_exception(
            e,
            message: "Failed to attach file to email",
            env: {
              post_id: post.id,
              upload_id: original_upload.id,
              filename: original_upload.original_filename
            }
          )
        end
      end

      fix_parts_after_attachments!
    end

    def should_attach_image?(upload, optimized_1X = nil)
      return if !SiteSetting.secure_media_allow_embed_images_in_emails || !upload.secure?
      return if (optimized_1X&.filesize || upload.filesize) > SiteSetting.secure_media_max_email_embed_image_size_kb.kilobytes
      true
    end

    #
    # Two behaviors in the mail gem collide:
    #
    #  1. Attachments are added as extra parts at the top level,
    #  2. When there are both text and html parts, the content type is set
    #     to 'multipart/alternative'.
    #
    # Since attachments aren't alternative renderings, for emails that contain
    # attachments and both html and text parts, some coercing is necessary.
    #
    # When there are alternative rendering and attachments, this method causes
    # the top level to be 'multipart/mixed' and puts the html and text parts
    # into a nested 'multipart/alternative' part.
    #
    # Due to mail gem magic, @message.text_part and @message.html_part still
    # refer to the same objects.
    #
    def fix_parts_after_attachments!
      has_attachments = @message.attachments.present?
      has_alternative_renderings =
        @message.html_part.present? && @message.text_part.present?

      if has_attachments && has_alternative_renderings
        @message.content_type = "multipart/mixed"

        html_part = @message.html_part
        @message.html_part = nil

        text_part = @message.text_part
        @message.text_part = nil

        content = Mail::Part.new do
          content_type "multipart/alternative"

          # we have to re-specify the charset and give the part the decoded body
          # here otherwise the parts will get encoded with US-ASCII which makes
          # a bunch of characters not render correctly in the email
          part content_type: "text/html; charset=utf-8", body: html_part.body.decoded
          part content_type: "text/plain; charset=utf-8", body: text_part.body.decoded
        end

        @message.parts.unshift(content)
      end
    end

    def header_value(name)
      header = @message.header[name]
      return nil unless header
      header.value
    end

    def skip(reason_type, custom_reason: nil)
      attributes = {
        email_type: @email_type,
        to_address: to_address,
        user_id: @user&.id,
        reason_type: reason_type
      }

      attributes[:custom_reason] = custom_reason if custom_reason
      SkippedEmailLog.create!(attributes)
    end

    def merge_json_x_header(name, value)
      data   = JSON.parse(@message.header[name].to_s) rescue nil
      data ||= {}
      data.merge!(value)
      # /!\ @message.header is not a standard ruby hash.
      # It can have multiple values attached to the same key...
      # In order to remove all the previous keys, we have to "nil" it.
      # But for "nil" to work, there must already be a key...
      @message.header[name] = ""
      @message.header[name] = nil
      @message.header[name] = data.to_json
    end

    def set_reply_key(post_id, user_id)
      return if !user_id || !post_id || !header_value(Email::MessageBuilder::ALLOW_REPLY_BY_EMAIL_HEADER).present?

      # use safe variant here cause we tend to see concurrency issue
      reply_key = PostReplyKey.find_or_create_by_safe!(
        post_id: post_id,
        user_id: user_id
      ).reply_key

      @message.header['Reply-To'] =
        header_value('Reply-To').gsub!("%{reply_key}", reply_key)
    end

    def self.bounceable_reply_address?
      SiteSetting.reply_by_email_address.present? && SiteSetting.reply_by_email_address["+"]
    end

    def self.bounce_address(bounce_key)
      SiteSetting.reply_by_email_address.sub("%{reply_key}", "verp-#{bounce_key}")
    end
  end
end<|MERGE_RESOLUTION|>--- conflicted
+++ resolved
@@ -17,11 +17,7 @@
   test_message
   new_version
   group_smtp
-<<<<<<< HEAD
-  invite
-=======
   invite_password_instructions
->>>>>>> c60084a8
   download_backup_message
   admin_confirmation_message
 )
