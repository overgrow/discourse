language: ruby

branches:
  only:
    - master
    - beta
    - stable

env:
  global:
    - TRAVIS_NODE_VERSION="10"
    - DISCOURSE_HOSTNAME=www.example.com
    - RUBY_GLOBAL_METHOD_CACHE_SIZE=131072
  matrix:
    - "RAILS_MASTER=0 QUNIT_RUN=0 RUN_LINT=0"
    - "RAILS_MASTER=0 QUNIT_RUN=1 RUN_LINT=0"
    - "RAILS_MASTER=0 QUNIT_RUN=0 RUN_LINT=1"

addons:
  chrome: stable
  postgresql: 9.6
  apt:
    update: true
    packages:
    - gifsicle
    - jpegoptim
    - optipng
    - jhead

matrix:
  fast_finish: true
  exclude:
  - rvm: 2.4.4
    env: "RAILS_MASTER=0 QUNIT_RUN=0 RUN_LINT=1"

rvm:
  - 2.5.1
  - 2.4.4

services:
  - redis-server

sudo: required
dist: trusty

cache:
  apt: true
  yarn: true
  directories:
    - vendor/bundle

before_install:
  - nvm install node
  - node --version
  - gem install bundler
  - git clone --depth=1 https://github.com/discourse/discourse-backup-uploads-to-s3.git plugins/discourse-backup-uploads-to-s3
  - git clone --depth=1 https://github.com/discourse/discourse-spoiler-alert.git plugins/discourse-spoiler-alert
  - git clone --depth=1 https://github.com/discourse/discourse-cakeday.git plugins/discourse-cakeday
  - git clone --depth=1 https://github.com/discourse/discourse-canned-replies.git plugins/discourse-canned-replies
  - git clone --depth=1 https://github.com/discourse/discourse-chat-integration.git plugins/discourse-chat-integration
  - git clone --depth=1 https://github.com/discourse/discourse-assign.git plugins/discourse-assign
  - git clone --depth=1 https://github.com/discourse/discourse-patreon.git plugins/discourse-patreon
  - git clone --depth=1 https://github.com/discourse/discourse-staff-notes.git plugins/discourse-staff-notes
  - git clone --depth=1 https://github.com/discourse/discourse-group-tracker
  - export PATH=$HOME/.yarn/bin:$PATH

install:
  - bash -c "if [ '$RAILS_MASTER' == '1' ]; then bundle update --retry=3 --jobs=3 arel rails seed-fu > /dev/null; fi"
  - bash -c "if [ '$RAILS_MASTER' == '0' ]; then bundle install --without development --deployment --retry=3 --jobs=3 > /dev/null; fi"
  - bash -c "if [ '$QUNIT_RUN' == '1' ] || [ '$RUN_LINT' == '1' ]; then yarn install --dev > /dev/null; fi"
  - bash -c "if [ '$RUN_LINT' != '1' ]; then bundle exec rake db:create db:migrate > /dev/null; fi"

script:
  - |
    bash -c "
      if [ '$RUN_LINT' == '1' ]; then
        bundle exec rubocop --parallel && \
<<<<<<< HEAD
=======
        bundle exec danger && \
>>>>>>> e64402cb
        yarn eslint --ext .es6 app/assets/javascripts && \
        yarn eslint --ext .es6 test/javascripts && \
        yarn eslint --ext .es6 plugins/**/assets/javascripts && \
        yarn eslint --ext .es6 plugins/**/test/javascripts && \
        yarn eslint app/assets/javascripts test/javascripts
      else
        if [ '$QUNIT_RUN' == '1' ]; then
          bundle exec rake qunit:test['500000'] && \
          bundle exec rake plugin:qunit
        else
          bundle exec rspec && bundle exec rake plugin:spec
        fi
      fi
    "<|MERGE_RESOLUTION|>--- conflicted
+++ resolved
@@ -75,10 +75,7 @@
     bash -c "
       if [ '$RUN_LINT' == '1' ]; then
         bundle exec rubocop --parallel && \
-<<<<<<< HEAD
-=======
         bundle exec danger && \
->>>>>>> e64402cb
         yarn eslint --ext .es6 app/assets/javascripts && \
         yarn eslint --ext .es6 test/javascripts && \
         yarn eslint --ext .es6 plugins/**/assets/javascripts && \
