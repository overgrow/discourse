--- conflicted
+++ resolved
@@ -230,11 +230,7 @@
 
     def match_trigger?(trigger)
       # we remove the leading <p> to allow for trigger to be at the end of a paragraph
-<<<<<<< HEAD
-      cooked_trigger = PrettyText.cook("@#{self.discobot_username} #{trigger}")[3..-1]
-=======
       cooked_trigger = cook(trigger)[3..-1]
->>>>>>> c60084a8
       regexp = Regexp.new(cooked_trigger, 'i')
       match = @post.cooked.match(regexp)
 
