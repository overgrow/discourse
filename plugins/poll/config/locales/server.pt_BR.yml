--- conflicted
+++ resolved
@@ -28,16 +28,10 @@
     requires_at_least_1_valid_option: "Você deve selecionar pelo menos 1 opção válida."
     default_cannot_be_made_public: "Enquetes com votos não podem ser tornadas públicas."
     named_cannot_be_made_public: "A enquete de nome <strong>%{name}</strong> tem votos e não pode se tornar pública."
-<<<<<<< HEAD
-    cannot_change_polls_after_5_minutes: "Você não pode adicionar, remover ou renomear enquetes depois dos primeiros 5 minutos."
-    op_cannot_edit_options_after_5_minutes: "Você não pode adicionar ou remover opções das enquetes depois dos primeiros 5 minutos. Por favor contate um moderador se você precisar editar uma opção da enquete."
-    staff_cannot_add_or_remove_options_after_5_minutes: "Você não pode adicionar ou remover opções das enquetes depois dos primeiros 5 minutos. Você deve fechar este tópico e criar um novo."
-=======
     edit_window_expired:
       cannot_change_polls: "Você não pode adicionar, remover ou renomear enquetes depois dos primeiros %{minutes} minutos."
       op_cannot_edit_options: "Você não pode adicionar ou remover opções das enquetes depois dos primeiros %{minutes} minutos. Por favor contate um moderador se você precisar editar uma opção da enquete."
       staff_cannot_add_or_remove_options: "Você não pode adicionar ou remover opções das enquetes depois dos primeiros %{minutes} minutos. Você deve fechar este tópico e criar um novo."
->>>>>>> 5a2e989e
     no_polls_associated_with_this_post: "Não há votações associadas com esta mensagem."
     no_poll_with_this_name: "Nenhuma enquete com o nome <strong>%{nome}</strong> associada com esta mensagem."
     post_is_deleted: "Não pode agir numa mensagem apagada."
