--- conflicted
+++ resolved
@@ -222,13 +222,8 @@
     end
 
     context "when topic is in a private category" do
-<<<<<<< HEAD
-      fab!(:admin) { Fabricate(:admin) }
-      fab!(:group) { Fabricate(:group) }
-=======
       fab!(:admin)
       fab!(:group)
->>>>>>> b2b1e721
       fab!(:private_category) { Fabricate(:private_category, group: group) }
       fab!(:private_topic) { Fabricate(:topic, category: private_category) }
       fab!(:private_post) { Fabricate(:post, topic: private_topic, raw: <<~SQL) }
