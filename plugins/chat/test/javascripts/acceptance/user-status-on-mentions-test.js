import {
  acceptance,
  emulateAutocomplete,
  loggedInUser,
  publishToMessageBus,
  query,
} from "discourse/tests/helpers/qunit-helpers";
import { skip, test } from "qunit";
<<<<<<< HEAD
import {
  click,
  fillIn,
  triggerEvent,
  visit,
  waitFor,
} from "@ember/test-helpers";
=======
import { click, triggerEvent, visit, waitFor } from "@ember/test-helpers";
>>>>>>> 2c490773
import pretender, { response } from "discourse/tests/helpers/create-pretender";

acceptance("Chat | User status on mentions", function (needs) {
  const channelId = 1;
  const messageId = 1;
  const actingUser = {
    id: 1,
    username: "acting_user",
  };
  const mentionedUser1 = {
    id: 1000,
    username: "user1",
    status: {
      description: "surfing",
      emoji: "surfing_man",
    },
  };
  const mentionedUser2 = {
    id: 2000,
    username: "user2",
    status: {
      description: "vacation",
      emoji: "desert_island",
    },
  };
  const mentionedUser3 = {
    id: 3000,
    username: "user3",
    status: {
      description: "off to dentist",
      emoji: "tooth",
    },
  };
  const message = {
    id: messageId,
    message: `Hey @${mentionedUser1.username}`,
    cooked: `<p>Hey <a class="mention" href="/u/${mentionedUser1.username}">@${mentionedUser1.username}</a></p>`,
    mentioned_users: [mentionedUser1],
    user: actingUser,
    created_at: "2020-08-04T15:00:00.000Z",
  };
  const newStatus = {
    description: "working remotely",
    emoji: "house",
  };
  const channel = {
    id: channelId,
    chatable_id: 1,
    chatable_type: "Category",
    title: "A category channel",
    meta: { message_bus_last_ids: {}, can_delete_self: true },
    current_user_membership: { following: true },
  };

  needs.settings({ chat_enabled: true });

  needs.user({
    ...actingUser,
    has_chat_enabled: true,
    chat_channels: {
      public_channels: [channel],
      direct_message_channels: [],
      meta: { message_bus_last_ids: {} },
      tracking: {},
    },
  });

  needs.hooks.beforeEach(function () {
    pretender.post(`/chat/1`, () => response({}));
    pretender.put(`/chat/1/edit/${messageId}`, () => response({}));
    pretender.post(`/chat/drafts`, () => response({}));
    pretender.put(`/chat/api/channels/1/read/1`, () => response({}));
    pretender.get(`/chat/api/channels/1/messages`, () =>
      response({
        messages: [message],
        meta: {
          can_load_more_future: false,
        },
      })
    );
    pretender.delete(`/chat/api/channels/1/messages/${messageId}`, () =>
      response({})
    );
    pretender.put(`/chat/api/channels/1/messages/${messageId}/restore`, () =>
      response({})
    );

    pretender.get("/u/search/users", () =>
      response({
        users: [mentionedUser2, mentionedUser3],
      })
    );

    pretender.get("/chat/api/mentions/groups.json", () =>
      response({
        unreachable: [],
        over_members_limit: [],
        invalid: ["and"],
      })
    );
  });

  skip("just posted messages | it shows status on mentions ", async function (assert) {
    await visit(`/chat/c/-/${channelId}`);
    await typeWithAutocompleteAndSend(`mentioning @${mentionedUser2.username}`);
    assertStatusIsRendered(
      assert,
      statusSelector(mentionedUser2.username),
      mentionedUser2.status
    );
  });

  skip("just posted messages | it updates status on mentions", async function (assert) {
    await visit(`/chat/c/-/${channelId}`);
    await typeWithAutocompleteAndSend(`mentioning @${mentionedUser2.username}`);

    loggedInUser().appEvents.trigger("user-status:changed", {
      [mentionedUser2.id]: newStatus,
    });

    const selector = statusSelector(mentionedUser2.username);
    await waitFor(selector);
    assertStatusIsRendered(assert, selector, newStatus);
  });

  skip("just posted messages | it deletes status on mentions", async function (assert) {
    await visit(`/chat/c/-/${channelId}`);

    await typeWithAutocompleteAndSend(`mentioning @${mentionedUser2.username}`);

    loggedInUser().appEvents.trigger("user-status:changed", {
      [mentionedUser2.id]: null,
    });

    const selector = statusSelector(mentionedUser2.username);
    await waitFor(selector, { count: 0 });
    assert.dom(selector).doesNotExist("status is deleted");
  });

  skip("edited messages | it shows status on mentions", async function (assert) {
    await visit(`/chat/c/-/${channelId}`);

    await editMessage(
      ".chat-message-content",
      `mentioning @${mentionedUser3.username}`
    );

    assertStatusIsRendered(
      assert,
      statusSelector(mentionedUser3.username),
      mentionedUser3.status
    );
  });

  skip("edited messages | it updates status on mentions", async function (assert) {
    await visit(`/chat/c/-/${channelId}`);
    await editMessage(
      ".chat-message-content",
      `mentioning @${mentionedUser3.username}`
    );

    loggedInUser().appEvents.trigger("user-status:changed", {
      [mentionedUser3.id]: newStatus,
    });

    const selector = statusSelector(mentionedUser3.username);
    await waitFor(selector);
    assertStatusIsRendered(assert, selector, newStatus);
  });

  skip("edited messages | it deletes status on mentions", async function (assert) {
    await visit(`/chat/c/-/${channelId}`);

    await editMessage(
      ".chat-message-content",
      `mentioning @${mentionedUser3.username}`
    );

    loggedInUser().appEvents.trigger("user-status:changed", {
      [mentionedUser3.id]: null,
    });

    const selector = statusSelector(mentionedUser3.username);
    await waitFor(selector, { count: 0 });
    assert.dom(selector).doesNotExist("status is deleted");
  });

  test("deleted messages | it shows status on mentions", async function (assert) {
    await visit(`/chat/c/-/${channelId}`);

    await deleteMessage(".chat-message-content");
    await click(".chat-message-expand");

    assertStatusIsRendered(
      assert,
      statusSelector(mentionedUser1.username),
      mentionedUser1.status
    );
  });

  test("deleted messages | it updates status on mentions", async function (assert) {
    await visit(`/chat/c/-/${channelId}`);

    await deleteMessage(".chat-message-content");
    await click(".chat-message-expand");

    loggedInUser().appEvents.trigger("user-status:changed", {
      [mentionedUser1.id]: newStatus,
    });

    const selector = statusSelector(mentionedUser1.username);
    await waitFor(selector);
    assertStatusIsRendered(assert, selector, newStatus);
  });

  test("deleted messages | it deletes status on mentions", async function (assert) {
    await visit(`/chat/c/-/${channelId}`);

    await deleteMessage(".chat-message-content");
    await click(".chat-message-expand");

    loggedInUser().appEvents.trigger("user-status:changed", {
      [mentionedUser1.id]: null,
    });

    const selector = statusSelector(mentionedUser1.username);
    await waitFor(selector, { count: 0 });
    assert.dom(selector).doesNotExist("status is deleted");
  });

  test("restored messages | it shows status on mentions", async function (assert) {
    await visit(`/chat/c/-/${channelId}`);

    await deleteMessage(".chat-message-content");
    await restoreMessage(".chat-message-text.-deleted");

    assertStatusIsRendered(
      assert,
      statusSelector(mentionedUser1.username),
      mentionedUser1.status
    );
  });

  test("restored messages | it updates status on mentions", async function (assert) {
    await visit(`/chat/c/-/${channelId}`);

    await deleteMessage(".chat-message-content");
    await restoreMessage(".chat-message-text.-deleted");

    loggedInUser().appEvents.trigger("user-status:changed", {
      [mentionedUser1.id]: newStatus,
    });

    const selector = statusSelector(mentionedUser1.username);
    await waitFor(selector);
    assertStatusIsRendered(assert, selector, newStatus);
  });

  test("restored messages | it deletes status on mentions", async function (assert) {
    await visit(`/chat/c/-/${channelId}`);

    await deleteMessage(".chat-message-content");
    await restoreMessage(".chat-message-text.-deleted");

    loggedInUser().appEvents.trigger("user-status:changed", {
      [mentionedUser1.id]: null,
    });

    const selector = statusSelector(mentionedUser1.username);
    await waitFor(selector, { count: 0 });
    assert.dom(selector).doesNotExist("status is deleted");
  });

  test("messages typed in without using autocomplete | it shows status on mentions ", async function (assert) {
    setupUsersLookupResponse([mentionedUser2]);

    await visit(`/chat/c/-/${channelId}`);
    await fillIn(
      ".chat-composer__input",
      `mentioning @${mentionedUser2.username}`
    );
    await click(".chat-composer-button.-send");

    assertStatusIsRendered(
      assert,
      statusSelector(mentionedUser2.username),
      mentionedUser2.status
    );
  });

  test("messages typed in without using autocomplete | it updates status on mentions", async function (assert) {
    setupUsersLookupResponse([mentionedUser2]);

    await visit(`/chat/c/-/${channelId}`);
    await fillIn(
      ".chat-composer__input",
      `mentioning @${mentionedUser2.username}`
    );
    await click(".chat-composer-button.-send");

    loggedInUser().appEvents.trigger("user-status:changed", {
      [mentionedUser2.id]: newStatus,
    });

    const selector = statusSelector(mentionedUser2.username);
    await waitFor(selector);
    assertStatusIsRendered(assert, selector, newStatus);
  });

  test("messages typed in without using autocomplete | it deletes status on mentions", async function (assert) {
    setupUsersLookupResponse([mentionedUser2]);

    await visit(`/chat/c/-/${channelId}`);
    await fillIn(
      ".chat-composer__input",
      `mentioning @${mentionedUser2.username}`
    );
    await click(".chat-composer-button.-send");

    loggedInUser().appEvents.trigger("user-status:changed", {
      [mentionedUser2.id]: null,
    });

    const selector = statusSelector(mentionedUser2.username);
    await waitFor(selector, { count: 0 });
    assert.dom(selector).doesNotExist("status is deleted");
  });

  function assertStatusIsRendered(assert, selector, status) {
    assert
      .dom(selector)
      .exists("status is rendered")
      .hasAttribute(
        "src",
        new RegExp(`${status.emoji}.png`),
        "status emoji is updated"
      );
  }

  async function deleteMessage(messageSelector) {
    await triggerEvent(query(messageSelector), "mouseenter");
    await click(".more-buttons .select-kit-header-wrapper");
    await click(".select-kit-collection .select-kit-row[data-value='delete']");
    await publishToMessageBus(`/chat/${channelId}`, {
      type: "delete",
      deleted_id: messageId,
      deleted_at: "2022-01-01T08:00:00.000Z",
    });
  }

  async function editMessage(messageSelector, text) {
    await triggerEvent(query(messageSelector), "mouseenter");
    await click(".more-buttons .select-kit-header-wrapper");
    await click(".select-kit-collection .select-kit-row[data-value='edit']");
    await typeWithAutocompleteAndSend(text);
  }

  async function restoreMessage(messageSelector) {
    await triggerEvent(query(messageSelector), "mouseenter");
    await click(".more-buttons .select-kit-header-wrapper");
    await click(".select-kit-collection .select-kit-row[data-value='restore']");
    await publishToMessageBus(`/chat/${channelId}`, {
      type: "restore",
      chat_message: message,
    });
  }

  async function typeWithAutocompleteAndSend(text) {
    await emulateAutocomplete(".chat-composer__input", text);
    await click(".autocomplete.ac-user .selected");
    await click(".chat-composer-button.-send");
  }

  function setupUsersLookupResponse(results) {
    pretender.get("/u/lookup/users.json", () =>
      response({
        users: results,
      })
    );
  }

  function statusSelector(username) {
    return `.mention[href='/u/${username}'] .user-status-message img`;
  }
});<|MERGE_RESOLUTION|>--- conflicted
+++ resolved
@@ -6,7 +6,6 @@
   query,
 } from "discourse/tests/helpers/qunit-helpers";
 import { skip, test } from "qunit";
-<<<<<<< HEAD
 import {
   click,
   fillIn,
@@ -14,9 +13,6 @@
   visit,
   waitFor,
 } from "@ember/test-helpers";
-=======
-import { click, triggerEvent, visit, waitFor } from "@ember/test-helpers";
->>>>>>> 2c490773
 import pretender, { response } from "discourse/tests/helpers/create-pretender";
 
 acceptance("Chat | User status on mentions", function (needs) {
