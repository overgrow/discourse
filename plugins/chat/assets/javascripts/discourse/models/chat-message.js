import User from "discourse/models/user";
import { cached, tracked } from "@glimmer/tracking";
import { TrackedArray, TrackedObject } from "@ember-compat/tracked-built-ins";
import ChatMessageReaction from "discourse/plugins/chat/discourse/models/chat-message-reaction";
import Bookmark from "discourse/models/bookmark";
import I18n from "I18n";
import { generateCookFunction, parseMentions } from "discourse/lib/text";
import transformAutolinks from "discourse/plugins/chat/discourse/lib/transform-auto-links";
import { getOwner } from "discourse-common/lib/get-owner";
import discourseLater from "discourse-common/lib/later";
import { parseMentionedUsernames } from "discourse/lib/parse-mentions";

export default class ChatMessage {
  static cookFunction = null;

  static create(channel, args = {}) {
    return new ChatMessage(channel, args);
  }

  static createDraftMessage(channel, args = {}) {
    args.draft = true;
    return ChatMessage.create(channel, args);
  }

  @tracked id;
  @tracked error;
  @tracked selected;
  @tracked channel;
  @tracked staged;
  @tracked draftSaved;
  @tracked draft;
  @tracked createdAt;
  @tracked uploads;
  @tracked excerpt;
  @tracked reactions;
  @tracked reviewableId;
  @tracked user;
  @tracked inReplyTo;
  @tracked expanded = true;
  @tracked bookmark;
  @tracked userFlagStatus;
  @tracked hidden;
  @tracked version = 0;
  @tracked edited;
  @tracked editing;
  @tracked chatWebhookEvent = new TrackedObject();
  @tracked mentionWarning;
  @tracked availableFlags;
  @tracked newest;
  @tracked highlighted;
  @tracked firstOfResults;
  @tracked message;
  @tracked manager;
  @tracked deletedById;

  @tracked _deletedAt;
  @tracked _cooked;
  @tracked _thread;

  constructor(channel, args = {}) {
    // when modifying constructor, be sure to update duplicate function accordingly
    this.id = args.id;
    this.channel = channel;
    this.manager = args.manager;
    this.newest = args.newest || false;
    this.draftSaved = args.draftSaved || args.draft_saved || false;
    this.firstOfResults = args.firstOfResults || args.first_of_results || false;
    this.staged = args.staged || false;
    this.edited = args.edited || false;
    this.editing = args.editing || false;
    this.availableFlags = args.availableFlags || args.available_flags;
    this.hidden = args.hidden || false;
    this.chatWebhookEvent = args.chatWebhookEvent || args.chat_webhook_event;
    this.createdAt = args.created_at ? new Date(args.created_at) : null;
    this.deletedById = args.deletedById || args.deleted_by_id;
    this._deletedAt = args.deletedAt || args.deleted_at;
    this.expanded =
      this.hidden || this._deletedAt ? false : args.expanded || true;
    this.excerpt = args.excerpt;
    this.reviewableId = args.reviewableId || args.reviewable_id;
    this.userFlagStatus = args.userFlagStatus || args.user_flag_status;
    this.draft = args.draft;
    this.message = args.message || "";
    this._cooked = args.cooked || "";
    this.inReplyTo =
      args.inReplyTo ||
      (args.in_reply_to || args.replyToMsg
        ? ChatMessage.create(channel, args.in_reply_to || args.replyToMsg)
        : null);
    this.reactions = this.#initChatMessageReactionModel(args.reactions);
    this.uploads = new TrackedArray(args.uploads || []);
    this.user = this.#initUserModel(args.user);
    this.bookmark = args.bookmark ? Bookmark.create(args.bookmark) : null;
    this.mentionedUsers = this.#initMentionedUsers(args.mentioned_users);

    if (args.thread) {
      this.thread = args.thread;
    }

    this.site = getOwner(this).lookup("service:site");
    this.siteSettings = getOwner(this).lookup("service:site-settings");
    this.usersApi = getOwner(this).lookup("service:usersApi");
  }

  duplicate() {
    // This is important as a message can exist in the context of a channel or a thread
    // The current strategy is to have a different message object in each cases to avoid
    // side effects
    const message = new ChatMessage(this.channel, {
      id: this.id,
      newest: this.newest,
      staged: this.staged,
      edited: this.edited,
      availableFlags: this.availableFlags,
      hidden: this.hidden,
      chatWebhookEvent: this.chatWebhookEvent,
      createdAt: this.createdAt,
      deletedAt: this.deletedAt,
      excerpt: this.excerpt,
      reviewableId: this.reviewableId,
      userFlagStatus: this.userFlagStatus,
      draft: this.draft,
      message: this.message,
      cooked: this.cooked,
    });

    message.reactions = this.reactions;
    message.user = this.user;
    message.inReplyTo = this.inReplyTo;
    message.bookmark = this.bookmark;
    message.uploads = this.uploads;

    return message;
  }

  get replyable() {
    return !this.staged && !this.error;
  }

  get editable() {
    return !this.staged && !this.error;
  }

  get thread() {
    return this._thread;
  }

  set thread(thread) {
    this._thread = this.channel.threadsManager.add(this.channel, thread, {
      replace: true,
    });
  }

  get deletedAt() {
    return this._deletedAt;
  }

  set deletedAt(value) {
    this._deletedAt = value;
    this.incrementVersion();
    return this._deletedAt;
  }

  get cooked() {
    return this._cooked;
  }

  set cooked(newCooked) {
    // some markdown is cooked differently on the server-side, e.g.
    // quotes, avatar images etc.
    if (newCooked !== this._cooked) {
      this._cooked = newCooked;
      this.incrementVersion();
    }
  }

  async cook() {
    if (this.isDestroyed || this.isDestroying) {
      return;
    }
<<<<<<< HEAD

    const markdownOptions = {
      featuresOverride:
        this.site.markdown_additional_options?.chat
          ?.limited_pretty_text_features,
      markdownItRules:
        this.site.markdown_additional_options?.chat
          ?.limited_pretty_text_markdown_rules,
      hashtagTypesInPriorityOrder:
        this.site.hashtag_configurations?.["chat-composer"],
      hashtagIcons: this.site.hashtag_icons,
    };

    if (ChatMessage.cookFunction) {
      this.cooked = ChatMessage.cookFunction(this.message);
    } else {
      const cookFunction = await generateCookFunction(markdownOptions);
      ChatMessage.cookFunction = (raw) => {
        return transformAutolinks(cookFunction(raw));
      };

      this.cooked = ChatMessage.cookFunction(this.message);
    }
=======
    await this.#ensureCookFunctionInitialized();
    this.cooked = ChatMessage.cookFunction(this.message);
>>>>>>> cde5dea7
  }

  get read() {
    return this.channel.currentUserMembership?.lastReadMessageId >= this.id;
  }

  @cached
  get firstMessageOfTheDayAt() {
    if (!this.previousMessage) {
      return this.#startOfDay(this.createdAt);
    }

    if (
      !this.#areDatesOnSameDay(this.previousMessage.createdAt, this.createdAt)
    ) {
      return this.#startOfDay(this.createdAt);
    }
  }

  @cached
  get formattedFirstMessageDate() {
    if (this.firstMessageOfTheDayAt) {
      return this.#calendarDate(this.firstMessageOfTheDayAt);
    }
  }

  #calendarDate(date) {
    return moment(date).calendar(moment(), {
      sameDay: `[${I18n.t("chat.chat_message_separator.today")}]`,
      lastDay: `[${I18n.t("chat.chat_message_separator.yesterday")}]`,
      lastWeek: "LL",
      sameElse: "LL",
    });
  }

  @cached
  get index() {
    return this.manager?.messages?.indexOf(this);
  }

  @cached
  get previousMessage() {
    return this.manager?.messages?.objectAt?.(this.index - 1);
  }

  @cached
  get nextMessage() {
    return this.manager?.messages?.objectAt?.(this.index + 1);
  }

  highlight() {
    this.highlighted = true;

    discourseLater(() => {
      if (this.isDestroying || this.isDestroyed) {
        return;
      }

      this.highlighted = false;
    }, 2000);
  }

  addMentionedUser(user) {
    this.mentionedUsers.set(user.id, user);
  }

  async ensureMentionsLoaded(ignoreFailure) {
    try {
      const notLoaded = this.#notLoadedMentions;
      if (notLoaded.length > 0) {
        const users = await this.usersApi.lookupUsers(notLoaded);
        users.forEach((user) => this.addMentionedUser(user));
        this.incrementVersion();
      }
    } catch (e) {
      if (ignoreFailure) {
        // eslint-disable-next-line no-console
        console.warn("Cannot load mentioned users", e);
      } else {
        throw e;
      }
    }
  }

  incrementVersion() {
    this.version++;
  }

  async parseMentions() {
    return await parseMentions(this.message, this.#markdownOptions);
  }

  toJSONDraft() {
    if (
      this.message?.length === 0 &&
      this.uploads?.length === 0 &&
      !this.inReplyTo
    ) {
      return null;
    }

    const data = {};

    if (this.uploads?.length > 0) {
      data.uploads = this.uploads;
    }

    if (this.message?.length > 0) {
      data.message = this.message;
    }

    if (this.inReplyTo) {
      data.replyToMsg = {
        id: this.inReplyTo.id,
        excerpt: this.inReplyTo.excerpt,
        user: {
          id: this.inReplyTo.user.id,
          name: this.inReplyTo.user.name,
          avatar_template: this.inReplyTo.user.avatar_template,
          username: this.inReplyTo.user.username,
        },
      };
    }

    if (this.editing) {
      data.editing = true;
      data.id = this.id;
      data.excerpt = this.excerpt;
    }

    return JSON.stringify(data);
  }

  react(emoji, action, actor, currentUserId) {
    const selfReaction = actor.id === currentUserId;
    const existingReaction = this.reactions.find(
      (reaction) => reaction.emoji === emoji
    );

    if (existingReaction) {
      if (action === "add") {
        if (selfReaction && existingReaction.reacted) {
          return;
        }

        // we might receive a message bus event while loading a channel who would
        // already have the reaction added to the message
        if (existingReaction.users.find((user) => user.id === actor.id)) {
          return;
        }

        existingReaction.count = existingReaction.count + 1;
        if (selfReaction) {
          existingReaction.reacted = true;
        }
        existingReaction.users.pushObject(actor);
      } else {
        const existingUserReaction = existingReaction.users.find(
          (user) => user.id === actor.id
        );

        if (!existingUserReaction) {
          return;
        }

        if (selfReaction) {
          existingReaction.reacted = false;
        }

        if (existingReaction.count === 1) {
          this.reactions.removeObject(existingReaction);
        } else {
          existingReaction.count = existingReaction.count - 1;
          existingReaction.users.removeObject(existingUserReaction);
        }
      }
    } else {
      if (action === "add") {
        this.reactions.pushObject(
          ChatMessageReaction.create({
            count: 1,
            emoji,
            reacted: selfReaction,
            users: [actor],
          })
        );
      }
    }
  }

<<<<<<< HEAD
  get #notLoadedMentions() {
    const parsed = parseMentionedUsernames(this._cooked);
    const loaded = [...this.mentionedUsers.values()].map((u) => u.username);
    return parsed.filter((x) => !loaded.includes(x));
=======
  async #ensureCookFunctionInitialized() {
    if (ChatMessage.cookFunction) {
      return;
    }

    const cookFunction = await generateCookFunction(this.#markdownOptions);
    ChatMessage.cookFunction = (raw) => {
      return transformAutolinks(cookFunction(raw));
    };
  }

  get #markdownOptions() {
    const site = getOwner(this).lookup("service:site");
    return {
      featuresOverride:
        site.markdown_additional_options?.chat?.limited_pretty_text_features,
      markdownItRules:
        site.markdown_additional_options?.chat
          ?.limited_pretty_text_markdown_rules,
      hashtagTypesInPriorityOrder:
        site.hashtag_configurations?.["chat-composer"],
      hashtagIcons: site.hashtag_icons,
    };
>>>>>>> cde5dea7
  }

  #initChatMessageReactionModel(reactions = []) {
    return reactions.map((reaction) => ChatMessageReaction.create(reaction));
  }

  #initMentionedUsers(mentionedUsers) {
    const map = new Map();
    if (mentionedUsers) {
      mentionedUsers.forEach((userData) => {
        const user = User.create(userData);
        map.set(user.id, user);
      });
    }
    return map;
  }

  #initUserModel(user) {
    if (!user || user instanceof User) {
      return user;
    }

    return User.create(user);
  }

  #areDatesOnSameDay(a, b) {
    return (
      a.getFullYear() === b.getFullYear() &&
      a.getMonth() === b.getMonth() &&
      a.getDate() === b.getDate()
    );
  }

  #startOfDay(date) {
    return moment(date).startOf("day").format();
  }
}<|MERGE_RESOLUTION|>--- conflicted
+++ resolved
@@ -178,34 +178,8 @@
     if (this.isDestroyed || this.isDestroying) {
       return;
     }
-<<<<<<< HEAD
-
-    const markdownOptions = {
-      featuresOverride:
-        this.site.markdown_additional_options?.chat
-          ?.limited_pretty_text_features,
-      markdownItRules:
-        this.site.markdown_additional_options?.chat
-          ?.limited_pretty_text_markdown_rules,
-      hashtagTypesInPriorityOrder:
-        this.site.hashtag_configurations?.["chat-composer"],
-      hashtagIcons: this.site.hashtag_icons,
-    };
-
-    if (ChatMessage.cookFunction) {
-      this.cooked = ChatMessage.cookFunction(this.message);
-    } else {
-      const cookFunction = await generateCookFunction(markdownOptions);
-      ChatMessage.cookFunction = (raw) => {
-        return transformAutolinks(cookFunction(raw));
-      };
-
-      this.cooked = ChatMessage.cookFunction(this.message);
-    }
-=======
     await this.#ensureCookFunctionInitialized();
     this.cooked = ChatMessage.cookFunction(this.message);
->>>>>>> cde5dea7
   }
 
   get read() {
@@ -396,36 +370,35 @@
     }
   }
 
-<<<<<<< HEAD
+  async #ensureCookFunctionInitialized() {
+    if (ChatMessage.cookFunction) {
+      return;
+    }
+
+    const cookFunction = await generateCookFunction(this.#markdownOptions);
+    ChatMessage.cookFunction = (raw) => {
+      return transformAutolinks(cookFunction(raw));
+    };
+  }
+
+  get #markdownOptions() {
+    return {
+      featuresOverride:
+        this.site.markdown_additional_options?.chat
+          ?.limited_pretty_text_features,
+      markdownItRules:
+        this.site.markdown_additional_options?.chat
+          ?.limited_pretty_text_markdown_rules,
+      hashtagTypesInPriorityOrder:
+        this.site.hashtag_configurations?.["chat-composer"],
+      hashtagIcons: this.site.hashtag_icons,
+    };
+  }
+
   get #notLoadedMentions() {
     const parsed = parseMentionedUsernames(this._cooked);
     const loaded = [...this.mentionedUsers.values()].map((u) => u.username);
     return parsed.filter((x) => !loaded.includes(x));
-=======
-  async #ensureCookFunctionInitialized() {
-    if (ChatMessage.cookFunction) {
-      return;
-    }
-
-    const cookFunction = await generateCookFunction(this.#markdownOptions);
-    ChatMessage.cookFunction = (raw) => {
-      return transformAutolinks(cookFunction(raw));
-    };
-  }
-
-  get #markdownOptions() {
-    const site = getOwner(this).lookup("service:site");
-    return {
-      featuresOverride:
-        site.markdown_additional_options?.chat?.limited_pretty_text_features,
-      markdownItRules:
-        site.markdown_additional_options?.chat
-          ?.limited_pretty_text_markdown_rules,
-      hashtagTypesInPriorityOrder:
-        site.hashtag_configurations?.["chat-composer"],
-      hashtagIcons: site.hashtag_icons,
-    };
->>>>>>> cde5dea7
   }
 
   #initChatMessageReactionModel(reactions = []) {
