# WARNING: Never edit this file.
# It will be overwritten when translations are pulled from Crowdin.
#
# To work with us on translations, join this project:
# https://translate.discourse.org/

sk:
  site_settings:
<<<<<<< HEAD
    chat_enabled: "Povoľte doplnok chatu."
  system_messages:
=======
    chat_separate_sidebar_mode: "Zobraziť samostatné režimy bočného panela pre fórum a chat."
    chat_enabled: "Povoliť chat."
    chat_editing_grace_period: "Počas (n) sekúnd po odoslaní chatu sa pri editácii nezobrazí (upravená) značka pri správe chatu."
    chat_editing_grace_period_max_diff_low_trust: "Maximálny počet zmien znakov povolených v ochrannej lehote na úpravu chatu, ak sa ich zmení viac, pri chatovej správe sa zobrazí značka (upravená) (úroveň dôveryhodnosti 0 a 1)."
    chat_editing_grace_period_max_diff_high_trust: "Maximálny počet zmien znakov povolený v ochrannej lehote na úpravu chatu, ak sa ich zmení viac, pri chatovej správe (úroveň dôveryhodnosti 2 a vyššie) sa zobrazí značka (upravená)."
  system_messages:
    private_channel_title: "Kanál %{id}"
>>>>>>> b2b1e721
    chat_channel_archive_failed:
      title: "Archív kanálov chatu zlyhal"
      subject_template: "Archív kanálov chatu zlyhal"
    chat_channel_archive_failed_no_topic:
      title: "Archív kanálov chatu zlyhal"
      subject_template: "Archív kanálov chatu zlyhal"
  chat:
    deleted_chat_username: vymazané
    errors:
      users_cant_be_added_to_channel: "Do tohto kanála nie je možné pridať používateľov."
      channel_new_message_disallowed:
        archived: "Kanál je archivovaný, nie je možné posielať nové správy"
        closed: "Kanál je uzavretý, nie je možné posielať nové správy"
        read_only: "Kanál je len na čítanie, nie je možné odosielať nové správy"
      channel_modify_message_disallowed:
        archived: "Kanál je archivovaný, správy nie je možné upravovať ani vymazávať"
        closed: "Kanál je uzavretý, správy nie je možné upravovať ani odstraňovať"
        read_only: "Kanál je len na čítanie, správy nie je možné upravovať ani vymazávať"
      minimum_length_not_met:
        one: "Správa je príliš krátka, musí mať minimálne %{count} znakov."
        few: "Správa je príliš krátka, musí mať minimálne %{count} znakov."
        many: "Správa je príliš krátka, musí mať minimálne %{count} znakov."
        other: "Správa je príliš krátka, musí mať minimálne %{count} znakov."
      draft_too_long: "Koncept je príliš dlhý."
      over_chat_max_direct_message_users_allow_self: "Súkromnú správu môžete vytvoriť len sami so sebou."
      over_chat_max_direct_message_users:
        one: "Nemôžete vytvoriť súkromnú správu s viac ako %{count} používateľom."
        few: "Nemôžete vytvoriť súkromnú správu s viac ako %{count} používateľmi."
        many: "Nemôžete vytvoriť súkromnú správu s viac ako %{count} používateľmi."
        other: "Nemôžete vytvoriť súkromnú správu s viac ako %{count} používateľmi."
      thread_invalid_for_channel: "Vlákno nie je súčasťou zvoleného kanála."
      thread_does_not_match_parent: "Vlákno nezodpovedá nadradenej správe."
    reviewables:
      actions:
        agree_and_suspend:
          title: "Suspendovaný užívateľ"
        agree_and_silence:
          title: "Tichý užívateľ"
        delete_and_agree:
          title: "Ignorovať nahlásenie a odstrániť správu"
          description: "Ignorovať príznak odstránením z frontu a vymazaním správy."
        disagree:
          title: "Nesúhlasiť"
        ignore:
          title: "Nerobte nič"
          description: "Ignorujte príznak jeho odstránením z frontu bez vykonania akejkoľvek akcie."
    channel:
      dm_title:
        single_user: "%{username}"
        multi_user: "%{comma_separated_usernames}"
        multi_user_truncated:
          one: "%{comma_separated_usernames} a %{count} ďalší"
          few: "%{comma_separated_usernames} a %{count} ďalších"
          many: "%{comma_separated_usernames} a %{count} ďalších"
          other: "%{comma_separated_usernames} a %{count} ďalších"
<<<<<<< HEAD
=======
    mention_warning:
      dismiss: "zahodiť"
      cannot_see: "%{first_identifier} nemá prístup k tomuto kanálu a nebol upozornený."
      invite: "Pozvať na kanál"
      without_membership: "%{first_identifier} sa nepripojil k tomuto kanálu."
      group_mentions_disabled: "%{first_identifier} nepovoľuje označovanie."
      global_mentions_disallowed: "Zmienky @here a @all sú v tomto kanáli zakázané."
      too_many_members: "%{first_identifier} má príliš veľa členov. Nikto nebol informovaný."
    onebox:
      thread_title_connector: "v"
>>>>>>> b2b1e721
    summaries:
      no_targets: "Počas vybraného obdobia neboli zaznamenané žiadne správy."
    transcript:
      default_thread_title: "Vlákno"
      split_thread_range: "správy %{start} až %{end} z %{total}"
  discourse_push_notifications:
    popup:
      chat_mention:
        direct: '%{username} Vás zmienil v "%{channel}"'
  reviewable_score_types:
    notify_user:
      chat_pm_body: "%{link}\n\n%{message}"
    notify_moderators:
      chat_pm_body: "%{link}\n\n%{message}"
  user_notifications:
    chat_summary:
      subject:
        private_message: "[%{email_prefix}] Nová správa"
  unsubscribe:
    chat_summary:
      never: Nikdy<|MERGE_RESOLUTION|>--- conflicted
+++ resolved
@@ -6,10 +6,6 @@
 
 sk:
   site_settings:
-<<<<<<< HEAD
-    chat_enabled: "Povoľte doplnok chatu."
-  system_messages:
-=======
     chat_separate_sidebar_mode: "Zobraziť samostatné režimy bočného panela pre fórum a chat."
     chat_enabled: "Povoliť chat."
     chat_editing_grace_period: "Počas (n) sekúnd po odoslaní chatu sa pri editácii nezobrazí (upravená) značka pri správe chatu."
@@ -17,7 +13,6 @@
     chat_editing_grace_period_max_diff_high_trust: "Maximálny počet zmien znakov povolený v ochrannej lehote na úpravu chatu, ak sa ich zmení viac, pri chatovej správe (úroveň dôveryhodnosti 2 a vyššie) sa zobrazí značka (upravená)."
   system_messages:
     private_channel_title: "Kanál %{id}"
->>>>>>> b2b1e721
     chat_channel_archive_failed:
       title: "Archív kanálov chatu zlyhal"
       subject_template: "Archív kanálov chatu zlyhal"
@@ -73,8 +68,6 @@
           few: "%{comma_separated_usernames} a %{count} ďalších"
           many: "%{comma_separated_usernames} a %{count} ďalších"
           other: "%{comma_separated_usernames} a %{count} ďalších"
-<<<<<<< HEAD
-=======
     mention_warning:
       dismiss: "zahodiť"
       cannot_see: "%{first_identifier} nemá prístup k tomuto kanálu a nebol upozornený."
@@ -85,7 +78,6 @@
       too_many_members: "%{first_identifier} má príliš veľa členov. Nikto nebol informovaný."
     onebox:
       thread_title_connector: "v"
->>>>>>> b2b1e721
     summaries:
       no_targets: "Počas vybraného obdobia neboli zaznamenané žiadne správy."
     transcript:
