# WARNING: Never edit this file.
# It will be overwritten when translations are pulled from Crowdin.
#
# To work with us on translations, join this project:
# https://translate.discourse.org/

zh_TW:
  chat:
    deleted_chat_username: 已刪除
    errors:
      not_accepting_dms: "對不起，%{username} 目前不接收訊息。"
    reviewables:
      actions:
        agree:
          title: "同意..."
        agree_and_suspend:
          title: "將使用者停權"
          description: "同意檢舉並停權使用者"
        agree_and_silence:
          title: "將使用者禁言"
          description: "同意檢舉並禁止使用者發文"
        disagree:
          title: "不同意"
        ignore:
          title: "忽略"
    channel:
<<<<<<< HEAD
      statuses:
        read_only: "唯讀"
        archived: "已封存"
        closed: "不公開"
        open: "開啟"
=======
      dm_title:
        single_user: "%{username}"
>>>>>>> 9b339bcd
  reviewable_score_types:
    notify_user:
      chat_pm_body: "%{link}\n\n%{message}"
    notify_moderators:
      chat_pm_body: "%{link}\n\n%{message}"
  unsubscribe:
    chat_summary:
      never: 永不<|MERGE_RESOLUTION|>--- conflicted
+++ resolved
@@ -24,16 +24,8 @@
         ignore:
           title: "忽略"
     channel:
-<<<<<<< HEAD
-      statuses:
-        read_only: "唯讀"
-        archived: "已封存"
-        closed: "不公開"
-        open: "開啟"
-=======
       dm_title:
         single_user: "%{username}"
->>>>>>> 9b339bcd
   reviewable_score_types:
     notify_user:
       chat_pm_body: "%{link}\n\n%{message}"
