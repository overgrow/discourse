--- conflicted
+++ resolved
@@ -6,12 +6,8 @@
 
 pl_PL:
   site_settings:
-<<<<<<< HEAD
-    chat_enabled: "Włącz wtyczkę czatu."
-=======
     chat_separate_sidebar_mode: "Pokaż oddzielne tryby paska bocznego dla forum i czatu."
     chat_enabled: "Włącz czat."
->>>>>>> b2b1e721
     enable_public_channels: "Włącz kanały publiczne na podstawie kategorii."
     chat_allowed_groups: "Użytkownicy w tych grupach mogą rozmawiać. Pamiętaj, że personel zawsze ma dostęp do czatu."
     chat_channel_retention_days: "Wiadomości czatu w zwykłych kanałach będą przechowywane przez tyle dni. Ustaw '0', aby zachować wiadomości na zawsze."
@@ -224,12 +220,9 @@
         other: "i %{count} innych"
     summaries:
       no_targets: "W wybranym okresie nie było żadnych wiadomości."
-<<<<<<< HEAD
-=======
     transcript:
       default_thread_title: "Wątek"
       split_thread_range: "wiadomości od %{start} do %{end} z %{total}"
->>>>>>> b2b1e721
   discourse_push_notifications:
     popup:
       chat_mention:
