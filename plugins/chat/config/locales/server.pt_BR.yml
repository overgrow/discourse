--- conflicted
+++ resolved
@@ -68,14 +68,9 @@
       channel_cannot_be_archived: "O canal não pode ser arquivado no momento, ele deve estar fechado ou aberto para arquivar."
       duplicate_message: "Você postou uma mensagem idêntica muito recentemente."
       delete_channel_failed: "Falha ao excluir canal. Tente novamente."
-<<<<<<< HEAD
-      minimum_length_not_met: "A mensagem é muito curta, deve ter no mínimo %{minimum} caracteres."
-      message_too_long: "A mensagem é muito longa; as mensagens devem ter no máximo %{maximum} caracteres."
-=======
       message_too_long:
         one: "A mensagem é muito longa; as mensagens devem ter no máximo %{count} caracteres."
         other: "A mensagem é muito longa; as mensagens devem ter no máximo %{count} caracteres."
->>>>>>> 9b339bcd
       draft_too_long: "O rascunho é muito longo."
       max_reactions_limit_reached: "Novas reações não são permitidas nesta mensagem."
       message_move_invalid_channel: "O canal de origem e de destino deve ser canais públicos."
