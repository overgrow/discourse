# WARNING: Never edit this file.
# It will be overwritten when translations are pulled from Crowdin.
#
# To work with us on translations, join this project:
# https://translate.discourse.org/

id:
  admin_js:
    admin:
      site_settings:
        categories:
          chat: Obrolan
  js:
    admin:
      site_settings:
        chat_separate_sidebar_mode:
          always: "Selalu"
          never: "Tidak pernah"
      logs:
        staff_actions:
          actions:
            chat_channel_status_change: "Status kanal obrolan berubah"
            chat_channel_delete: "Kanal obrolan dihapus"
      api:
        scopes:
          descriptions:
            chat:
              create_message: "Buat pesan obrolan di kanal tertentu"
    chat:
      text_copied: Teks disalin ke papan klip
      link_copied: Tautan disalin ke papan klip
      deleted_chat_username: dihapus
      dates:
        time_tiny: "h:mm"
      all_loaded: "Menampilkan semua pesan"
      already_enabled: "Obrolan sudah diaktifkan pada topik ini. Segarkan."
      disabled_for_topic: "Obrolan dinonaktifkan pada topik ini."
      bot: "bot"
      create: "Buat"
      cancel: "Batal"
      cancel_reply: "Batalkan balasan"
      chat_channels: "Kanal"
      browse_all_channels: "Jelajahi semua kanal"
      move_to_channel:
        title: "Pindahkan pesan ke kanal"
        confirm_move: "Pindahkan Pesan"
      channel_settings:
        title: "Pengaturan kanal"
        edit: "Ubah"
        add: "Menambahkan"
        close_channel: "Tutup kanal"
        open_channel: "Buka kanal"
        join: "Gabung"
        leave: "Keluar"
      close: "Tutup"
      remove: "Hapus"
      delete: "Hapus"
      muted: "diredam"
      joined: "joined"
      email_frequency:
        never: "Tidak pernah"
        when_away: "Hanya saat pergi"
      header_indicator_preference:
        all_new: "Semua Pesan Baru"
        never: "Tidak pernah"
      heading: "Obrolan"
      join: "Gabung"
      summarization:
        title: "Meringkas pesan"
        description: "Pilih opsi di bawah untuk meringkas percakapan yang dikirim selama jangka waktu yang diinginkan."
        summarize: "Meringkas"
        since:
          other: "%{count} jam terakhir"
      mention_warning:
<<<<<<< HEAD
        dismiss: "bubar"
        cannot_see: "%{username} tidak dapat mengakses kanal ini dan tidak diberi tahu."
        cannot_see_multiple:
          other: "%{username} dan %{count} pengguna lainnya tidak dapat mengakses kanal ini dan tidak diberi tahu."
        invitations_sent:
          other: "Undangan terkirim"
        invite: "Undang ke kanal"
        without_membership: "%{username} belum bergabung dengan kanal ini."
        without_membership_multiple:
          other: "%{username} dan %{count} pengguna lainnya belum bergabung dengan kanal ini."
        group_mentions_disabled: "%{group_name} tidak mengizinkan penyebutan."
        group_mentions_disabled_multiple:
          other: "%{group_name} dan %{count} grup lainnya tidak mengizinkan penyebutan."
        too_many_members: "%{group_name} memiliki terlalu banyak anggota. Tidak ada yang diberitahu."
        too_many_members_multiple:
          other: "%{group_name} dan %{count} grup lainnya memiliki terlalu banyak anggota. Tidak ada yang diberitahu."
=======
        invitations_sent:
          other: "Undangan terkirim"
        invite: "Undang ke kanal"
        channel_wide_mentions_disallowed: "Penyebutan @here dan @all dinonaktifkan di kanal ini."
>>>>>>> b2b1e721
        groups:
          unreachable_1: "@%{group} tidak mengizinkan penyebutan."
          unreachable_multiple:
            other: "@%{group} dan %{count} grup lainnya tidak mengizinkan penyebutan."
      placeholder_silenced: "Anda tidak dapat mengirim pesan saat ini."
      reply: "Balas"
      edit: "Ubah"
      copy_text: "Salin teks"
      bookmark_message: "Penandaan"
      bookmark_message_edit: "Edit Bookmark"
      save: "Simpan"
      sounds:
        none: "Tidak ada"
      title: "obrolan"
      title_capitalized: "Obrolan"
      channel_status:
        read_only: "Hanya Baca"
        archived: "Diarsipkan"
        archive_failed: "Arsip kanal gagal. %{completed}/%{total} pesan telah diarsipkan. <a target=\"_blank\" href=\"%{topic_url}\">Topik tujuan</a> telah dibuat. Tekan coba lagi untuk mencoba menyelesaikan arsip."
        closed: "Tertutup"
        open: "Buka"
      browse:
        title: Kanal
        filter_all: Semua
        filter_closed: Tertutup
        filter_archived: Diarsipkan
<<<<<<< HEAD
=======
      members_view:
        back_to_settings: "Kembali ke pengaturan"
>>>>>>> b2b1e721
      about_view:
        title: Judul
        name: Nama
        description: Deskripsi
      channel_info:
        tabs:
          members: Anggota
          settings: Pengaturan
      new_message_modal:
        title: Kirim pesan
        add_user_long: <kbd>shift + click</kbd> atau <kbd>shift + enter</kbd><span>Tambahkan @%{username}</span>
        add_user_short: <span>Tambahkan pengguna</span>
        open_channel: <span>Buka saluran</span>
        default_search_placeholder: "#a-channel, @somebody atau apapun"
        default_channel_search_placeholder: "#a-channel"
        default_user_search_placeholder: "@somebody"
        disabled_user: "telah menonaktifkan obrolan"
        no_items: "Tidak ada item"
        filter: "Filter"
      direct_message_creator:
        title: Pesan Baru
        prefix: "Kepada:"
      channel:
        memberships_count:
          other: "%{count} anggota"
      create_channel:
        threading:
          label: "Aktifkan threading"
        type: "Tipe"
        types:
          category: "Kategori"
          topic: "Topik"
      quote:
        default_thread_title: "Utas"
      notification_levels:
        never: "Tidak pernah"
      settings:
        channel_threading_label: "Threading"
        channel_threading_description: "Ketika threading diaktifkan, balasan ke pesan obrolan akan membuat percakapan terpisah, yang akan ada di samping saluran utama."
        follow: "Gabung"
        followed: "Joined"
        threading_enabled: "Diaktifkan"
        threading_disabled: "Dinonaktifkan"
        notifications: "Pemberitahuan"
        save: "Simpan"
        saved: "Tersimpan"
        unfollow: "Keluar"
        admin_title: "Admin"
        settings_title: "Pengaturan"
        category_label: "Kategori"
        members_label: "Anggota"
      admin:
        title: "Obrolan"
        export_messages:
          title: "Ekspor pesan obrolan"
          description: "Ini mengekspor semua pesan dari semua kanal."
          create_export: "Buat ekspor"
          export_has_started: "Ekspor telah dimulai. Anda akan menerima PM jika sudah siap."
      direct_messages:
        cannot_create: "Maaf, Anda tidak dapat mengirim pesan langsung."
<<<<<<< HEAD
=======
      channel_list:
        title: "Kanal"
>>>>>>> b2b1e721
      incoming_webhooks:
        description: "Deskripsi"
        delete: "Hapus"
        name: "Name"
        save: "Simpan"
        edit: "Ubah"
        system: "sistem"
        username: "Nama Pengguna"
      selection:
        cancel: "Batal"
        new_topic:
          title: "Pindahkan sebagai Topik Baru"
      retention_reminders:
        short:
          other: "%{count} hari"
      emoji_picker:
        objects: "Objek"
        flags: "Flags"
      thread:
        title: "Judul"
        replies:
          other: "%{count} balasan"
        label: Utas
        original_message:
          started_by: "Dimulai oleh"
        settings: "Pengaturan"
        last_reply: "balasan terakhir"
        notifications:
          regular:
            title: "Normal"
            description: "Anda akan diberi tahu jika seseorang menyebut @nama Anda di utas ini."
          tracking:
            title: "Pelacakan"
            description: "Jumlah balasan baru untuk utas ini akan ditampilkan di daftar utas dan kanal. Anda akan diberi tahu jika seseorang menyebut @nama Anda di utas ini."
        participants_other_count:
          other: "+%{count}"
      threads:
        none: "Anda tidak berpartisipasi dalam utas apa pun di kanal ini."
      draft_channel_screen:
        header: "Pesan Baru"
        cancel: "Batal"
    discourse_automation:
      scriptables:
        send_chat_message:
          title: Kirim pesan obrolan
          fields:
            message:
              label: pesan
<<<<<<< HEAD
=======
    review:
      types:
        reviewable_chat_message:
          title: "Pesan obrolan yang ditandai"
          noun: "pesan obrolan"
>>>>>>> b2b1e721
    keyboard_shortcuts_help:
      chat:
        title: "Obrolan"
    styleguide:
      sections:
        chat:
          title: Obrolan
    sidebar:
      panels:
        chat:
          label: "Obrolan"<|MERGE_RESOLUTION|>--- conflicted
+++ resolved
@@ -72,29 +72,10 @@
         since:
           other: "%{count} jam terakhir"
       mention_warning:
-<<<<<<< HEAD
-        dismiss: "bubar"
-        cannot_see: "%{username} tidak dapat mengakses kanal ini dan tidak diberi tahu."
-        cannot_see_multiple:
-          other: "%{username} dan %{count} pengguna lainnya tidak dapat mengakses kanal ini dan tidak diberi tahu."
-        invitations_sent:
-          other: "Undangan terkirim"
-        invite: "Undang ke kanal"
-        without_membership: "%{username} belum bergabung dengan kanal ini."
-        without_membership_multiple:
-          other: "%{username} dan %{count} pengguna lainnya belum bergabung dengan kanal ini."
-        group_mentions_disabled: "%{group_name} tidak mengizinkan penyebutan."
-        group_mentions_disabled_multiple:
-          other: "%{group_name} dan %{count} grup lainnya tidak mengizinkan penyebutan."
-        too_many_members: "%{group_name} memiliki terlalu banyak anggota. Tidak ada yang diberitahu."
-        too_many_members_multiple:
-          other: "%{group_name} dan %{count} grup lainnya memiliki terlalu banyak anggota. Tidak ada yang diberitahu."
-=======
         invitations_sent:
           other: "Undangan terkirim"
         invite: "Undang ke kanal"
         channel_wide_mentions_disallowed: "Penyebutan @here dan @all dinonaktifkan di kanal ini."
->>>>>>> b2b1e721
         groups:
           unreachable_1: "@%{group} tidak mengizinkan penyebutan."
           unreachable_multiple:
@@ -121,11 +102,8 @@
         filter_all: Semua
         filter_closed: Tertutup
         filter_archived: Diarsipkan
-<<<<<<< HEAD
-=======
       members_view:
         back_to_settings: "Kembali ke pengaturan"
->>>>>>> b2b1e721
       about_view:
         title: Judul
         name: Nama
@@ -186,11 +164,8 @@
           export_has_started: "Ekspor telah dimulai. Anda akan menerima PM jika sudah siap."
       direct_messages:
         cannot_create: "Maaf, Anda tidak dapat mengirim pesan langsung."
-<<<<<<< HEAD
-=======
       channel_list:
         title: "Kanal"
->>>>>>> b2b1e721
       incoming_webhooks:
         description: "Deskripsi"
         delete: "Hapus"
@@ -239,14 +214,11 @@
           fields:
             message:
               label: pesan
-<<<<<<< HEAD
-=======
     review:
       types:
         reviewable_chat_message:
           title: "Pesan obrolan yang ditandai"
           noun: "pesan obrolan"
->>>>>>> b2b1e721
     keyboard_shortcuts_help:
       chat:
         title: "Obrolan"
