--- conflicted
+++ resolved
@@ -138,11 +138,7 @@
   mobile_notification_level 2
 end
 
-<<<<<<< HEAD
-Fabricator(:chat_draft) do
-=======
 Fabricator(:chat_draft, class_name: "Chat::Draft") do
->>>>>>> 9b339bcd
   user
   chat_channel
 
@@ -153,8 +149,6 @@
   data do |attrs|
     { value: attrs[:value], replyToMsg: attrs[:reply_to_msg], uploads: attrs[:uploads] }.to_json
   end
-<<<<<<< HEAD
-=======
 end
 
 Fabricator(:chat_thread, class_name: "Chat::Thread") do
@@ -200,5 +194,4 @@
       chat_channel: membership.thread.channel,
     ).update!(following: true)
   end
->>>>>>> 9b339bcd
 end