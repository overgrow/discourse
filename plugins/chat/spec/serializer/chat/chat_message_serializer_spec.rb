--- conflicted
+++ resolved
@@ -14,11 +14,7 @@
 
   describe "#mentioned_users" do
     it "is limited by max_mentions_per_chat_message setting" do
-<<<<<<< HEAD
-      Fabricate.times(2, :chat_mention, chat_message: message_1)
-=======
       Fabricate.times(2, :user_chat_mention, chat_message: message_1)
->>>>>>> b2b1e721
       SiteSetting.max_mentions_per_chat_message = 1
 
       expect(serializer.as_json[:mentioned_users].length).to eq(1)
