<!DOCTYPE html>
<html>
  <head>
    <title>Theme QUnit Test Runner</title>
    <%= discourse_color_scheme_stylesheets %>
    <meta name="color-scheme" content="light dark">

    <%- if !@suggested_themes %>
      <%= preload_script "locales/#{I18n.locale}" %>
      <%= preload_script "vendor" %>
      <%= preload_script "discourse" %>
      <%= preload_script "admin" %>
      <%- Discourse.find_plugin_js_assets(include_disabled: true).each do |file| %>
        <%= preload_script file %>
      <%- end %>
      <%= preload_script "test-support" %>
      <%= preload_script "test-helpers" %>
      <%= preload_script "test-site-settings" %>
      <%= theme_translations_lookup %>
      <%= theme_js_lookup %>
      <%= theme_lookup("head_tag") %>
      <%= theme_tests %>

      <%= tag.meta id: 'data-discourse-setup', data: client_side_setup_data %>
      <meta property="og:title" content="">
      <meta property="og:url" content="">
      <meta name="discourse/config/environment" content="<%=u discourse_config_environment(testing: true) %>" />

      <style>
<<<<<<< HEAD
        <%= File.read("#{Rails.root}/app/assets/javascripts/discourse/node_modules/qunit/qunit/qunit.css") %>
=======
        <%= File.read("#{Rails.root}/app/assets/javascripts/node_modules/qunit/qunit/qunit.css").html_safe %>
>>>>>>> f3402be2
      </style>

      <%= discourse_stylesheet_link_tag(:desktop, theme_id: nil) %>
      <%= discourse_stylesheet_link_tag("qunit-custom", theme_id: nil) %>
    <%- else %>
      <style>
        html {
          font-family: Arial;
        }
      </style>
    <%- end %>

    <%- if params['testem'] %>
      <script defer src="/assets/testem.js"></script>
    <%- end %>
  </head>
  <body>
    <%- if @suggested_themes %>
      <h2>Theme QUnit Test Runner</h2>

      <%- if @suggested_themes.size == 0 %>
        <p>Cannot find any theme tests.</p>
      <%- else %>
        <h3>Select a theme/component: </h3>
        <%- @suggested_themes.each do |(id, name)| %>
          <h4><%= link_to name, theme_qunit_path(id: id) %></h4>
        <%- end %>
      <%- end %>
    <%- end %>

    <%- if !@suggested_themes %>
      <%= preload_script "scripts/discourse-test-listen-boot" %>
      <%= preload_script "scripts/discourse-boot" %>
    <%- end %>
  </body>
</html><|MERGE_RESOLUTION|>--- conflicted
+++ resolved
@@ -27,11 +27,7 @@
       <meta name="discourse/config/environment" content="<%=u discourse_config_environment(testing: true) %>" />
 
       <style>
-<<<<<<< HEAD
-        <%= File.read("#{Rails.root}/app/assets/javascripts/discourse/node_modules/qunit/qunit/qunit.css") %>
-=======
-        <%= File.read("#{Rails.root}/app/assets/javascripts/node_modules/qunit/qunit/qunit.css").html_safe %>
->>>>>>> f3402be2
+        <%= File.read("#{Rails.root}/app/assets/javascripts/discourse/node_modules/qunit/qunit/qunit.css").html_safe %>
       </style>
 
       <%= discourse_stylesheet_link_tag(:desktop, theme_id: nil) %>
