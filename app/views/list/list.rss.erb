<?xml version="1.0" encoding="UTF-8" ?>
<rss version="2.0" xmlns:discourse="http://www.discourse.org/" xmlns:atom="http://www.w3.org/2005/Atom">
  <channel>
    <% lang = SiteSetting.find_by_name('default_locale').try(:value) %>
    <% site_email = SiteSetting.find_by_name('contact_email').try(:value) %>
    <title><%= @title %></title>
    <link><%= @link %></link>
    <description><%= @description %></description>
    <% if lang %><language><%= lang%></language><% end %>
    <% if @topic_list.topics && @topic_list.topics.length > 0 %>
      <lastBuildDate><%= @topic_list.topics.first.created_at.rfc2822 %></lastBuildDate>
      <atom:link href="<%= @atom_link %>" rel="self" type="application/rss+xml" />
      <% @topic_list.topics.each do |topic| %>
        <% topic_url = Discourse.base_url + topic.relative_url -%>
        <item>
          <title><%= topic.title %></title>
          <author><%= "no-reply@example.com (@#{topic.user.username}#{" #{topic.user.name}" if (topic.user.name.present? && SiteSetting.enable_names?)})" -%></author>
          <category><%= topic.category.name %></category>
          <description><![CDATA[
<<<<<<< HEAD
            <p><%= t('author_wrote', author: link_to("@#{topic.user.username}", user_url(topic.user.username_lower))).html_safe %></p>
=======
          <p><%= t('author_wrote', author: link_to("@#{topic.user.username}", "#{Discourse.base_url}/users/#{topic.user.username_lower}")).html_safe %></p>
>>>>>>> aef7bf8b
            <blockquote>
              <%= topic.posts.first.cooked.html_safe %>
            </blockquote>
            <p><%= t 'num_posts' %> <%= topic.posts_count %></p>
            <p><%= t 'num_participants' %> <%= topic.participant_count %></p>
            <p><%= link_to t('read_full_topic'), topic_url %></p>
          ]]></description>
          <link><%= topic_url %></link>
          <pubDate><%= topic.created_at.rfc2822 %></pubDate>
          <discourse:topicPinned><%= topic.pinned_at ? 'Yes' : 'No' %></discourse:topicPinned>
          <discourse:topicClosed><%= topic.closed ? 'Yes' : 'No' %></discourse:topicClosed>
          <discourse:topicArchived><%= topic.archived ? 'Yes' : 'No' %></discourse:topicArchived>
          <guid isPermaLink="false">topic-<%= topic.id %></guid>
          <source url="<%= topic_url %>.rss"><%= topic.title %></source>
        </item>
      <% end %>
    <% end %>
  </channel>
</rss><|MERGE_RESOLUTION|>--- conflicted
+++ resolved
@@ -17,11 +17,7 @@
           <author><%= "no-reply@example.com (@#{topic.user.username}#{" #{topic.user.name}" if (topic.user.name.present? && SiteSetting.enable_names?)})" -%></author>
           <category><%= topic.category.name %></category>
           <description><![CDATA[
-<<<<<<< HEAD
-            <p><%= t('author_wrote', author: link_to("@#{topic.user.username}", user_url(topic.user.username_lower))).html_safe %></p>
-=======
           <p><%= t('author_wrote', author: link_to("@#{topic.user.username}", "#{Discourse.base_url}/users/#{topic.user.username_lower}")).html_safe %></p>
->>>>>>> aef7bf8b
             <blockquote>
               <%= topic.posts.first.cooked.html_safe %>
             </blockquote>
