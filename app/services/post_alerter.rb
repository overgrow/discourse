--- conflicted
+++ resolved
@@ -288,11 +288,8 @@
   def create_notification(user, type, post, opts = {})
     opts = @default_opts.merge(opts)
 
-<<<<<<< HEAD
-=======
     DiscourseEvent.trigger(:before_create_notification, user, type, post, opts)
 
->>>>>>> df163cbf
     return if user.blank?
     return if user.id < 0
 
@@ -410,11 +407,7 @@
                               post_number: post.post_number,
                               post_action_id: opts[:post_action_id],
                               data: notification_data.to_json,
-<<<<<<< HEAD
-                              skip_send_email: opts[:skip_send_email])
-=======
                               skip_send_email: skip_send_email)
->>>>>>> df163cbf
 
    if !existing_notification && NOTIFIABLE_TYPES.include?(type) && !user.suspended?
      # we may have an invalid post somehow, dont blow up
