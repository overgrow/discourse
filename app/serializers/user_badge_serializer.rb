--- conflicted
+++ resolved
@@ -24,11 +24,7 @@
     include_post_attributes?
   end
 
-<<<<<<< HEAD
-  alias :include_post_number? :include_post_id?
-=======
   alias include_post_number? include_post_id?
->>>>>>> 3ee0a492
 
   def post_number
     object.post && object.post.post_number
