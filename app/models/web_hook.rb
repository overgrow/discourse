# frozen_string_literal: true

class WebHook < ActiveRecord::Base
  has_and_belongs_to_many :web_hook_event_types
  has_and_belongs_to_many :groups
  has_and_belongs_to_many :categories
  has_and_belongs_to_many :tags

  has_many :web_hook_events, dependent: :destroy

  default_scope { order("id ASC") }

  validates :payload_url, presence: true, format: URI.regexp(%w[http https])
  validates :secret, length: { minimum: 12 }, allow_blank: true
  validates_presence_of :content_type
  validates_presence_of :last_delivery_status
  validates_presence_of :web_hook_event_types, unless: :wildcard_web_hook?
  validate :ensure_payload_url_allowed, if: :payload_url_changed?

  before_save :strip_url

  def tag_names=(tag_names_arg)
    DiscourseTagging.add_or_create_tags_by_name(self, tag_names_arg, unlimited: true)
  end

  def self.content_types
    @content_types ||= Enum.new("application/json" => 1, "application/x-www-form-urlencoded" => 2)
  end

  def self.last_delivery_statuses
    @last_delivery_statuses ||= Enum.new(inactive: 1, failed: 2, successful: 3, disabled: 4)
  end

  def self.default_event_types
    [WebHookEventType.find(WebHookEventType::POST)]
  end

  def strip_url
    self.payload_url = (payload_url || "").strip.presence
  end

  def self.active_web_hooks(type)
    WebHook
      .where(active: true)
      .joins(:web_hook_event_types)
      .where("web_hooks.wildcard_web_hook = ? OR web_hook_event_types.name = ?", true, type.to_s)
      .distinct
  end

  def self.enqueue_hooks(type, event, opts = {})
    active_web_hooks(type).each do |web_hook|
      Jobs.enqueue(
        :emit_web_hook_event,
        opts.merge(web_hook_id: web_hook.id, event_name: event.to_s, event_type: type.to_s),
      )
    end
  end

  def self.enqueue_object_hooks(type, object, event, serializer = nil, opts = {})
    if active_web_hooks(type).exists?
      payload = WebHook.generate_payload(type, object, serializer)

      WebHook.enqueue_hooks(type, event, opts.merge(id: object.id, payload: payload))
    end
  end

  def self.enqueue_topic_hooks(event, topic, payload = nil)
    if active_web_hooks("topic").exists? && topic.present?
      payload ||=
        begin
          topic_view = TopicView.new(topic.id, Discourse.system_user)
          WebHook.generate_payload(:topic, topic_view, WebHookTopicViewSerializer)
        end

      WebHook.enqueue_hooks(
        :topic,
        event,
        id: topic.id,
        category_id: topic.category_id,
        tag_ids: topic.tags.pluck(:id),
        payload: payload,
      )
    end
  end

  def self.enqueue_post_hooks(event, post, payload = nil)
    if active_web_hooks("post").exists? && post.present?
      payload ||= WebHook.generate_payload(:post, post)

      WebHook.enqueue_hooks(
        :post,
        event,
        id: post.id,
        category_id: post.topic&.category_id,
        tag_ids: post.topic&.tags&.pluck(:id),
        payload: payload,
      )
    end
  end

  def self.generate_payload(type, object, serializer = nil)
    serializer ||= TagSerializer if type == :tag
    serializer ||= "WebHook#{type.capitalize}Serializer".constantize

    serializer.new(object, scope: self.guardian, root: false).to_json
  end

  private

  def self.guardian
    Guardian.new(Discourse.system_user)
  end

  # This check is to improve UX
  # IPs are re-checked at request time
  def ensure_payload_url_allowed
    return if payload_url.blank?
    uri = URI(payload_url.strip)

<<<<<<< HEAD
    allowed = begin
      FinalDestination::SSRFDetector.lookup_and_filter_ips(uri.hostname).present?
    rescue FinalDestination::SSRFDetector::DisallowedIpError
      false
    end

    if !allowed
      self.errors.add(:base, I18n.t("webhooks.payload_url.blocked_or_internal"))
    end
=======
    allowed =
      begin
        FinalDestination::SSRFDetector.lookup_and_filter_ips(uri.hostname).present?
      rescue FinalDestination::SSRFDetector::DisallowedIpError
        false
      end

    self.errors.add(:base, I18n.t("webhooks.payload_url.blocked_or_internal")) if !allowed
>>>>>>> 3ee0a492
  end
end

# == Schema Information
#
# Table name: web_hooks
#
#  id                   :integer          not null, primary key
#  payload_url          :string           not null
#  content_type         :integer          default(1), not null
#  last_delivery_status :integer          default(1), not null
#  status               :integer          default(1), not null
#  secret               :string           default("")
#  wildcard_web_hook    :boolean          default(FALSE), not null
#  verify_certificate   :boolean          default(TRUE), not null
#  active               :boolean          default(FALSE), not null
#  created_at           :datetime         not null
#  updated_at           :datetime         not null
#<|MERGE_RESOLUTION|>--- conflicted
+++ resolved
@@ -117,17 +117,6 @@
     return if payload_url.blank?
     uri = URI(payload_url.strip)
 
-<<<<<<< HEAD
-    allowed = begin
-      FinalDestination::SSRFDetector.lookup_and_filter_ips(uri.hostname).present?
-    rescue FinalDestination::SSRFDetector::DisallowedIpError
-      false
-    end
-
-    if !allowed
-      self.errors.add(:base, I18n.t("webhooks.payload_url.blocked_or_internal"))
-    end
-=======
     allowed =
       begin
         FinalDestination::SSRFDetector.lookup_and_filter_ips(uri.hostname).present?
@@ -136,7 +125,6 @@
       end
 
     self.errors.add(:base, I18n.t("webhooks.payload_url.blocked_or_internal")) if !allowed
->>>>>>> 3ee0a492
   end
 end
 
