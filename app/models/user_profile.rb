--- conflicted
+++ resolved
@@ -12,11 +12,6 @@
   has_many :upload_references, as: :target, dependent: :destroy
   has_many :user_profile_views, dependent: :destroy
 
-<<<<<<< HEAD
-  validates :bio_raw, length: { maximum: 3000 }
-  validates :website, url: true, length: { maximum: 3000 }, allow_blank: true, if: Proc.new { |c| c.new_record? || c.website_changed? }
-  validates :location, length: { maximum: 3000 }
-=======
   validates :bio_raw, length: { maximum: 3000 }, watched_words: true
   validates :website,
             url: true,
@@ -26,7 +21,6 @@
             allow_blank: true,
             if: :validate_website?
   validates :location, length: { maximum: 3000 }, watched_words: true
->>>>>>> 3ee0a492
   validates :user, presence: true
 
   validate :website_domain_validator, if: :validate_website?
