--- conflicted
+++ resolved
@@ -279,8 +279,6 @@
   scope :not_suspended, -> { where("suspended_till IS NULL OR suspended_till <= ?", Time.zone.now) }
   scope :activated, -> { where(active: true) }
   scope :not_staged, -> { where(staged: false) }
-<<<<<<< HEAD
-=======
 
   scope :filter_by_username,
         ->(filter) {
@@ -290,7 +288,6 @@
             where("username_lower ILIKE ?", "%#{filter}%")
           end
         }
->>>>>>> 3ee0a492
 
   scope :filter_by_username_or_email,
         ->(filter) {
