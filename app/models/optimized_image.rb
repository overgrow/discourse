--- conflicted
+++ resolved
@@ -101,11 +101,7 @@
     # this matches instructions which call #to_s
     path = path.to_s
     return false if path != File.expand_path(path)
-<<<<<<< HEAD
-    return false if path !~ /\A[_\-a-zA-Z0-9\.\/]+\z/m
-=======
     return false if path !~ /\A[\w\-\.\/]+\z/m
->>>>>>> 5a2e989e
     true
   end
 
