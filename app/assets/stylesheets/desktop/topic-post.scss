--- conflicted
+++ resolved
@@ -362,17 +362,6 @@
   }
 }
 
-<<<<<<< HEAD
-.suggested-topics {
-  margin: 4.5em 0 1em;
-
-  table {
-    margin-top: 10px;
-  }
-}
-
-=======
->>>>>>> b2b1e721
 span.post-count {
   background: var(--primary);
   color: var(--secondary);
