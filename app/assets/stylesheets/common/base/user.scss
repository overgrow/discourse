--- conflicted
+++ resolved
@@ -151,51 +151,6 @@
 .user-info.small {
   width: 333px;
 }
-<<<<<<< HEAD
-
-.user-info.medium {
-  width: 480px;
-  min-height: 60px;
-
-  .user-image {
-    width: 55px;
-  }
-  .user-detail {
-    width: 380px;
-  }
-
-  .username, .name {
-    display: block;
-  }
-
-  .name {
-    margin-left: 0;
-  }
-}
-
-.user-nav {
-  margin: 5px 0px;
-  .fa {
-    margin-right: 5px;
-  }
-  .fa.fa-comment {
-    margin-right: 2px;
-  }
-}
-
-.user-right .list-actions {
-  margin-bottom: 10px;
-  .btn {
-    margin-right: 10px;
-  }
-}
-
-.top-section {
-  ul {
-    list-style: none;
-    margin: 0;
-  }
-=======
 
 .user-info.medium {
   width: 480px;
@@ -240,7 +195,44 @@
     list-style: none;
     margin: 0;
   }
->>>>>>> a5d8dfb0
+
+  .username, .name {
+    display: block;
+  }
+
+  .name {
+    margin-left: 0;
+  }
+}
+
+.user-nav {
+  margin: 5px 0px;
+  .fa {
+    margin-right: 5px;
+  }
+  .fa.fa-comment {
+    margin-right: 2px;
+  }
+}
+
+.user-right .list-actions {
+  margin-bottom: 10px;
+  .btn {
+    margin-right: 10px;
+  }
+}
+
+.top-section {
+  ul {
+    list-style: none;
+    margin: 0;
+  }
+}
+
+.top-section,
+.replies-section,
+.topics-section {
+  margin-bottom: 20px;
 }
 
 .top-section,
@@ -307,13 +299,6 @@
   float: right;
 }
 
-<<<<<<< HEAD
-.badges-section {
-  clear: both;
-}
-
-=======
->>>>>>> a5d8dfb0
 @media all
 and (max-width : 600px) {
   .replies-section,
