--- conflicted
+++ resolved
@@ -252,15 +252,9 @@
       url.searchParams.append("safe_mode", reqUrlSafeMode);
     }
 
-<<<<<<< HEAD
-    const enableSidebar = forUrlSearchParams.get("enable_sidebar");
-    if (enableSidebar) {
-      url.searchParams.append("enable_sidebar", enableSidebar);
-=======
     const navigationMenu = forUrlSearchParams.get("navigation_menu");
     if (navigationMenu) {
       url.searchParams.append("navigation_menu", navigationMenu);
->>>>>>> 9b339bcd
     }
 
     const reqUrlPreviewThemeId = forUrlSearchParams.get("preview_theme_id");
