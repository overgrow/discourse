--- conflicted
+++ resolved
@@ -38,23 +38,6 @@
         {{/each}}
       </div>
 
-<<<<<<< HEAD
-      {{conditional-loading-spinner condition=loading}}
-      {{d-textarea
-        autocomplete="off"
-        tabindex=tabindex
-        value=value
-        class="d-editor-input"
-        placeholder=placeholderTranslated
-        aria-label=placeholderTranslated
-        disabled=disabled
-        input=change
-        focusIn=(action "focusIn")
-        focusOut=(action "focusOut")
-      }}
-      {{popup-input-tip validation=validation}}
-      {{plugin-outlet name="after-d-editor" connectorTagName="div" args=outletArgs}}
-=======
       <ConditionalLoadingSpinner @condition={{this.loading}} />
       <DTextarea
         @autocomplete="off"
@@ -74,7 +57,6 @@
         @connectorTagName="div"
         @args={{this.outletArgs}}
       />
->>>>>>> 3ee0a492
     </div>
   </div>
 
