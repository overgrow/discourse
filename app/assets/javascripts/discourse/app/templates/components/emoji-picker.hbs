--- conflicted
+++ resolved
@@ -39,16 +39,10 @@
         <Input
           class="filter"
           name="filter"
-<<<<<<< HEAD
-          placeholder=(i18n "emoji_picker.filter_placeholder")
-          autocomplete="off"
-          type="search"
-=======
           @value={{@initialFilter}}
           placeholder={{i18n "emoji_picker.filter_placeholder"}}
           autocomplete="off"
           @type="search"
->>>>>>> 3ee0a492
           autocorrect="off"
           autocapitalize="off"
           {{on "input" (action "onFilterChange")}}
