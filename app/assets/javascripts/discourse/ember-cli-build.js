--- conflicted
+++ resolved
@@ -91,13 +91,11 @@
     },
 
     trees: {
-<<<<<<< HEAD
-      app: filterForEmberVersion(RawHandlebarsCompiler("app")),
-=======
-      app: RawHandlebarsCompiler(
-        withSideWatch("app", { watching: ["../discourse-markdown-it"] })
+      app: filterForEmberVersion(
+        RawHandlebarsCompiler(
+          withSideWatch("app", { watching: ["../discourse-markdown-it"] })
+        )
       ),
->>>>>>> 8c164829
     },
   });
 
