--- conflicted
+++ resolved
@@ -1137,13 +1137,10 @@
     });
   });
 
-<<<<<<< HEAD
-=======
   pretender.get("/tag_groups/filter/search", () =>
     response(fixturesByUrl["/tag_groups/filter/search"])
   );
 
->>>>>>> 3ee0a492
   pretender.get("/c/:id/visible_groups.json", () => response({ groups: [] }));
 }
 
