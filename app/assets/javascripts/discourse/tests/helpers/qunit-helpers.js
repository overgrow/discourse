import QUnit, { module, skip, test } from "qunit";
<<<<<<< HEAD
import { deepMerge } from "discourse-common/lib/object";
=======
import { cloneJSON, deepMerge } from "discourse-common/lib/object";
>>>>>>> 3ee0a492
import MessageBus from "message-bus-client";
import {
  clearCache as clearOutletCache,
  resetExtraClasses,
} from "discourse/lib/plugin-connectors";
import { clearRewrites } from "discourse/lib/url";
import {
  currentSettings,
  mergeSettings,
} from "discourse/tests/helpers/site-settings";
import { forceMobile, resetMobile } from "discourse/lib/mobile";
import { getApplication, settled } from "@ember/test-helpers";
import { getOwner } from "discourse-common/lib/get-owner";
import { run } from "@ember/runloop";
import { setupApplicationTest } from "ember-qunit";
import Site from "discourse/models/site";
import User from "discourse/models/user";
import { _clearSnapshots } from "select-kit/components/composer-actions";
import { clearHTMLCache } from "discourse/helpers/custom-html";
import deprecated from "discourse-common/lib/deprecated";
import { restoreBaseUri } from "discourse-common/lib/get-url";
import { initSearchData } from "discourse/widgets/search-menu";
import { resetPostMenuExtraButtons } from "discourse/widgets/post-menu";
import { isEmpty } from "@ember/utils";
import { resetCustomPostMessageCallbacks } from "discourse/controllers/topic";
import { resetDecorators } from "discourse/widgets/widget";
import { resetCache as resetOneboxCache } from "pretty-text/oneboxer";
import { resetDecorators as resetPluginOutletDecorators } from "discourse/components/plugin-connector";
import { resetDecorators as resetPostCookedDecorators } from "discourse/widgets/post-cooked";
import { resetTopicTitleDecorators } from "discourse/components/topic-title";
import { resetUsernameDecorators } from "discourse/helpers/decorate-username-selector";
import { resetWidgetCleanCallbacks } from "discourse/components/mount-widget";
import { resetUserSearchCache } from "discourse/lib/user-search";
import { resetCardClickListenerSelector } from "discourse/mixins/card-contents-base";
import { resetComposerCustomizations } from "discourse/models/composer";
import { resetQuickSearchRandomTips } from "discourse/widgets/search-menu-results";
import sessionFixtures from "discourse/tests/fixtures/session-fixtures";
import {
  resetHighestReadCache,
  setTopicList,
} from "discourse/lib/topic-list-tracker";
import sinon from "sinon";
import siteFixtures from "discourse/tests/fixtures/site-fixtures";
import { clearExtraKeyboardShortcutHelp } from "discourse/lib/keyboard-shortcuts";
import { clearResolverOptions } from "discourse-common/resolver";
import { clearResolverOptions as clearLegacyResolverOptions } from "discourse-common/lib/legacy-resolver";
import { clearNavItems } from "discourse/models/nav-item";
import {
  cleanUpComposerUploadHandler,
  cleanUpComposerUploadMarkdownResolver,
  cleanUpComposerUploadPreProcessor,
} from "discourse/components/composer-editor";
import { resetLastEditNotificationClick } from "discourse/models/post-stream";
import { clearAuthMethods } from "discourse/models/login-method";
import { clearTopicFooterDropdowns } from "discourse/lib/register-topic-footer-dropdown";
import { clearTopicFooterButtons } from "discourse/lib/register-topic-footer-button";
import { clearDesktopNotificationHandlers } from "discourse/lib/desktop-notifications";
import {
  clearPresenceCallbacks,
  setTestPresence,
} from "discourse/lib/user-presence";
import PreloadStore from "discourse/lib/preload-store";
import { resetDefaultSectionLinks as resetTopicsSectionLinks } from "discourse/lib/sidebar/custom-community-section-links";
import {
  clearBlockDecorateCallbacks,
  clearTagDecorateCallbacks,
  clearTextDecorateCallbacks,
} from "discourse/lib/to-markdown";
import { clearTagsHtmlCallbacks } from "discourse/lib/render-tags";
import { clearToolbarCallbacks } from "discourse/components/d-editor";
import { clearExtraHeaderIcons } from "discourse/widgets/header";
import { resetSidebarSection } from "discourse/lib/sidebar/custom-sections";
import { resetNotificationTypeRenderers } from "discourse/lib/notification-types-manager";
import { resetUserMenuTabs } from "discourse/lib/user-menu/tab";
import { reset as resetLinkLookup } from "discourse/lib/link-lookup";
import { resetMentions } from "discourse/lib/link-mentions";
import { resetModelTransformers } from "discourse/lib/model-transformers";
import { cleanupTemporaryModuleRegistrations } from "./temporary-module-helper";

export function currentUser() {
  return User.create(sessionFixtures["/session/current.json"].current_user);
}

let _initialized = new Set();

export function testsInitialized() {
  _initialized.add(QUnit.config.current.testId);
}

export function testsTornDown() {
  _initialized.delete(QUnit.config.current.testId);
}

export function updateCurrentUser(properties) {
  run(() => {
    User.current().setProperties(properties);
  });
}

// Note: do not use this in acceptance tests. Use `loggedIn: true` instead
export function logIn() {
  User.resetCurrent(currentUser());
}

// Note: Only use if `loggedIn: true` has been used in an acceptance test
export function loggedInUser() {
  return User.current();
}

export function fakeTime(timeString, timezone = null, advanceTime = false) {
  let now = moment.tz(timeString, timezone);
  return sinon.useFakeTimers({
    now: now.valueOf(),
    shouldAdvanceTime: advanceTime,
    shouldClearNativeTimers: true,
  });
}

export function withFrozenTime(timeString, timezone, callback) {
  const clock = fakeTime(timeString, timezone, false);
  try {
    callback();
  } finally {
    clock.restore();
  }
}

let _pretenderCallbacks = {};

export function resetSite(extras = {}) {
  const siteAttrs = {
    ...siteFixtures["site.json"].site,
    ...extras,
  };

  PreloadStore.store("site", cloneJSON(siteAttrs));
  Site.resetCurrent();
}

export function applyPretender(name, server, helper) {
  const cb = _pretenderCallbacks[name];
  if (cb) {
    cb(server, helper);
  }
}

// Add clean up code here to run after every test
export function testCleanup(container, app) {
  if (_initialized.has(QUnit.config.current.testId)) {
    if (!app) {
      app = getApplication();
    }
    app._runInitializer("instanceInitializers", (_, initializer) => {
      initializer.teardown?.();
    });

    app._runInitializer("initializers", (_, initializer) => {
      initializer.teardown?.(container);
    });
  }

  User.resetCurrent();
  resetExtraClasses();
  clearOutletCache();
  clearHTMLCache();
  clearRewrites();
  initSearchData();
  resetDecorators();
  resetPostCookedDecorators();
  resetPluginOutletDecorators();
  resetTopicTitleDecorators();
  resetUsernameDecorators();
  resetOneboxCache();
  resetCustomPostMessageCallbacks();
  resetUserSearchCache();
  resetHighestReadCache();
  resetCardClickListenerSelector();
  resetComposerCustomizations();
  resetQuickSearchRandomTips();
  resetPostMenuExtraButtons();
  clearExtraKeyboardShortcutHelp();
  clearNavItems();
  setTopicList(null);
  _clearSnapshots();
  cleanUpComposerUploadHandler();
  cleanUpComposerUploadMarkdownResolver();
  cleanUpComposerUploadPreProcessor();
  clearTopicFooterDropdowns();
  clearTopicFooterButtons();
  clearDesktopNotificationHandlers();
  resetLastEditNotificationClick();
  clearAuthMethods();
  setTestPresence(true);
  clearPresenceCallbacks();
  restoreBaseUri();
  resetTopicsSectionLinks();
  clearTagDecorateCallbacks();
  clearBlockDecorateCallbacks();
  clearTextDecorateCallbacks();
  clearResolverOptions();
  clearLegacyResolverOptions();
  clearTagsHtmlCallbacks();
  clearToolbarCallbacks();
  resetSidebarSection();
  resetNotificationTypeRenderers();
  clearExtraHeaderIcons();
  resetUserMenuTabs();
  resetLinkLookup();
  resetModelTransformers();
  resetMentions();
  cleanupTemporaryModuleRegistrations();
}

export function discourseModule(name, options) {
  // deprecated(
  //   `${name}: \`discourseModule\` is deprecated. Use QUnit's \`module\` instead.`,
  //   { since: "2.6.0" }
  // );

  if (typeof options === "function") {
    module(name, function (hooks) {
      hooks.beforeEach(function () {
        this.container = getOwner(this);
        this.registry = this.container.registry;
        this.owner = this.container;
        this.siteSettings = currentSettings();
      });

      this.getController = function (controllerName, properties) {
        let controller = this.container.lookup(`controller:${controllerName}`);
        controller.application = {};
        controller.siteSettings = this.siteSettings;
        if (properties) {
          controller.setProperties(properties);
        }
        return controller;
      };

      this.moduleName = name;

      hooks.usingDiscourseModule = true;
      options.call(this, hooks);
    });

    return;
  }

  module(name, {
    beforeEach() {
      this.container = getOwner(this);
      this.siteSettings = currentSettings();
      options?.beforeEach?.call(this);
    },
    afterEach() {
      options?.afterEach?.call(this);
    },
  });
}

export function addPretenderCallback(name, fn) {
  if (name && fn) {
    if (_pretenderCallbacks[name]) {
      throw `There is already a pretender callback with module name (${name}).`;
    }

    _pretenderCallbacks[name] = fn;
  }
}

export function acceptance(name, optionsOrCallback) {
  name = `Acceptance: ${name}`;

  let callback;
  let options = {};
  if (typeof optionsOrCallback === "function") {
    callback = optionsOrCallback;
  } else if (typeof optionsOrCallback === "object") {
    deprecated(
      `${name}: The second parameter to \`acceptance\` should be a function that encloses your tests.`,
      {
        since: "2.6.0",
        dropFrom: "2.9.0.beta1",
        id: "discourse.qunit.acceptance-function",
      }
    );
    options = optionsOrCallback;
  }

  addPretenderCallback(name, options.pretend);

  let loggedIn = false;
  let mobileView = false;
  let siteChanges;
  let settingChanges;
  let userChanges;

  const setup = {
    beforeEach() {
      resetMobile();

      resetExtraClasses();
      if (mobileView) {
        forceMobile();
      }

      if (loggedIn) {
        logIn();
        if (userChanges) {
          updateCurrentUser(userChanges);
        }

        User.current().appEvents = getOwner(this).lookup("service:appEvents");
        User.current().trackStatus();
      }

      if (settingChanges) {
        mergeSettings(settingChanges);
      }

      this.siteSettings = currentSettings();

      resetSite(siteChanges);

      this.container = getOwner(this);

      if (!this.owner) {
        this.owner = this.container;
      }

      if (options.beforeEach) {
        options.beforeEach.call(this);
      }
    },

    afterEach() {
      resetMobile();
      let app = getApplication();
      options?.afterEach?.call(this);
      if (loggedIn) {
        User.current().stopTrackingStatus();
      }
      testCleanup(this.container, app);

      // We do this after reset so that the willClearRender will have already fired
      resetWidgetCleanCallbacks();
    },
  };

  const needs = {
    user(changes) {
      loggedIn = true;
      userChanges = changes;
    },
    pretender(fn) {
      addPretenderCallback(name, fn);
    },
    site(changes) {
      siteChanges = changes;
    },
    settings(changes) {
      settingChanges = changes;
    },
    mobileView() {
      mobileView = true;
    },
  };

  if (options.loggedIn) {
    needs.user();
  }
  if (options.site) {
    needs.site(options.site);
  }
  if (options.settings) {
    needs.settings(options.settings);
  }
  if (options.mobileView) {
    needs.mobileView();
  }

  if (callback) {
    // New, preferred way
    module(name, function (hooks) {
      needs.hooks = hooks;
      hooks.beforeEach(setup.beforeEach);
      hooks.afterEach(setup.afterEach);
      callback(needs);

      setupApplicationTest(hooks);
    });
  } else {
    // Old way
    module(name, setup);
  }
}

export function controllerFor(controller, model) {
  deprecated(
    'controllerFor is deprecated. Use the standard `getOwner(this).lookup("controller:NAME")` instead',
    {
      id: "controller-for",
      since: "3.0.0.beta14",
    }
  );

  controller = getOwner(this).lookup("controller:" + controller);
  if (model) {
    controller.set("model", model);
  }
  return controller;
}

export function fixture(selector) {
  if (selector) {
    return document.querySelector(`#qunit-fixture ${selector}`);
  }
  return document.querySelector("#qunit-fixture");
}

QUnit.assert.not = function (actual, message) {
  deprecated("assert.not() is deprecated. Use assert.false() instead.", {
    since: "2.9.0.beta1",
    dropFrom: "2.10.0.beta1",
    id: "discourse.qunit.assert-not",
  });

  this.pushResult({
    result: !actual,
    actual,
    expected: !actual,
    message,
  });
};

QUnit.assert.blank = function (actual, message) {
  this.pushResult({
    result: isEmpty(actual),
    actual,
    message,
  });
};

QUnit.assert.present = function (actual, message) {
  this.pushResult({
    result: !isEmpty(actual),
    actual,
    message,
  });
};

QUnit.assert.containsInstance = function (collection, klass, message) {
  const result = klass.detectInstance(collection[0]);
  this.pushResult({
    result,
    message,
  });
};

export async function selectDate(selector, date) {
  const elem = document.querySelector(selector);
  elem.value = date;
  const evt = new Event("input", { bubbles: true, cancelable: false });
  elem.dispatchEvent(evt);
  elem.blur();
}

export function queryAll(selector, context) {
  context = context || "#ember-testing";
  return $(selector, context);
}

export function query() {
  return document.querySelector("#ember-testing").querySelector(...arguments);
}

export function invisible(selector) {
  const $items = queryAll(selector + ":visible");
  return (
    $items.length === 0 ||
    $items.css("opacity") !== "1" ||
    $items.css("visibility") === "hidden"
  );
}

export function visible(selector) {
  return queryAll(selector + ":visible").length > 0;
}

export function count(selector) {
  return queryAll(selector).length;
}

export function exists(selector) {
  return count(selector) > 0;
}

export async function publishToMessageBus(channelPath, ...args) {
  args = cloneJSON(args);

  const promises = MessageBus.callbacks
    .filterBy("channel", channelPath)
    .map((callback) => callback.func(...args));

  await Promise.allSettled(promises);
  await settled();
}

export async function selectText(selector, endOffset = null) {
  const range = document.createRange();
  let node;

  if (typeof selector === "string") {
    node = document.querySelector(selector);
  } else {
    node = selector;
  }

  range.selectNodeContents(node);

  if (endOffset) {
    range.setEnd(node, endOffset);
  }

  const performSelection = () => {
    const selection = window.getSelection();
    selection.removeAllRanges();
    selection.addRange(range);
  };

  performSelection();

  await settled();
}

export function conditionalTest(name, condition, testCase) {
  if (condition) {
    test(name, testCase);
  } else {
    skip(name, testCase);
  }
}

export function chromeTest(name, testCase) {
  conditionalTest(name, navigator.userAgent.includes("Chrome"), testCase);
}

export function firefoxTest(name, testCase) {
  conditionalTest(name, navigator.userAgent.includes("Firefox"), testCase);
}

export function createFile(name, type = "image/png", blobData = null) {
  // the blob content doesn't matter at all, just want it to be random-ish
  blobData = blobData || (Math.random() + 1).toString(36).substring(2);
  const blob = new Blob([blobData]);
  const file = new File([blob], name, {
    type,
    lastModified: new Date().getTime(),
  });
  return file;
}

export async function paste(element, text, otherClipboardData = {}) {
  let e = new Event("paste", { cancelable: true });
  e.clipboardData = deepMerge({ getData: () => text }, otherClipboardData);
  element.dispatchEvent(e);
  await settled();
  return e;
<<<<<<< HEAD
=======
}

// The order of attributes can vary in different browsers. When comparing
// HTML strings from the DOM, this function helps to normalize them to make
// comparison work cross-browser
export function normalizeHtml(html) {
  const resultElement = document.createElement("template");
  resultElement.innerHTML = html;
  return resultElement.innerHTML;
>>>>>>> 3ee0a492
}<|MERGE_RESOLUTION|>--- conflicted
+++ resolved
@@ -1,9 +1,5 @@
 import QUnit, { module, skip, test } from "qunit";
-<<<<<<< HEAD
-import { deepMerge } from "discourse-common/lib/object";
-=======
 import { cloneJSON, deepMerge } from "discourse-common/lib/object";
->>>>>>> 3ee0a492
 import MessageBus from "message-bus-client";
 import {
   clearCache as clearOutletCache,
@@ -571,8 +567,6 @@
   element.dispatchEvent(e);
   await settled();
   return e;
-<<<<<<< HEAD
-=======
 }
 
 // The order of attributes can vary in different browsers. When comparing
@@ -582,5 +576,4 @@
   const resultElement = document.createElement("template");
   resultElement.innerHTML = html;
   return resultElement.innerHTML;
->>>>>>> 3ee0a492
 }