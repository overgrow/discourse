import {
  acceptance,
  chromeTest,
  createFile,
  loggedInUser,
  paste,
  query,
} from "discourse/tests/helpers/qunit-helpers";
import { withPluginApi } from "discourse/lib/plugin-api";
<<<<<<< HEAD
import bootbox from "bootbox";
import { authorizedExtensions } from "discourse/lib/uploads";
=======
import { authorizedExtensions, dialog } from "discourse/lib/uploads";
>>>>>>> 3ee0a492
import { click, fillIn, settled, visit } from "@ember/test-helpers";
import I18n from "I18n";
import { skip, test } from "qunit";
import { Promise } from "rsvp";
import sinon from "sinon";

let uploadNumber = 1;

function pretender(server, helper) {
  server.post("/uploads/lookup-urls", () => {
    return helper.response([
      {
        url: "/images/discourse-logo-sketch-small.png",
        short_path: "/uploads/short-url/yoj8pf9DdIeHRRULyw7i57GAYdz.jpeg",
        short_url: "upload://yoj8pf9DdIeHRRULyw7i57GAYdz.jpeg",
      },
      {
        url: "/images/discourse-logo-sketch-small.png",
        short_path: "/uploads/short-url/sdfljsdfgjlkwg4328.jpeg",
        short_url: "upload://sdfljsdfgjlkwg4328.jpeg",
      },
    ]);
  });

  server.post(
    "/uploads.json",
    () => {
      let response = null;
      if (uploadNumber === 1) {
        response = {
          extension: "jpeg",
          filesize: 126177,
          height: 800,
          human_filesize: "123 KB",
          id: 202,
          original_filename: "avatar.PNG.jpg",
          retain_hours: null,
          short_path: "/uploads/short-url/yoj8pf9DdIeHRRULyw7i57GAYdz.jpeg",
          short_url: "upload://yoj8pf9DdIeHRRULyw7i57GAYdz.jpeg",
          thumbnail_height: 320,
          thumbnail_width: 690,
          url: "/images/discourse-logo-sketch-small.png",
          width: 1920,
        };
        uploadNumber += 1;
      } else {
        response = {
          extension: "jpeg",
          filesize: 4322,
          height: 800,
          human_filesize: "566 KB",
          id: 202,
          original_filename: "avatar2.PNG.jpg",
          retain_hours: null,
          short_path: "/uploads/short-url/sdfljsdfgjlkwg4328.jpeg",
          short_url: "upload://sdfljsdfgjlkwg4328.jpeg",
          thumbnail_height: 320,
          thumbnail_width: 690,
          url: "/images/discourse-logo-sketch-small.png",
          width: 1920,
        };
      }
      return helper.response(response);
    },
    500 // this delay is important to slow down the uploads a bit so we can click elements in the UI like the cancel button
  );
}

acceptance("Uppy Composer Attachment - Upload Placeholder", function (needs) {
  needs.user();
  needs.pretender(pretender);
  needs.settings({
    simultaneous_uploads: 2,
    enable_rich_text_paste: true,
<<<<<<< HEAD
=======
    allow_uncategorized_topics: true,
  });
  needs.hooks.afterEach(() => {
    uploadNumber = 1;
>>>>>>> 3ee0a492
  });

  test("should insert the Uploading placeholder then the complete image placeholder", async function (assert) {
    await visit("/");
    await click("#create-topic");
    await fillIn(".d-editor-input", "The image:\n");
    const appEvents = loggedInUser().appEvents;
    const done = assert.async();

    appEvents.on("composer:all-uploads-complete", async () => {
      await settled();
      assert.strictEqual(
        query(".d-editor-input").value,
        "The image:\n![avatar.PNG|690x320](upload://yoj8pf9DdIeHRRULyw7i57GAYdz.jpeg)\n"
      );
      done();
    });

    appEvents.on("composer:upload-started", () => {
      assert.strictEqual(
        query(".d-editor-input").value,
        "The image:\n[Uploading: avatar.png...]()\n"
      );
    });

    const image = createFile("avatar.png");
    appEvents.trigger("composer:add-files", image);
  });

  // TODO: On Firefox Evergreen this often fails, because the order of uploads
  // in markdown is reversed
  chromeTest(
    "handles adding one file for upload then adding another when the first is still in progress",
    async function (assert) {
      await visit("/");
      await click("#create-topic");
      await fillIn(".d-editor-input", "The image:\n");
      const appEvents = loggedInUser().appEvents;
      const done = assert.async();

      appEvents.on("composer:all-uploads-complete", async () => {
        await settled();
        assert.strictEqual(
          query(".d-editor-input").value,
          "The image:\n![avatar.PNG|690x320](upload://yoj8pf9DdIeHRRULyw7i57GAYdz.jpeg)\n![avatar2.PNG|690x320](upload://sdfljsdfgjlkwg4328.jpeg)\n"
        );
        done();
      });

      let image2Added = false;
      appEvents.on("composer:upload-started", () => {
        if (!image2Added) {
          appEvents.trigger("composer:add-files", image2);
          image2Added = true;
        }
      });

      const image1 = createFile("avatar.png");
      const image2 = createFile("avatar2.png");
      appEvents.trigger("composer:add-files", image1);
    }
  );

  test("should handle placeholders correctly even if the OS rewrites ellipses", async function (assert) {
    const execCommand = document.execCommand;
    sinon.stub(document, "execCommand").callsFake(function (...args) {
      if (args[0] === "insertText") {
        args[2] = args[2].replace("...", "…");
      }
      return execCommand.call(document, ...args);
    });

    await visit("/");
    await click("#create-topic");
    await fillIn(".d-editor-input", "The image:\n");
    const appEvents = loggedInUser().appEvents;
    const done = assert.async();

    appEvents.on("composer:all-uploads-complete", async () => {
      await settled();
      assert.strictEqual(
        query(".d-editor-input").value,
        "The image:\n![avatar.PNG|690x320](upload://yoj8pf9DdIeHRRULyw7i57GAYdz.jpeg)\n"
      );
      done();
    });

    appEvents.on("composer:upload-started", () => {
      assert.strictEqual(
        query(".d-editor-input").value,
        "The image:\n[Uploading: avatar.png…]()\n"
      );
    });

    const image = createFile("avatar.png");
    appEvents.trigger("composer:add-files", image);
  });

  test("should error if too many files are added at once", async function (assert) {
    await visit("/");
    await click("#create-topic");
    const appEvents = loggedInUser().appEvents;
    const image = createFile("avatar.png");
    const image1 = createFile("avatar1.png");
    const image2 = createFile("avatar2.png");
    const done = assert.async();
    appEvents.on("composer:uploads-aborted", async () => {
      await settled();
      assert.strictEqual(
        query(".dialog-body").textContent.trim(),
        I18n.t("post.errors.too_many_dragged_and_dropped_files", {
          count: 2,
        }),
        "it should warn about too many files added"
      );

      await click(".dialog-footer .btn-primary");

      done();
    });

    appEvents.trigger("composer:add-files", [image, image1, image2]);
  });

  test("should error if an unauthorized extension file is added", async function (assert) {
    await visit("/");
    await click("#create-topic");
    const appEvents = loggedInUser().appEvents;
    const jsonFile = createFile("something.json", "application/json");
    const done = assert.async();

    appEvents.on("composer:uploads-aborted", async () => {
      await settled();
      assert.strictEqual(
        query(".dialog-body").textContent.trim(),
        I18n.t("post.errors.upload_not_authorized", {
          authorized_extensions: authorizedExtensions(
            false,
            this.siteSettings
          ).join(", "),
        }),
        "it should warn about unauthorized extensions"
      );

      await click(".dialog-footer .btn-primary");

      done();
    });

    appEvents.trigger("composer:add-files", [jsonFile]);
  });

  test("cancelling uploads clears the placeholders out", async function (assert) {
    await visit("/");
    await click("#create-topic");
    await fillIn(".d-editor-input", "The image:\n");

    const image = createFile("avatar.png");
    const image2 = createFile("avatar2.png");

    const appEvents = loggedInUser().appEvents;
    let uploadStarted = 0;
    appEvents.on("composer:upload-started", () => {
      uploadStarted++;

      if (uploadStarted === 2) {
        assert.strictEqual(
          query(".d-editor-input").value,
          "The image:\n[Uploading: avatar.png...]()\n[Uploading: avatar2.png...]()\n",
          "it should show the upload placeholders when the upload starts"
        );
      }
    });
    appEvents.on("composer:uploads-cancelled", () => {
      assert.strictEqual(
        query(".d-editor-input").value,
        "The image:\n",
        "it should clear the cancelled placeholders"
      );
    });

    await new Promise(function (resolve) {
      appEvents.on("composer:uploads-preprocessing-complete", function () {
        resolve();
      });
      appEvents.trigger("composer:add-files", [image, image2]);
    });
    await click("#cancel-file-upload");
  });

  test("should insert a newline before and after an image when pasting in the end of the line", async function (assert) {
    await visit("/");
    await click("#create-topic");
    await fillIn(".d-editor-input", "The image:");
    const appEvents = loggedInUser().appEvents;
    const done = assert.async();

    appEvents.on("composer:upload-started", () => {
      assert.strictEqual(
        query(".d-editor-input").value,
        "The image:\n[Uploading: avatar.png...]()\n"
      );
    });

    appEvents.on("composer:all-uploads-complete", async () => {
      await settled();
      assert.strictEqual(
        query(".d-editor-input").value,
        "The image:\n![avatar.PNG|690x320](upload://yoj8pf9DdIeHRRULyw7i57GAYdz.jpeg)\n"
      );
      done();
    });

    const image = createFile("avatar.png");
    appEvents.trigger("composer:add-files", image);
  });

  test("should insert a newline before and after an image when pasting in the middle of the line", async function (assert) {
    await visit("/");
    await click("#create-topic");
    await fillIn(".d-editor-input", "The image: Text after the image.");
    const textArea = query(".d-editor-input");
    textArea.selectionStart = 10;
    textArea.selectionEnd = 10;

    const appEvents = loggedInUser().appEvents;
    const done = assert.async();

    appEvents.on("composer:upload-started", () => {
      assert.strictEqual(
        query(".d-editor-input").value,
        "The image:\n[Uploading: avatar.png...]()\n Text after the image."
      );
    });

    appEvents.on("composer:all-uploads-complete", async () => {
      await settled();
      assert.strictEqual(
        query(".d-editor-input").value,
        "The image:\n![avatar.PNG|690x320](upload://yoj8pf9DdIeHRRULyw7i57GAYdz.jpeg)\n Text after the image."
      );
      done();
    });

    const image = createFile("avatar.png");
    appEvents.trigger("composer:add-files", image);
  });

  test("should insert a newline before and after an image when pasting with text selected", async function (assert) {
    await visit("/");
    await click("#create-topic");
    await fillIn(
      ".d-editor-input",
      "The image: [paste here] Text after the image."
    );
    const textArea = query(".d-editor-input");
    textArea.selectionStart = 10;
    textArea.selectionEnd = 23;

    const appEvents = loggedInUser().appEvents;
    const done = assert.async();

    appEvents.on("composer:upload-started", () => {
      assert.strictEqual(
        query(".d-editor-input").value,
        "The image:\n[Uploading: avatar.png...]()\n Text after the image."
      );
    });

    appEvents.on("composer:all-uploads-complete", async () => {
      await settled();
      assert.strictEqual(
        query(".d-editor-input").value,
        "The image:\n![avatar.PNG|690x320](upload://yoj8pf9DdIeHRRULyw7i57GAYdz.jpeg)\n Text after the image."
      );
      done();
    });

    const image = createFile("avatar.png");
    appEvents.trigger("composer:add-files", image);
  });

  test("should insert a newline only after an image when pasting into an empty composer", async function (assert) {
    await visit("/");
    await click("#create-topic");
    const appEvents = loggedInUser().appEvents;
    const done = assert.async();

    appEvents.on("composer:upload-started", () => {
      assert.strictEqual(
        query(".d-editor-input").value,
        "[Uploading: avatar.png...]()\n"
      );
    });

    appEvents.on("composer:all-uploads-complete", async () => {
      await settled();
      assert.strictEqual(
        query(".d-editor-input").value,
        "![avatar.PNG|690x320](upload://yoj8pf9DdIeHRRULyw7i57GAYdz.jpeg)\n"
      );
      done();
    });

    const image = createFile("avatar.png");
    appEvents.trigger("composer:add-files", image);
  });

  test("should insert a newline only after an image when pasting into a blank line", async function (assert) {
    await visit("/");
    await click("#create-topic");
    await fillIn(".d-editor-input", "The image:\n");
    const appEvents = loggedInUser().appEvents;
    const done = assert.async();

    appEvents.on("composer:upload-started", () => {
      assert.strictEqual(
        query(".d-editor-input").value,
        "The image:\n[Uploading: avatar.png...]()\n"
      );
    });

    appEvents.on("composer:all-uploads-complete", async () => {
      await settled();
      assert.strictEqual(
        query(".d-editor-input").value,
        "The image:\n![avatar.PNG|690x320](upload://yoj8pf9DdIeHRRULyw7i57GAYdz.jpeg)\n"
      );
      done();
    });

    const image = createFile("avatar.png");
    appEvents.trigger("composer:add-files", image);
  });

  skip("should place cursor properly after inserting a placeholder", async function (assert) {
    const appEvents = loggedInUser().appEvents;
    const done = assert.async();

    await visit("/");
    await click("#create-topic");
    await fillIn(".d-editor-input", "The image:\ntext after image");
    const input = query(".d-editor-input");
    input.selectionStart = 10;
    input.selectionEnd = 10;

    appEvents.on("composer:all-uploads-complete", () => {
      // after uploading we have this in the textarea:
      // "The image:\n![avatar.PNG|690x320](upload://yoj8pf9DdIeHRRULyw7i57GAYdz.jpeg)\ntext after image"
      // cursor should be just before "text after image":
      assert.equal(input.selectionStart, 76);
      assert.equal(input.selectionEnd, 76);
      done();
    });

    const image = createFile("avatar.png");
    appEvents.trigger("composer:add-files", image);
  });

  test("should be able to paste a table with files and not upload the files", async function (assert) {
    await visit("/");
    await click("#create-topic");
    const appEvents = loggedInUser().appEvents;
    const done = assert.async();

    let uppyEventFired = false;

    appEvents.on("composer:upload-started", () => {
      uppyEventFired = true;
    });

    let element = query(".d-editor");
    let inputElement = query(".d-editor-input");
    inputElement.focus();
    await paste(element, "\ta\tb\n1\t2\t3", {
      types: ["text/plain", "Files"],
      files: [createFile("avatar.png")],
    });
    await settled();

    assert.strictEqual(
      inputElement.value,
      "||a|b|\n|---|---|---|\n|1|2|3|\n",
      "only the plain text table is pasted"
    );
    assert.strictEqual(
      uppyEventFired,
      false,
      "uppy does not start uploading the file"
    );
    done();
  });
});

acceptance("Uppy Composer Attachment - Upload Error", function (needs) {
  needs.user();
  needs.pretender((server, helper) => {
    server.post("/uploads.json", () => {
      return helper.response(422, {
        success: false,
        errors: [
          "There was an error uploading the file, the gif was way too cool.",
        ],
      });
    });
  });
  needs.settings({
    simultaneous_uploads: 2,
    allow_uncategorized_topics: true,
  });

  test("should show an error message for the failed upload", async function (assert) {
    // Don't log the upload error
    const stub = sinon
      .stub(console, "error")
      .withArgs(
        sinon.match(/\[Uppy\]/),
        sinon.match(/Failed to upload avatar\.png/)
      );

    await visit("/");
    await click("#create-topic");
    await fillIn(".d-editor-input", "The image:\n");
    const appEvents = loggedInUser().appEvents;
    const done = assert.async();

    appEvents.on("composer:upload-error", async () => {
      sinon.assert.calledOnce(stub);
      await settled();
      assert.strictEqual(
        query(".dialog-body").textContent.trim(),
        "There was an error uploading the file, the gif was way too cool.",
        "it should show the error message from the server"
      );

      await click(".dialog-footer .btn-primary");
      done();
    });

    const image = createFile("avatar.png");
    appEvents.trigger("composer:add-files", image);
  });
});

acceptance("Uppy Composer Attachment - Upload Handler", function (needs) {
  needs.user();
  needs.pretender(pretender);
  needs.settings({
    simultaneous_uploads: 2,
    allow_uncategorized_topics: true,
  });
  needs.hooks.beforeEach(() => {
    withPluginApi("0.8.14", (api) => {
      api.addComposerUploadHandler(["png"], (files) => {
        const file = files[0];
        const isNativeFile = file instanceof File ? "WAS" : "WAS NOT";
        dialog.alert(
          `This is an upload handler test for ${file.name}. The file ${isNativeFile} a native file object.`
        );
      });
    });
  });

  test("should use upload handler if the matching extension is used and a single file is uploaded", async function (assert) {
    await visit("/");
    await click("#create-topic");
    const image = createFile("handler-test.png");
    const appEvents = loggedInUser().appEvents;
    const done = assert.async();

    appEvents.on("composer:uploads-aborted", async () => {
      await settled();
      assert.strictEqual(
        query(".dialog-body").textContent.trim(),
        "This is an upload handler test for handler-test.png. The file WAS a native file object.",
        "it should show the dialog triggered by the upload handler"
      );
      await click(".dialog-footer .btn-primary");
      done();
    });

    appEvents.trigger("composer:add-files", [image]);
  });
});<|MERGE_RESOLUTION|>--- conflicted
+++ resolved
@@ -7,12 +7,7 @@
   query,
 } from "discourse/tests/helpers/qunit-helpers";
 import { withPluginApi } from "discourse/lib/plugin-api";
-<<<<<<< HEAD
-import bootbox from "bootbox";
-import { authorizedExtensions } from "discourse/lib/uploads";
-=======
 import { authorizedExtensions, dialog } from "discourse/lib/uploads";
->>>>>>> 3ee0a492
 import { click, fillIn, settled, visit } from "@ember/test-helpers";
 import I18n from "I18n";
 import { skip, test } from "qunit";
@@ -87,13 +82,10 @@
   needs.settings({
     simultaneous_uploads: 2,
     enable_rich_text_paste: true,
-<<<<<<< HEAD
-=======
     allow_uncategorized_topics: true,
   });
   needs.hooks.afterEach(() => {
     uploadNumber = 1;
->>>>>>> 3ee0a492
   });
 
   test("should insert the Uploading placeholder then the complete image placeholder", async function (assert) {
