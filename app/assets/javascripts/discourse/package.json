{
  "name": "discourse",
  "version": "0.0.0",
  "private": true,
  "description": "A platform for community discussion. Free, open, simple.",
  "repository": "",
  "license": "GPL-2.0-only",
  "author": "Discourse",
  "directories": {
    "doc": "doc",
    "test": "tests"
  },
  "scripts": {
    "build": "ember build",
    "start": "ember serve",
    "test": "ember test"
  },
  "dependencies": {
<<<<<<< HEAD
    "@babel/core": "^7.19.6",
    "@babel/standalone": "^7.20.1",
=======
    "@babel/core": "^7.20.2",
    "@babel/standalone": "^7.20.4",
    "@discourse/itsatrap": "^2.0.10",
>>>>>>> f1548c80
    "@discourse/backburner.js": "^2.7.1-0",
    "@discourse/itsatrap": "^2.0.10",
    "@ember/jquery": "^2.0.0",
    "@ember/optional-features": "^2.0.0",
    "@ember/render-modifiers": "^2.0.4",
    "@ember/test-helpers": "^2.8.1",
    "@glimmer/component": "^1.1.2",
    "@glimmer/syntax": "^0.84.2",
    "@glimmer/tracking": "^1.1.2",
    "@popperjs/core": "^2.11.6",
    "@uppy/aws-s3": "^2.2.1",
    "@uppy/aws-s3-multipart": "^2.4.1",
    "@uppy/core": "^2.3.1",
    "@uppy/drop-target": "^1.1.3",
    "@uppy/utils": "^4.1.0",
    "@uppy/xhr-upload": "^2.1.2",
    "a11y-dialog": "7.5.2",
    "admin": "workspace:*",
    "babel-import-util": "^1.2.2",
    "babel-plugin-ember-template-compilation": "^1.0.2",
    "bootstrap": "3.4.1",
    "bootstrap-json": "workspace:*",
    "broccoli-asset-rev": "^3.0.0",
    "deepmerge": "^4.2.2",
    "discourse-common": "workspace:*",
    "discourse-ensure-deprecation-order": "workspace:*",
    "discourse-hbr": "workspace:*",
    "discourse-plugins": "workspace:*",
    "discourse-widget-hbs": "workspace:*",
    "ember-auto-import": "^2.4.3",
    "ember-auto-import-chunks-json-generator": "^1.0.0",
    "ember-buffered-proxy": "^2.1.1",
    "ember-cached-decorator-polyfill": "^1.0.1",
    "ember-cli": "~3.28.5",
    "ember-cli-app-version": "^5.0.0",
    "ember-cli-babel": "^7.26.10",
    "ember-cli-dependency-checker": "^3.3.1",
    "ember-cli-deprecation-workflow": "^2.1.0",
    "ember-cli-htmlbars": "^6.1.1",
    "ember-cli-inject-live-reload": "^2.1.0",
    "ember-cli-progress-ci": "1.0.0",
    "ember-cli-sri": "^2.1.1",
    "ember-cli-terser": "^4.0.2",
    "ember-exam": "^8.0.0",
    "ember-export-application-global": "^2.0.1",
    "ember-load-initializers": "^2.1.1",
    "ember-modifier": "^3.2.7",
    "ember-on-resize-modifier": "^1.1.0",
    "ember-qunit": "^5.1.5",
    "ember-rfc176-data": "^0.3.17",
    "ember-source": "~3.28.10",
    "ember-test-selectors": "^6.0.0",
    "eslint": "^8.26.0",
    "eslint-plugin-qunit": "^6.2.0",
    "handlebars": "^4.7.7",
    "html-entities": "^2.3.3",
    "js-yaml": "^4.1.0",
    "jsdom": "^20.0.2",
    "loader.js": "^4.7.0",
    "markdown-it": "^13.0.1",
    "message-bus-client": "^4.2.0",
    "messageformat": "0.1.5",
    "node-fetch": "^2.6.7",
    "pretender": "^3.4.7",
    "pretty-text": "workspace:*",
    "qunit": "^2.19.3",
    "qunit-dom": "^2.0.0",
<<<<<<< HEAD
    "sass": "^1.55.0",
    "select-kit": "workspace:*",
    "sinon": "^14.0.1",
    "source-map": "^0.6.1",
    "terser": "5.10.0",
    "tippy.js": "^6.3.7",
    "virtual-dom": "^2.1.1",
    "webpack": "^5.74.0",
    "wizard": "workspace:*",
    "xss": "^1.0.14"
=======
    "sass": "^1.56.1",
    "select-kit": "^1.0.0",
    "sinon": "^14.0.2",
    "tippy.js": "^6.3.7",
    "virtual-dom": "^2.1.1",
    "webpack": "^5.75.0",
    "wizard": "^1.0.0"
>>>>>>> f1548c80
  },
  "engines": {
    "node": "16.* || >= 18"
  },
  "ember": {
    "edition": "default"
  },
  "ember-addon": {
    "paths": [
      "lib/dialog-holder"
    ]
  },
  "devDependencies": {
    "ember-cached-decorator-polyfill": "^1.0.1",
    "ember-cli-deprecation-workflow": "^2.1.0",
    "ember-exam": "^8.0.0"
  }
}<|MERGE_RESOLUTION|>--- conflicted
+++ resolved
@@ -16,14 +16,8 @@
     "test": "ember test"
   },
   "dependencies": {
-<<<<<<< HEAD
-    "@babel/core": "^7.19.6",
-    "@babel/standalone": "^7.20.1",
-=======
     "@babel/core": "^7.20.2",
     "@babel/standalone": "^7.20.4",
-    "@discourse/itsatrap": "^2.0.10",
->>>>>>> f1548c80
     "@discourse/backburner.js": "^2.7.1-0",
     "@discourse/itsatrap": "^2.0.10",
     "@ember/jquery": "^2.0.0",
@@ -91,26 +85,15 @@
     "pretty-text": "workspace:*",
     "qunit": "^2.19.3",
     "qunit-dom": "^2.0.0",
-<<<<<<< HEAD
-    "sass": "^1.55.0",
+    "sass": "^1.56.1",
     "select-kit": "workspace:*",
-    "sinon": "^14.0.1",
+    "sinon": "^14.0.2",
     "source-map": "^0.6.1",
-    "terser": "5.10.0",
-    "tippy.js": "^6.3.7",
-    "virtual-dom": "^2.1.1",
-    "webpack": "^5.74.0",
-    "wizard": "workspace:*",
-    "xss": "^1.0.14"
-=======
-    "sass": "^1.56.1",
-    "select-kit": "^1.0.0",
-    "sinon": "^14.0.2",
     "tippy.js": "^6.3.7",
     "virtual-dom": "^2.1.1",
     "webpack": "^5.75.0",
-    "wizard": "^1.0.0"
->>>>>>> f1548c80
+    "wizard": "workspace:*",
+    "xss": "^1.0.14"
   },
   "engines": {
     "node": "16.* || >= 18"
