--- conflicted
+++ resolved
@@ -28,11 +28,6 @@
       limit = (params[:limit] || 15).to_i
       limit = 50 if limit > 50
 
-<<<<<<< HEAD
-      notifications = Notification.recent_report(current_user, limit)
-      notifications = filter_inaccessible_notifications(notifications)
-      changed = false
-=======
       include_reviewables = false
 
       if SiteSetting.legacy_navigation_menu?
@@ -43,7 +38,6 @@
         # notification_types is blank for the "all notifications" user menu tab
         include_reviewables = notification_types.blank? && guardian.can_see_review_queue?
       end
->>>>>>> 3ee0a492
 
       if notifications.present? && !(params.has_key?(:silent) || @readonly_mode)
         if current_user.bump_last_seen_notification!
@@ -92,12 +86,6 @@
       total_rows = notifications.dup.count
       notifications = notifications.offset(offset).limit(60)
       notifications = filter_inaccessible_notifications(notifications)
-<<<<<<< HEAD
-      render_json_dump(notifications: serialize_data(notifications, NotificationSerializer),
-                       total_rows_notifications: total_rows,
-                       seen_notification_id: user.seen_notification_id,
-                       load_more_notifications: notifications_path(username: user.username, offset: offset + 60, filter: params[:filter]))
-=======
       render_json_dump(
         notifications: serialize_data(notifications, NotificationSerializer),
         total_rows_notifications: total_rows,
@@ -105,7 +93,6 @@
         load_more_notifications:
           notifications_path(username: user.username, offset: offset + 60, filter: params[:filter]),
       )
->>>>>>> 3ee0a492
     end
   end
 
