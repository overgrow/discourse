--- conflicted
+++ resolved
@@ -82,30 +82,10 @@
   end
 
   def self.find_authenticator(name)
-<<<<<<< HEAD
-    BUILTIN_AUTH.each do |authenticator|
-      if authenticator.name == name
-        raise Discourse::InvalidAccess.new(I18n.t("provider_not_enabled")) unless SiteSetting.send("enable_#{name}_logins?")
-        return authenticator
-      end
-    end
-
-    Discourse.auth_providers.each do |provider|
-      next if provider.name != name
-
-      unless provider.enabled_setting.nil? || SiteSetting.send(provider.enabled_setting)
-        raise Discourse::InvalidAccess.new(I18n.t("provider_not_enabled"))
-      end
-      return provider.authenticator
-    end
-
-    raise Discourse::InvalidAccess.new(I18n.t("provider_not_found"))
-=======
     Discourse.enabled_authenticators.each do |authenticator|
       return authenticator if authenticator.name == name
     end
     raise Discourse::InvalidAccess.new(I18n.t('authenticator_not_found'))
->>>>>>> e64402cb
   end
 
   protected
