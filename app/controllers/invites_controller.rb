# frozen_string_literal: true

require "csv"

class InvitesController < ApplicationController
  requires_login only: %i[
                   create
                   retrieve
                   destroy
                   destroy_all_expired
                   resend_invite
                   resend_all_invites
                   upload_csv
                 ]

  skip_before_action :check_xhr, except: [:perform_accept_invitation]
  skip_before_action :preload_json, except: [:show]
  skip_before_action :redirect_to_login_if_required

<<<<<<< HEAD
  before_action :ensure_invites_allowed, only: [:show, :perform_accept_invitation]
  before_action :ensure_new_registrations_allowed, only: [:show, :perform_accept_invitation]
=======
  before_action :ensure_invites_allowed, only: %i[show perform_accept_invitation]
  before_action :ensure_new_registrations_allowed, only: %i[show perform_accept_invitation]
>>>>>>> 3ee0a492

  def show
    expires_now

    RateLimiter.new(nil, "invites-show-#{request.remote_ip}", 100, 1.minute).performed!

    invite = Invite.find_by(invite_key: params[:id])

    if invite.present? && invite.redeemable?
      show_invite(invite)
    else
      show_irredeemable_invite(invite)
    end
  rescue RateLimiter::LimitExceeded => e
    flash.now[:error] = e.description
    render layout: "no_ember"
  end

  def create
    if params[:topic_id].present?
      topic = Topic.find_by(id: params[:topic_id])
      raise Discourse::InvalidParameters.new(:topic_id) if topic.blank?
      guardian.ensure_can_invite_to!(topic)
    end

    if params[:group_ids].present? || params[:group_names].present?
      groups = Group.lookup_groups(group_ids: params[:group_ids], group_names: params[:group_names])
    end

    guardian.ensure_can_invite_to_forum!(groups)

    if !groups_can_see_topic?(groups, topic)
      editable_topic_groups = topic.category.groups.filter { |g| guardian.can_edit_group?(g) }
      return(
        render_json_error(
          I18n.t("invite.requires_groups", groups: editable_topic_groups.pluck(:name).join(", ")),
        )
      )
    end

    invite =
      Invite.generate(
        current_user,
        email: params[:email],
        domain: params[:domain],
        skip_email: params[:skip_email],
        invited_by: current_user,
        custom_message: params[:custom_message],
        max_redemptions_allowed: params[:max_redemptions_allowed],
        topic_id: topic&.id,
        group_ids: groups&.map(&:id),
        expires_at: params[:expires_at],
        invite_to_topic: params[:invite_to_topic],
      )

    if invite.present?
      render_serialized(
        invite,
        InviteSerializer,
        scope: guardian,
        root: nil,
        show_emails: params.has_key?(:email),
        show_warnings: true,
      )
    else
      render json: failed_json, status: 422
    end
  rescue Invite::UserExists => e
    return render json: {}, status: 200 if SiteSetting.hide_email_address_taken?
    render_json_error(e.message)
  rescue ActiveRecord::RecordInvalid => e
    render_json_error(e.record.errors.full_messages.first)
  end

  def retrieve
    params.require(:email)

    invite = Invite.find_by(invited_by: current_user, email: params[:email])
    raise Discourse::InvalidParameters.new(:email) if invite.blank?

    guardian.ensure_can_invite_to_forum!(nil)

    render_serialized(
      invite,
      InviteSerializer,
      scope: guardian,
      root: nil,
      show_emails: params.has_key?(:email),
      show_warnings: true,
    )
  end

  def update
    invite = Invite.find_by(invited_by: current_user, id: params[:id])
    raise Discourse::InvalidParameters.new(:id) if invite.blank?

    if params[:topic_id].present?
      topic = Topic.find_by(id: params[:topic_id])
      raise Discourse::InvalidParameters.new(:topic_id) if topic.blank?
      guardian.ensure_can_invite_to!(topic)
    end

    if params[:group_ids].present? || params[:group_names].present?
      groups = Group.lookup_groups(group_ids: params[:group_ids], group_names: params[:group_names])
    end

    guardian.ensure_can_invite_to_forum!(groups)

    Invite.transaction do
      if params.has_key?(:topic_id)
        invite.topic_invites.destroy_all
        invite.topic_invites.create!(topic_id: topic.id) if topic.present?
      end

      if params.has_key?(:group_ids) || params.has_key?(:group_names)
        invite.invited_groups.destroy_all
        if groups.present?
          groups.each { |group| invite.invited_groups.find_or_create_by!(group_id: group.id) }
        end
      end

      if !groups_can_see_topic?(invite.groups, invite.topics.first)
        editable_topic_groups =
          invite.topics.first.category.groups.filter { |g| guardian.can_edit_group?(g) }
        return(
          render_json_error(
            I18n.t("invite.requires_groups", groups: editable_topic_groups.pluck(:name).join(", ")),
          )
        )
      end

      if params.has_key?(:email)
        old_email = invite.email.presence
        new_email = params[:email].presence

        if new_email
          if Invite
               .where.not(id: invite.id)
               .find_by(email: new_email.downcase, invited_by_id: current_user.id)
               &.redeemable?
            return(
              render_json_error(
                I18n.t("invite.invite_exists", email: CGI.escapeHTML(new_email)),
                status: 409,
              )
            )
          end
        end

        if old_email != new_email
          invite.emailed_status =
            if new_email && !params[:skip_email]
              Invite.emailed_status_types[:pending]
            else
              Invite.emailed_status_types[:not_required]
            end
        end

        invite.domain = nil if invite.email.present?
      end

      if params.has_key?(:domain)
        invite.domain = params[:domain]

        if invite.domain.present?
          invite.email = nil
          invite.emailed_status = Invite.emailed_status_types[:not_required]
        end
      end

      if params[:send_email]
        if invite.emailed_status != Invite.emailed_status_types[:pending]
          begin
            RateLimiter.new(current_user, "resend-invite-per-hour", 10, 1.hour).performed!
          rescue RateLimiter::LimitExceeded
            return render_json_error(I18n.t("rate_limiter.slow_down"))
          end
        end

        invite.emailed_status = Invite.emailed_status_types[:pending]
      end

      begin
        invite.update!(
          params.permit(:email, :custom_message, :max_redemptions_allowed, :expires_at),
        )
      rescue ActiveRecord::RecordInvalid => e
        if SiteSetting.hide_email_address_taken? && e.record.email_already_exists?
          return render json: {}, status: 200
        end
        return render_json_error(e.record.errors.full_messages.first)
      end
    end

    if invite.emailed_status == Invite.emailed_status_types[:pending]
      invite.update_column(:emailed_status, Invite.emailed_status_types[:sending])
      Jobs.enqueue(:invite_email, invite_id: invite.id, invite_to_topic: params[:invite_to_topic])
    end

    render_serialized(
      invite,
      InviteSerializer,
      scope: guardian,
      root: nil,
      show_emails: params.has_key?(:email),
      show_warnings: true,
    )
  end

  def destroy
    params.require(:id)

    invite = Invite.find_by(invited_by_id: current_user.id, id: params[:id])
    raise Discourse::InvalidParameters.new(:id) if invite.blank?

    invite.trash!(current_user)

    render json: success_json
  end

  # For DiscourseConnect SSO, all invite acceptance is done
  # via the SessionController#sso_login route
  def perform_accept_invitation
    params.require(:id)
    params.permit(
      :email,
      :username,
      :name,
      :password,
      :timezone,
      :email_token,
      user_custom_fields: {
      },
    )

    invite = Invite.find_by(invite_key: params[:id])
    redeeming_user = current_user

    if invite.present?
      begin
<<<<<<< HEAD
        attrs = {
          ip_address: request.remote_ip,
          session: session
        }
=======
        attrs = { ip_address: request.remote_ip, session: session }
>>>>>>> 3ee0a492

        if redeeming_user
          attrs[:redeeming_user] = redeeming_user
        else
          attrs[:username] = params[:username]
          attrs[:name] = params[:name]
          attrs[:password] = params[:password]
          attrs[:user_custom_fields] = params[:user_custom_fields]

          # If the invite is not scoped to an email then we allow the
          # user to provide it themselves
          if invite.is_invite_link?
            params.require(:email)
            attrs[:email] = params[:email]
          else
            # Otherwise we always use the email from the invitation.
            attrs[:email] = invite.email
            attrs[:email_token] = params[:email_token] if params[:email_token].present?
          end
        end

        user = invite.redeem(**attrs)
      rescue ActiveRecord::RecordInvalid, ActiveRecord::RecordNotSaved, Invite::UserExists => e
        return render json: failed_json.merge(message: e.message), status: 412
      end

      if user.blank?
        return render json: failed_json.merge(message: I18n.t("invite.not_found_json")), status: 404
      end

<<<<<<< HEAD
      if !redeeming_user && user.active? && user.guardian.can_access_forum?
        log_on_user(user)
      end
=======
      log_on_user(user) if !redeeming_user && user.active? && user.guardian.can_access_forum?
>>>>>>> 3ee0a492

      user.update_timezone_if_missing(params[:timezone])
      post_process_invite(user)
      create_topic_invite_notifications(invite, user)

      topic = invite.topics.first
      response = {}

      if user.present?
        if user.active? && user.guardian.can_access_forum?
<<<<<<< HEAD
          if redeeming_user
            response[:message] = I18n.t("invite.existing_user_success")
          end
=======
          response[:message] = I18n.t("invite.existing_user_success") if redeeming_user
>>>>>>> 3ee0a492

          if user.guardian.can_see?(topic)
            response[:redirect_to] = path(topic.relative_url)
          else
            response[:redirect_to] = path("/")
          end
        else
          response[:message] = if user.active?
            I18n.t("activation.approval_required")
          else
            I18n.t("invite.confirm_email")
          end

          cookies[:destination_url] = path(topic.relative_url) if user.guardian.can_see?(topic)
        end
      end

      render json: success_json.merge(response)
    else
      render json: failed_json.merge(message: I18n.t("invite.not_found_json")), status: 404
    end
  end

  def destroy_all_expired
    guardian.ensure_can_destroy_all_invites!(current_user)

    Invite
      .where(invited_by: current_user)
      .where("expires_at < ?", Time.zone.now)
      .find_each { |invite| invite.trash!(current_user) }

    render json: success_json
  end

  def resend_invite
    params.require(:email)
    RateLimiter.new(current_user, "resend-invite-per-hour", 10, 1.hour).performed!

    invite = Invite.find_by(invited_by_id: current_user.id, email: params[:email])
    raise Discourse::InvalidParameters.new(:email) if invite.blank?
    invite.resend_invite
    render json: success_json
  rescue RateLimiter::LimitExceeded
    render_json_error(I18n.t("rate_limiter.slow_down"))
  end

  def resend_all_invites
    guardian.ensure_can_resend_all_invites!(current_user)

    begin
      RateLimiter.new(
        current_user,
        "bulk-reinvite-per-day",
        1,
        1.day,
        apply_limit_to_staff: true,
      ).performed!
    rescue RateLimiter::LimitExceeded
      return render_json_error(I18n.t("rate_limiter.slow_down"))
    end

    Invite
      .pending(current_user)
      .where("invites.email IS NOT NULL")
      .find_each { |invite| invite.resend_invite }

    render json: success_json
  end

  def upload_csv
    guardian.ensure_can_bulk_invite_to_forum!(current_user)

    hijack do
      begin
        file = params[:file] || params[:files].first

        csv_header = nil
        invites = []

        CSV.foreach(file.tempfile, encoding: "bom|utf-8") do |row|
          # Try to extract a CSV header, if it exists
          if csv_header.nil?
            if row[0] == "email"
              csv_header = row
              next
            else
              csv_header = %w[email groups topic_id]
            end
          end

          invites.push(csv_header.zip(row).map.to_h.filter { |k, v| v.present? }) if row[0].present?

          break if invites.count >= SiteSetting.max_bulk_invites
        end

        if invites.present?
          Jobs.enqueue(:bulk_invite, invites: invites, current_user_id: current_user.id)

          if invites.count >= SiteSetting.max_bulk_invites
            render json:
                     failed_json.merge(
                       errors: [
                         I18n.t(
                           "bulk_invite.max_rows",
                           max_bulk_invites: SiteSetting.max_bulk_invites,
                         ),
                       ],
                     ),
                   status: 422
          else
            render json: success_json
          end
        else
          render json: failed_json.merge(errors: [I18n.t("bulk_invite.error")]), status: 422
        end
      end
    end
  end

  private

  def show_invite(invite)
    email = Email.obfuscate(invite.email)

    # Show email if the user already authenticated their email
    different_external_email = false

    if session[:authentication]
      auth_result = Auth::Result.from_session_data(session[:authentication], user: nil)
      if invite.email == auth_result.email
        email = invite.email
      else
        different_external_email = true
      end
    end

    email_verified_by_link = invite.email_token.present? && params[:t] == invite.email_token

<<<<<<< HEAD
    if email_verified_by_link
      email = invite.email
    end
=======
    email = invite.email if email_verified_by_link
>>>>>>> 3ee0a492

    hidden_email = email != invite.email

    if hidden_email || invite.email.nil?
      username = ""
    else
      username = UserNameSuggester.suggest(invite.email)
    end

    info = {
      invited_by: UserNameSerializer.new(invite.invited_by, scope: guardian, root: false),
      email: email,
      hidden_email: hidden_email,
      username: username,
      is_invite_link: invite.is_invite_link?,
<<<<<<< HEAD
      email_verified_by_link: email_verified_by_link
    }

    if different_external_email
      info[:different_external_email] = true
    end
=======
      email_verified_by_link: email_verified_by_link,
    }

    info[:different_external_email] = true if different_external_email
>>>>>>> 3ee0a492

    if staged_user = User.where(staged: true).with_email(invite.email).first
      info[:username] = staged_user.username
      info[:user_fields] = staged_user.user_fields
    end

    if current_user
      info[:existing_user_id] = current_user.id
      info[:existing_user_can_redeem] = invite.can_be_redeemed_by?(current_user)
      info[:existing_user_can_redeem_error] = existing_user_can_redeem_error(invite)
      info[:email] = current_user.email
      info[:username] = current_user.username
    end

    store_preloaded("invite_info", MultiJson.dump(info))

    secure_session["invite-key"] = invite.invite_key

<<<<<<< HEAD
    render layout: 'application'
  end

  def show_irredeemable_invite(invite)
    flash.now[:error] = \
      if invite.blank?
        I18n.t('invite.not_found', base_url: Discourse.base_url)
      elsif invite.redeemed?
        if invite.is_invite_link?
          I18n.t('invite.not_found_template_link', site_name: SiteSetting.title, base_url: Discourse.base_url)
        else
          I18n.t('invite.not_found_template', site_name: SiteSetting.title, base_url: Discourse.base_url)
        end
      elsif invite.expired?
        I18n.t('invite.expired', base_url: Discourse.base_url)
      end

    render layout: 'no_ember'
=======
    render layout: "application"
  end

  def show_irredeemable_invite(invite)
    flash.now[:error] = if invite.blank?
      I18n.t("invite.not_found", base_url: Discourse.base_url)
    elsif invite.redeemed?
      if invite.is_invite_link?
        I18n.t(
          "invite.not_found_template_link",
          site_name: SiteSetting.title,
          base_url: Discourse.base_url,
        )
      else
        I18n.t(
          "invite.not_found_template",
          site_name: SiteSetting.title,
          base_url: Discourse.base_url,
        )
      end
    elsif invite.expired?
      I18n.t("invite.expired", base_url: Discourse.base_url)
    end

    render layout: "no_ember"
>>>>>>> 3ee0a492
  end

  def ensure_invites_allowed
    if (
         !SiteSetting.enable_local_logins && Discourse.enabled_auth_providers.count == 0 &&
           !SiteSetting.enable_discourse_connect
       )
      raise Discourse::NotFound
    end
  end

  def ensure_new_registrations_allowed
    unless SiteSetting.allow_new_registrations
      flash[:error] = I18n.t("login.new_registrations_disabled")
      render layout: "no_ember"
      false
    end
  end

<<<<<<< HEAD
=======
  def groups_can_see_topic?(groups, topic)
    if topic&.read_restricted_category?
      topic_groups = topic.category.groups
      return false if (groups & topic_groups).blank?
    end

    true
  end

>>>>>>> 3ee0a492
  def post_process_invite(user)
    user.enqueue_welcome_message("welcome_invite") if user.send_welcome_message

    Group.refresh_automatic_groups!(:admins, :moderators, :staff) if user.staff?

    if user.has_password?
      if !user.active
        email_token =
          user.email_tokens.create!(email: user.email, scope: EmailToken.scopes[:signup])
        EmailToken.enqueue_signup_email(email_token)
      end
    elsif !SiteSetting.enable_discourse_connect && SiteSetting.enable_local_logins
      Jobs.enqueue(:invite_password_instructions_email, username: user.username)
    end
  end

  def create_topic_invite_notifications(invite, user)
    invite.topics.each do |topic|
      if user.guardian.can_see?(topic)
        last_notification =
          user
            .notifications
            .where(notification_type: Notification.types[:invited_to_topic])
            .where(topic_id: topic.id)
            .where(post_number: 1)
            .where("created_at > ?", 1.hour.ago)

        if !last_notification.exists?
          topic.create_invite_notification!(
            user,
            Notification.types[:invited_to_topic],
            invite.invited_by,
          )
        end
      end
    end
  end

  def existing_user_can_redeem_error(invite)
    return if invite.can_be_redeemed_by?(current_user)
    if invite.invited_users.exists?(user: current_user)
      I18n.t("invite.existing_user_already_redemeed")
    else
      I18n.t("invite.existing_user_cannot_redeem")
    end
  end
end<|MERGE_RESOLUTION|>--- conflicted
+++ resolved
@@ -17,13 +17,8 @@
   skip_before_action :preload_json, except: [:show]
   skip_before_action :redirect_to_login_if_required
 
-<<<<<<< HEAD
-  before_action :ensure_invites_allowed, only: [:show, :perform_accept_invitation]
-  before_action :ensure_new_registrations_allowed, only: [:show, :perform_accept_invitation]
-=======
   before_action :ensure_invites_allowed, only: %i[show perform_accept_invitation]
   before_action :ensure_new_registrations_allowed, only: %i[show perform_accept_invitation]
->>>>>>> 3ee0a492
 
   def show
     expires_now
@@ -264,14 +259,7 @@
 
     if invite.present?
       begin
-<<<<<<< HEAD
-        attrs = {
-          ip_address: request.remote_ip,
-          session: session
-        }
-=======
         attrs = { ip_address: request.remote_ip, session: session }
->>>>>>> 3ee0a492
 
         if redeeming_user
           attrs[:redeeming_user] = redeeming_user
@@ -302,13 +290,7 @@
         return render json: failed_json.merge(message: I18n.t("invite.not_found_json")), status: 404
       end
 
-<<<<<<< HEAD
-      if !redeeming_user && user.active? && user.guardian.can_access_forum?
-        log_on_user(user)
-      end
-=======
       log_on_user(user) if !redeeming_user && user.active? && user.guardian.can_access_forum?
->>>>>>> 3ee0a492
 
       user.update_timezone_if_missing(params[:timezone])
       post_process_invite(user)
@@ -319,13 +301,7 @@
 
       if user.present?
         if user.active? && user.guardian.can_access_forum?
-<<<<<<< HEAD
-          if redeeming_user
-            response[:message] = I18n.t("invite.existing_user_success")
-          end
-=======
           response[:message] = I18n.t("invite.existing_user_success") if redeeming_user
->>>>>>> 3ee0a492
 
           if user.guardian.can_see?(topic)
             response[:redirect_to] = path(topic.relative_url)
@@ -464,13 +440,7 @@
 
     email_verified_by_link = invite.email_token.present? && params[:t] == invite.email_token
 
-<<<<<<< HEAD
-    if email_verified_by_link
-      email = invite.email
-    end
-=======
     email = invite.email if email_verified_by_link
->>>>>>> 3ee0a492
 
     hidden_email = email != invite.email
 
@@ -486,19 +456,10 @@
       hidden_email: hidden_email,
       username: username,
       is_invite_link: invite.is_invite_link?,
-<<<<<<< HEAD
-      email_verified_by_link: email_verified_by_link
-    }
-
-    if different_external_email
-      info[:different_external_email] = true
-    end
-=======
       email_verified_by_link: email_verified_by_link,
     }
 
     info[:different_external_email] = true if different_external_email
->>>>>>> 3ee0a492
 
     if staged_user = User.where(staged: true).with_email(invite.email).first
       info[:username] = staged_user.username
@@ -517,26 +478,6 @@
 
     secure_session["invite-key"] = invite.invite_key
 
-<<<<<<< HEAD
-    render layout: 'application'
-  end
-
-  def show_irredeemable_invite(invite)
-    flash.now[:error] = \
-      if invite.blank?
-        I18n.t('invite.not_found', base_url: Discourse.base_url)
-      elsif invite.redeemed?
-        if invite.is_invite_link?
-          I18n.t('invite.not_found_template_link', site_name: SiteSetting.title, base_url: Discourse.base_url)
-        else
-          I18n.t('invite.not_found_template', site_name: SiteSetting.title, base_url: Discourse.base_url)
-        end
-      elsif invite.expired?
-        I18n.t('invite.expired', base_url: Discourse.base_url)
-      end
-
-    render layout: 'no_ember'
-=======
     render layout: "application"
   end
 
@@ -562,7 +503,6 @@
     end
 
     render layout: "no_ember"
->>>>>>> 3ee0a492
   end
 
   def ensure_invites_allowed
@@ -582,8 +522,6 @@
     end
   end
 
-<<<<<<< HEAD
-=======
   def groups_can_see_topic?(groups, topic)
     if topic&.read_restricted_category?
       topic_groups = topic.category.groups
@@ -593,7 +531,6 @@
     true
   end
 
->>>>>>> 3ee0a492
   def post_process_invite(user)
     user.enqueue_welcome_message("welcome_invite") if user.send_welcome_message
 
