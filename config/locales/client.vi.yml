--- conflicted
+++ resolved
@@ -3009,10 +3009,7 @@
       default_list_filter: "Bộ lọc danh sách mặc định:"
       allow_badges_label: "Cho phép thưởng huy hiệu trong chuyên mục này"
       edit_permissions: "Sửa quyền"
-<<<<<<< HEAD
-=======
       reviewable_by_group: "Ngoài nhân viên, nội dung trong danh mục này cũng có thể được xem xét bởi:"
->>>>>>> 3ee0a492
       review_group_name: "Nhóm tên"
       require_topic_approval: "Yêu cầu người kiểm duyệt phê duyệt tất cả các chủ đề mới"
       require_reply_approval: "Yêu cầu người kiểm duyệt phê duyệt tất cả các câu trả lời mới"
