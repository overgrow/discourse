# WARNING: Never edit this file.
# It will be overwritten when translations are pulled from Crowdin.
#
# To work with us on translations, join this project:
# https://translate.discourse.org/

fi:
  dates:
    short_date_no_year: "D. MMMM[ta]"
    short_date: "D. MMMM[ta] YYYY"
    long_date: "D. MMMM[ta] YYYY, H.mm"
  datetime_formats: &datetime_formats
    formats:
      short: "%d.%m.%Y"
      short_no_year: "%-d. %B[ta]"
      date_only: "%d. %B[ta] %Y"
      long: "%B %-d, %Y, %l.%M%P"
      no_day: "%B %Y"
      calendar_ics: "%Y%m%dT%H%M%SZ"
  date:
    month_names:
    - null
    - Tammikuu
    - Helmikuu
    - Maaliskuu
    - Huhtikuu
    - Toukokuu
    - Kesäkuu
    - Heinäkuu
    - Elokuu
    - Syyskuu
    - Lokakuu
    - Marraskuu
    - Joulukuu
    <<: *datetime_formats
  time:
    am: "am"
    pm: "pm"
    <<: *datetime_formats
  title: "Discourse"
  topics: "Ketjut"
  posts: "viestit"
  views: "katselua"
  loading: "Ladataan"
  powered_by_html: 'Palvelun tarjoaa <a href="https://www.discourse.org">Discourse</a>, toimii parhaiten, kun JavaScript on käytössä'
  sign_up: "Rekisteröidy"
  log_in: "Kirjaudu"
  submit: "Lähetä"
  purge_reason: "Hylätty, aktivoimaton tili poistettiin automaattisesti"
  disable_remote_images_download_reason: "Linkattujen kuvien lataaminen poistettiin käytöstä vähäisen tallennustilan vuoksi."
  anonymous: "Anonyymi"
  remove_posts_deleted_by_author: "Kirjoittajan poistama"
  redirect_warning: "Emme pystyneet varmistamaan, että klikkaamasi linkki on oikeasti lähetetty foorumille. Jos haluat silti jatkaa, klikkaa alla olevaa linkkiä."
  on_another_topic: "Toisessa ketjussa"
  topic_category_changed: "Alueelta %{from} alueelle %{to}"
  topic_tag_changed:
    added_and_removed: "Lisättiin %{added} ja poistettiin %{removed}"
    added: "Lisättiin %{added}"
    removed: "Poistettu tunniste %{removed}"
  inline_oneboxer:
    topic_page_title_post_number: "%{post_number}"
    topic_page_title_post_number_by_user: "#%{post_number} käyttäjältä %{username}"
  themes:
    bad_color_scheme: "Teemaa ei voi päivittää, väripaletti ei kelpaa"
    other_error: "Jokin meni vikaan päivitettäessä teemaa"
    ember_selector_error: "Valitettavasti #ember- tai .ember-näkymän CSS-valitsimien käyttö ei ole sallittua, koska nämä nimet luodaan dynaamisesti ajon aikana ja ne muuttuvat ajan myötä, mikä johtaa lopulta rikkoutuneeseen CSS:ään. Kokeile toista valitsinta."
    import_error:
      generic: Teeman tuomisessa tapahtui virhe
      upload: "Virhe luotaessa latausresurssia: %{name}. %{errors}"
      about_json: "Virhe tuotaessa: about.json ei ole olemassa tai ei kelpaa. Oletko varma, että tämä on Discourse-teema?"
      about_json_values: "about.json sisältää virheellisiä arvoja: %{errors}"
      modifier_values: "about.json-tiedoston määreet sisältävät virheellisiä arvoja: %{errors}"
      git: "Virhe git-tietovarastoa kloonattaessa: ei käyttöoikeutta tai tietovarastoa ei löytynyt"
      git_ref_not_found: "git checkout epäonnistui kohteelle: %{ref}"
      git_unsupported_scheme: "Git-tietolähteen kloonaaminen ei onnistu: skeemaa ei tueta"
      unpack_failed: "Tiedoston purku epäonnistui"
      file_too_big: "Purettu tiedosto on liian suuri."
      unknown_file_type: "Lataamasi tiedosto ei näytä olevan kelvollinen Discourse-teema."
      not_allowed_theme: "`%{repo}` ei ole sallittujen teemojen luettelossa (tarkista `allowed_theme_repos` -asetus)."
      ssh_key_gone: "Odotit liian kauan teeman asentamista, ja SSH-avain vanheni. Yritä uudelleen."
    errors:
      component_no_user_selectable: "Teemakomponentti ei voi olla käyttäjän valittavissa"
      component_no_default: "Teemakomponentti ei voi olla oletusteema"
      component_no_color_scheme: "Teemakomponentilla ei voi olla väripalettia"
      no_multilevels_components: "Teemat, joilla on tytärteemoja, eivät voi olla tytärteemoja"
      optimized_link: Optimoidut kuvalinkit ovat lyhytikäisiä, eikä niitä tulisi sisällyttää teeman lähdekoodiin.
    settings_errors:
      invalid_yaml: "Annettu YAML ei kelpaa"
      data_type_not_a_number: "Tietotyypiksi ei ole mahdollista asettaa `%{name}`. Tuettuja tietotyyppejä ovat `integer`, `bool`, `list`, `enum` ja `upload`"
      name_too_long: "Jollain asetuksella on liian pitkä nimi. Enimmäispituus on 255."
      default_value_missing: "Asetuksella \"%{name}\" ei ole oletusarvoa"
      default_not_match_type: "Asetuksen \"%{name}\" oletusarvo ei sovi asetuksen tyyppiin."
      default_out_range: "Asetuksen \"%{name}\" oletusarvo ei ole sallituissa rajoissa."
      enum_value_not_valid: "Valittu arvo ei ole enum-arvojen listalla."
      number_value_not_valid: "Uusi arvo ei ole sallituissa rajoissa."
      number_value_not_valid_min_max: "Sen täytyy olla vähintään %{min} ja enintään %{max}."
      number_value_not_valid_min: "Sen täytyy olla suurempi tai yhtä suuri kuin %{min}."
      number_value_not_valid_max: "Sen täytyy olla pienempi tai yhtä suuri kuin %{max}."
      string_value_not_valid: "Uuden arvon pituus ei ole sallituissa rajoissa."
      string_value_not_valid_min_max: "Sen täytyy olla %{min}–%{max} merkin pituinen."
      string_value_not_valid_min: "Sen täytyy olla vähintään %{min} merkkiä pitkä."
      string_value_not_valid_max: "Sen täytyy olla enintään %{max} merkkiä pitkä"
    locale_errors:
      top_level_locale: "Lokalisaatiotiedoston ylimmän tason avaimen täytyy olla sama kuin lokalisaation nimi"
      invalid_yaml: "Käännös-YAML ei kelpaa"
  emails:
    incoming:
      default_subject: "Tämä ketju tarvitsee otsikon"
      show_trimmed_content: "Näytä rajattu sisältö"
      maximum_staged_user_per_email_reached: "Maksimimäärä luotuja esikäyttäjiä per sähköpostiosoite saavutettu."
      no_subject: "(ei aihetta)"
      no_body: "(ei leipätekstiä)"
      missing_attachment: "(Liite %{filename} puuttuu)"
      continuing_old_discussion:
        one: "Jatkaa keskustelua aiheesta [%{title}](%{url}), koska se luotiin yli %{count} päivä sitten."
        other: "Jatkaa keskustelua aiheesta [%{title}](%{url}), koska se luotiin yli %{count} päivää sitten."
      errors:
        empty_email_error: "Näin käy, kun saapuneessa sähköpostissa ei lue mitään."
        no_message_id_error: "Näin käy, kun viestillä ei ole Message-Id-otsikkotietoa."
        auto_generated_email_error: "Näin käy, kun viestin kiireellisyysluokitus (engl. precedence header) on joku seuraavista: list, junk, bulk tai auto_reply, tai kun joku muu otsikkotiedoista sisältää jonkun seuraavista: auto-submitted, auto-replied tai auto-generated."
        no_body_detected_error: "Näin käy, kun leipätekstin poiminta epäonnistuu eikä liitteitä ole."
        no_sender_detected_error: "Näin käy, kun emme tunnista käypää sähköpostiosoitetta viestin From-otsikkotiedosta."
        from_reply_by_address_error: "Näin käy, kun lähettäjän osoite (From) on sama kuin vastaussähköpostiosoite."
        inactive_user_error: "Näin käy, kun lähettäjä ei ole aktiivinen."
        silenced_user_error: "Näin käy, kun lähettäjä on hiljennetty."
        bad_destination_address: "Näin käy, kun yksikään viestin vastaanottaja- tai kopiokenttien osoitteista ei täsmää asetettuihin saapuvan sähköpostin osoitteisiin."
        strangers_not_allowed_error: "Näin käy, kun käyttäjä yrittää aloittaa ketjun alueella, jonka jäsen hän ei ole."
        insufficient_trust_level_error: "Näin käy, kun käyttäjä yrittää aloittaa ketjun alueella, jonka vähimmäisluottamustasovaatimusta hän ei täytä."
        reply_user_not_matching_error: "Näin käy, kun vastaus saapuu eri sähköpostiosoitteesta kuin mihin ilmoitus lähetettiin."
        topic_not_found_error: "Näin käy, kun vastauksen saapuessa ketju, johon viesti oli tarkoitettu, on poistettu."
        topic_closed_error: "Näin käy, kun vastauksen saapuessa ketju, johon viesti oli tarkoitettu, on suljettu."
        bounced_email_error: "Sähköposti on toimittamattoman sähköpostin raportti"
        screened_email_error: "Näin käy, kun lähettäjän sähköpostiosoite on jo seulottu."
        unsubscribe_not_allowed: "Näin käy, kun tämä käyttäjä ei voi perua tilausta sähköpostitse."
        email_not_allowed: "Näin käy, kun sähköpostiosoite ei ole sallittujen listalla tai on kiellettyjen listalla."
      unrecognized_error: "Tuntematon virhe"
    secure_uploads_placeholder: "Piilotettu: Tällä sivustolla on suojatut lataukset käytössä, vieraile ketjussa tai katso liitetyt lataukset klikkaamalla Näytä sisältö -painiketta."
    view_redacted_media: "Näytä sisältö"
  errors: &errors
    format: ! "%{attribute} %{message}"
    format_with_full_message: "<b>%{attribute}</b>: %{message}"
    messages:
      too_long_validation: "on rajoitettu %{max} merkkiin; sinä syötit %{length} merkkiä."
      invalid_boolean: "Totuusarvomuuttuja ei kelpaa"
      taken: "on jo varattu"
      accepted: täytyy hyväksyä
      blank: ei voi olla tyhjä
      present: täytyy olla tyhjä
      confirmation: ! "ei vastaa määritettä %{attribute}"
      empty: ei voi olla tyhjä
      equal_to: täytyy olla yhtä suuri kuin %{count}
      even: täytyy olla parillinen
      exclusion: on varattu
      greater_than: täytyy olla suurempi kuin %{count}
      greater_than_or_equal_to: täytyy olla yhtä suuri tai suurempi kuin %{count}
      has_already_been_used: "on jo käytetty"
      inclusion: ei ole listalla
      invalid: ei kelpaa
      is_invalid: "vaikuttaa epäselvältä, olihan se kokonainen virke?"
      is_invalid_meaningful: "vaikuttaa epäselvältä, suurin osa sanoista sisältää samat kirjaimet uudestaan ja uudestaan?"
      is_invalid_unpretentious: "vaikuttaa epäselvältä, yksi tai useampi sana on hyvin pitkä?"
      is_invalid_quiet: "vaikuttaa epäselvältä, kirjoititko tarkoituksella KAIKKI ISOILLA KIRJAIMILLA?"
      invalid_timezone: "'%{tz}' ei ole kelvollinen aikavyöhyke"
      contains_censored_words: "sisältää nämä sensuroidut sanat: %{censored_words}"
      less_than: täytyy olla vähemmän kuin %{count}
      less_than_or_equal_to: täytyy olla yhtä suuri tai pienempi kuin %{count}
      not_a_number: ei ole numero
      not_an_integer: täytyy olla kokonaisluku
      odd: täytyy olla pariton
      record_invalid: ! "Validointi epäonnistui: %{errors}"
      max_emojis: "ei voi sisältää yli %{max_emojis_count} emojia"
      emojis_disabled: "ei voi sisältää emojeita"
      ip_address_already_screened: "sisältyy jo olemassa olevaan sääntöön"
      restrict_dependent_destroy:
        one: "Tietuetta ei voi poistaa, koska siitä riippuva tietue %{record} on olemassa"
        other: "Tietuetta ei voi poistaa, koska siitä riippuvia tietueita %{record} on olemassa"
      too_long:
        one: on liian pitkä (enintään %{count} merkki)
        other: on liian pitkä (enintään %{count} merkkiä)
      too_short:
        one: on liian lyhyt (vähintään %{count} merkki)
        other: on liian lyhyt (vähintään %{count} merkkiä)
      wrong_length:
        one: on väärän pituinen (pitäisi olla %{count} merkki)
        other: on väärän pituinen (pitäisi olla %{count} merkkiä)
      other_than: "täytyy olla muu kuin %{count}"
      auth_overrides_username: "Käyttäjätunnus täytyy päivittää todennuksen tarjoajan puolella, koska `auth_overrides_username`-asetus on käytössä."
    template:
      body: ! "Seuraavien kenttien kanssa oli ongelmia:"
      header:
        one: "%{count} virhe esti tallentamasta tätä kohdetta %{model}"
        other: ! "%{count} virhettä esti tallentamasta tätä kohdetta %{model}"
    embed:
      load_from_remote: "Viestin lataamisessa tapahtui virhe."
    site_settings:
      invalid_site_setting: "Asetusta nimeltä \"%{name}\" ei ole olemassa"
      invalid_category_id: "Määritit alueen, jota ei ole olemassa"
      invalid_choice:
        one: "'%{name}' on virheellinen valinta."
        other: "'%{name}' ovat virheellisiä valintoja."
      default_categories_already_selected: "Et voi valita aluetta, joka on käytössä toisella listalla."
      default_tags_already_selected: "Et voi valita tunnistetta, joka on käytössä toisella listalla."
      s3_upload_bucket_is_required: "Et voi ottaa latauksia S3:een käyttöön, ellet ole määrittänyt 's3_upload_bucket'-määritettä."
      enable_s3_uploads_is_required: "Et voi ottaa inventaariota S3:een käyttöön, ellet ole ottanut käyttöön latauksia S3:een."
      page_publishing_requirements: "Sivun julkaisua ei voida ottaa käyttöön, jos suojattu media on käytössä."
      s3_backup_requires_s3_settings: "Et voi käyttää S3:a varmuuskopiosijaintina, ellei %{setting_name} ei ole määritetty."
      s3_bucket_reused: "Sama säiliö ei voi olla sekä 's3_upload_bucket' että 's3_backup_bucket'. Valitse eri säiliö tai määritä eri polku jokaiselle säiliölle."
      share_quote_facebook_requirements: "Facebook-sovellustunnus on määritettävä, jotta lainausten jakaminen Facebookiin on mahdollista."
      second_factor_cannot_enforce_with_socials: "Et voi pakottaa 2FA-asetusta käyttöön, kun yhteisökirjautuminen on aktiivisena. Poista yhteisökirjautuminen käytöstä täällä: %{auth_provider_names}"
      second_factor_cannot_be_enforced_with_disabled_local_login: "Et voi pakottaa kaksivaiheista tunnistusta, jos paikallinen kirjautuminen on pois käytöstä."
      second_factor_cannot_be_enforced_with_discourse_connect_enabled: "Et voi pakottaa 2FA-asetusta käyttöön kun DiscourseConnect on aktiivisena."
      local_login_cannot_be_disabled_if_second_factor_enforced: "Et voi poistaa paikallista kirjautumista käytöstä, jos kaksivaiheinen tunnistus on pakollinen. Kun poistat kaksivaiheisen tunnistuksen pakollisuuden, voit ottaa käyttöön paikallisen kirjautumisen."
      cannot_enable_s3_uploads_when_s3_enabled_globally: "Et voi ottaa S3-latauksia käyttöön, koska S3-lataukset ovat käytössä globaalisti, ja käyttöönotto sivustonlaajuisesti voi aiheuttaa kriittisiä latauksiin liittyviä ongelmia"
      cors_origins_should_not_have_trailing_slash: "CORS-poluissa ei tulisi olla kauttaviivaa (/) lopussa."
      slow_down_crawler_user_agent_must_be_at_least_3_characters: "Käyttäjäagenttien täytyy olla vähintään kolmen merkin pituisia ihmiskäyttäjien virheellisen rajoittamisen välttämiseksi."
      slow_down_crawler_user_agent_cannot_be_popular_browsers: "Et voi lisätä asetukseen mitään seuraavista arvoista: %{values}."
      strip_image_metadata_cannot_be_disabled_if_composer_media_optimization_image_enabled: "Et voi poistaa kuvan metatietojen poistoa käytöstä, jos 'composer media optimization image enabled' on käytössä. Poista 'composer media optimization image enabled' käytöstä ennen kuvien metatietojen poiston poistamista käytöstä."
      twitter_summary_large_image_no_svg: "Twitterin yhteenvetokuvat, joita käytetään twitter:image-metatiedoissa, eivät voi olla .svg-kuvia."
    conflicting_google_user_id: 'Tämän tilin Google-tilitunnus on muuttunut. Henkilökunnan toimenpiteet ovat tarpeen tietoturvasyistä. Ota yhteyttä henkilökuntaan ja ohjaa heidät osoitteeseen<br><a href="https://meta.discourse.org/t/76575">https://meta.discourse.org/t/76575</a>'
    onebox:
      invalid_address: "Valitettavasti emme voineet luoda esikatselua tälle verkkosivulle, koska palvelinta '%{hostname}' ei löydy. Esikatselun sijaan viestissä näkyy vain linkki. :cry:"
      error_response: "Valitettavasti emme voineet luoda esikatselua tälle verkkosivulle, koska palvelin palautti virhekoodin %{status_code}. Esikatselun sijaan viestissä näkyy vain linkki. :cry:"
      missing_data:
        one: "Valitettavasti emme voineet luoda esikatselua tälle verkkosivulle, koska seuraavaa oEmbed-/OpenGraph-tunnistetta ei löytynyt: %{missing_attributes}"
        other: "Valitettavasti emme voineet luoda esikatselua tälle verkkosivulle, koska seuraavia oEmbed-/OpenGraph-tunnisteita ei löytynyt: %{missing_attributes}"
  word_connector:
    comma: ", "
  invite:
    expired: "Kutsun tunniste on vanhentunut. <a href='%{base_url}/about'>Ota yhteyttä henkilökuntaan</a>."
    not_found: "Kutsun tunniste ei kelpaa. <a href='%{base_url}/about'>Ota yhteyttä henkilökuntaan</a>."
    not_found_json: "Kutsun tunniste ei kelpaa. Ota yhteyttä henkilökuntaan."
    not_matching_email: "Sähköpostiosoitteesi ja kutsun tunnisteeseen liitetty sähköpostiosoite eivät täsmää. Ota yhteyttä henkilökuntaan."
    not_found_template: |
      <p>Kutsusi sivustolle<a href="%{base_url}">%{site_name}</a> on jo käytetty.</p>

      <p>Jos muistat salasanasi, voit <a href="%{base_url}/login">kirjautua sisään</a>.</p>

      <p>Muussa tapauksessa <a href="%{base_url}/password-reset">vaihda salasanasi</a>.</p>
    not_found_template_link: |
      <p>Tätä kutsua sivustolle <a href="%{base_url}">%{site_name}</a> ei voa enää käyttää. Pyydä henkilöä, joka kutsui sinut, lähettämään sinulle uusi kutsu.</p>
    existing_user_cannot_redeem: "Tätä kutsua ei voi lunastaa. Pyydä kutsujaasi lähettämään sinulle uusi kutsu."
    existing_user_already_redemeed: "Olet jo lunastanut tämän kutsulinkin."
    user_exists: "Henkilöä <b>%{email}</b> ei tarvitse kutsua, hänellä on jo tili!"
    invite_exists: "Olet jo lähettänyt kutsun osoitteeseen <b>%{email}</b>."
    invalid_email: "%{email} ei ole kelvollinen sähköpostiosoite."
    rate_limit:
      one: "Olet jo lähettänyt %{count} kutsun viimeisen päivän aikana. Odota %{time_left} ennen kuin yrität uudelleen."
      other: "Olet jo lähettänyt %{count} kutsua viimeisen päivän aikana. Odota %{time_left} ennen kuin yrität uudelleen."
    confirm_email: "<p>Melkein valmista! Lähetimme aktivointiviestin sähköpostiosoitteeseesi. Aktivoi tilisi noudattamalla sähköpostissa kerrottuja ohjeita.</p><p>Jos viesti ei saavu, tarkistathan roskapostikansiosi.</p>"
    cant_invite_to_group: "Sinulla ei ole oikeuksia kutsua käyttäjiä määriteltyihin ryhmiin. Varmista, että olet niiden ryhmien omistaja, joihin yrität kutsua."
    disabled_errors:
      discourse_connect_enabled: "Kutsut on poistettu käytöstä, koska DiscourseConnect on aktiivinen."
      invalid_access: "Sinulla ei ole oikeutta nähdä pyydettyä resurssia."
    requires_groups: "Kutsua ei tallennettu, koska määritetty ketju ei ole käytettävissä. Lisää jokin seuraavista ryhmistä: %{groups}."
    domain_not_allowed: "Sähköpostiosoitettasi ei voi käyttää tämän kutsun hyväksymiseen."
    max_redemptions_allowed_one: "sähköpostikutsuissa pitäisi olla 1."
    redemption_count_less_than_max: "pitäisi olla vähemmän kuin %{max_redemptions_allowed}."
    email_xor_domain: "Sähköposti- ja verkkotunnuskenttiä ei sallitta samanaikaisesti"
    existing_user_success: "Kutsu lunastettiin"
  bulk_invite:
    file_should_be_csv: "Ladattavan tiedoston tulee olla CSV-muodossa."
    max_rows: "Ensimmäiset %{max_bulk_invites} kutsua lähetettiin. Jaa tiedosto pienempiin osiin."
    error: "Tiedoston lataus epäonnistui. Yritä myöhemmin uudelleen."
  invite_link:
    email_taken: "Tämä sähköpostiosoite on jo käytössä. Jos sinulla on jo tili, kirjaudu sisään tai palauta salasana."
    max_redemptions_limit: "tulisi olla välillä 2–%{max_limit}."
  topic_invite:
    failed_to_invite: "Käyttäjää ei voi kutsua ketjuun, jollei hän ole jonkun näistä ryhmistä jäsen: %{group_names}."
    not_pm: "Voit kutsua vain yksityisviesteihin."
    user_exists: "Pahoittelut, tämä käyttäjä on jo kutsuttu. Voit kutsua toisen käyttäjän ketjuun vain yhden kerran."
    muted_topic: "Valitettavasti käyttäjä on vaimentanut tämän ketjun."
    receiver_does_not_allow_pm: "Tämä käyttäjä ei salli sinun lähettää hänelle yksityisviestejä."
    sender_does_not_allow_pm: "Et salli tämän käyttäjän lähettää sinulle yksityisviestejä."
    user_cannot_see_topic: "%{username} ei näe tätä ketjua."
  backup:
    operation_already_running: "Tehtävä on parhaillaan käynnissä. Uutta tehtävää ei voi aloittaa juuri nyt."
    backup_file_should_be_tar_gz: "Varmuuskopion tulisi olla .tar.gz-pakattu tiedosto."
    not_enough_space_on_disk: "Levyllä ei ole tarpeeksi tilaa tämän varmuuskopion lataamiseen."
    invalid_filename: "Varmuuskopion nimi sisältää ei-sallittuja merkkejä. Sallittuja ovat a-z 0-9 . - _."
    file_exists: "Tiedosto, jota yrität ladata, on jo olemassa."
  invalid_params: "Annoit virheelliset parametrit pyyntöön: %{message}"
  not_logged_in: "Sinun täytyy kirjautua sisään ensin."
  not_found: "Pyydettyä URL-osoitetta tai resurssia ei löytynyt."
  invalid_access: "Sinulla ei ole oikeutta nähdä pyydettyä resurssia."
  authenticator_not_found: "Todennusmenetelmää ei ole olemassa tai se on poistettu käytöstä."
  authenticator_no_connect: "Tämä todennuspalveluntarjoaja ei salli yhteyttä olemassa olevaan foorumitiliin."
  invalid_api_credentials: "Et voi katsella pyytämääsi resurssia. API-käyttäjätunnus tai avain ei kelpaa."
  provider_not_enabled: "Et voi katsella pyydettyä resurssia. Todennuksen tarjoajaa ei ole otettu käyttöön."
  provider_not_found: "Et voi katsella pyydettyä resurssia. Todennuksen tarjoajaa ei ole olemassa."
  read_only_mode_enabled: "Sivusto on vain luku -tilassa. Vuorovaikutteiset toiminnot ovat poissa käytöstä."
  invalid_grant_badge_reason_link: "Ulkoiset tai virheelliset Discourse-linkit eivät kelpaa kunniamerkin syyssä"
  email_template_cant_be_modified: "Tätä sähköpostimallia ei voi muokata"
  invalid_whisper_access: "Kuiskaukset eivät ole käytössä tai sinulla ei ole oikeutta luoda kuiskausviestejä."
  not_in_group:
    title_topic: "Ketjun lukeminen vaatii jäsenyyden ryhmässä '%{group}'."
    title_category: "Tämän alueen näkeminen vaatii jäsenyyden ryhmässä %{group}."
    request_membership: "Hae jäsenyyttä"
    join_group: "Liity ryhmään"
  deleted_topic: "Ketju on poistettu eikä ole enää saatavilla."
  delete_topic_failed: "Ketjun poistaminen epäonnistui. Ota yhteyttä sivuston ylläpitoon."
  reading_time: "Lukuaika"
  likes: "Tykkäykset"
  too_many_replies:
    one: "Uudet käyttäjät voivat tilapäisesti kirjoittaa vain %{count} vastauksen samaan ketjuun."
    other: "Uudet käyttäjät voivat tilapäisesti kirjoittaa vain %{count} vastausta samaan ketjuun."
  max_consecutive_replies:
    one: "Perättäiset vastaukset on kielletty. Muokkaa edellistä vastaustasi tai odota, että joku vastaa sinulle."
    other: "Voit vastata enintään %{count} kertaa perättäin. Muokkaa edellistä vastaustasi tai odota, että joku vastaa sinulle."
  embed:
    start_discussion: "Aloita keskustelu"
    continue: "Jatka keskustelua"
    error: "Virhe upotettaessa"
    referer: "Viittaaja:"
    error_topics: "Upota kerjuluettelo -sivustoasetus ei ole käytössä"
    mismatch: "Viittaajaa ei lähetetty tai se ei täsmää mihinkään näistä isännistä:"
    no_hosts: "Isäntiä ei ole määritetty upotusta varten."
    configure: "Määritä upottaminen"
    more_replies:
      one: "%{count} muu kommentti"
      other: "%{count} muuta kommenttia"
    loading: "Ladataan keskustelua ..."
    permalink: "Pysyvä linkki"
    imported_from: "Tämä on oheiskeskusteluketju alkuperäiselle viestille osoitteessa %{link}"
    in_reply_to: "▶ %{username}"
    replies:
      one: "%{count} vastaus"
      other: "%{count} vastausta"
    likes:
      one: "%{count} tykkäys"
      other: "%{count} tykkäystä"
    last_reply: "Viimeisin vastaus"
    created: "Luotu"
    new_topic: "Aloita uusi ketju"
  no_mentions_allowed: "Et voi mainita muita käyttäjiä."
  too_many_mentions:
    one: "Voit mainita viestissä vain yhden muun käyttäjän."
    other: "Voit mainita viestissä vain %{count} käyttäjää."
  no_mentions_allowed_newuser: "Uudet käyttäjät eivät voi mainita muita käyttäjiä."
  too_many_mentions_newuser:
    one: "Uudet käyttäjät voivat mainita viestissä vain yhden muun käyttäjän."
    other: "Uudet käyttäjät voivat mainita viestissä vain %{count} käyttäjää."
  no_embedded_media_allowed_trust: "Et voi upottaa mediaobjekteja viesteihin."
  no_embedded_media_allowed: "Uudet käyttäjät eivät voi upottaa mediaobjekteja viesteihin."
  too_many_embedded_media:
    one: "Uudet käyttäjät voivat upottaa vain yhden mediaobjektin viesteihin."
    other: "Uudet käyttäjät voivat upottaa vain %{count} mediaobjektia viesteihin."
  no_attachments_allowed: "Uudet käyttäjät eivät voi liittää liitteitä viesteihin."
  too_many_attachments:
    one: "Uudet käyttäjät voivat liittää vain yhden liitteen viestiin."
    other: "Uudet käyttäjätvat liittää vain %{count} liitettä viestiin."
  no_links_allowed: "Uudet käyttäjät eivät voi lisätä linkkejä viesteihin."
  links_require_trust: "Et voi lisätä linkkejä viesteihin."
  too_many_links:
    one: "Uudet käyttäjät voivat lisätä vain yhden linkin viestiin."
    other: "Uudet käyttäjät voivat lisätä vain %{count} linkkiä viestiin."
  contains_blocked_word: "Et voi lähettää sanaa \"%{word}\"; sitä ei sallita."
  contains_blocked_words: "Et voi lähettää tätä. Ei sallittu: %{words}."
  spamming_host: "Et voi lisätä linkkiä tähän isäntään."
  user_is_suspended: "Hyllytetyt käyttäjät eivät saa luoda viestejä."
  topic_not_found: "Jokin on mennyt pieleen. Ehkä tämä ketju on suljettu tai poistettu sillä välin, kun katselit sitä?"
  not_accepting_pms: "%{username} ei ota vastaan yksityisviestejä tällä hetkellä."
  max_pm_recipients: "Voit lähettää viestin enintään %{recipients_limit} vastaanottajalle."
  pm_reached_recipients_limit: "Yksityisviestillä ei voi olla yli %{recipients_limit} vastaanottajaa."
  removed_direct_reply_full_quotes: "Automaattisesti poistettu koko edellisen viestin lainaus."
  watched_words_auto_tag: "Automaattisesti merkitty ketju"
  secure_upload_not_allowed_in_public_topic: "Näitä suojattuja latauksia ei voi käyttää julkisessa ketjussa: %{upload_filenames}"
  create_pm_on_existing_topic: "Et voi luoda yksityisviestiä olemassa olevasta ketjusta."
  slow_mode_enabled: "Tämä ketju on hidastetussa tilassa."
  just_posted_that: "on liian samanlainen kuin aiempi viestisi"
  invalid_characters: "sisältää epäkelpoja merkkejä"
  is_invalid: "vaikuttaa epäselvältä, olihan se kokonainen virke?"
  next_page: "seuraava sivu →"
  prev_page: "← edellinen sivu"
  page_num: "Sivu %{num}"
  home_title: "Aloitus"
  topics_in_category: "Ketjut alueella '%{category}'"
  rss_posts_in_topic: "ketjun '%{topic}' RSS-syöte"
  rss_topics_in_category: "RSS-syötteet alueen '%{category}' ketjuista"
  rss_num_posts:
    one: "%{count} viesti"
    other: "%{count} viestiä"
  rss_num_participants:
    one: "%{count} osallistuja"
    other: "%{count} osallistujaa"
  read_full_topic: "Lue koko ketju"
  private_message_abbrev: "YV"
  rss_description:
    latest: "Tuoreimmat ketjut"
    top: "Suositut ketjut"
    top_all: "Kaikkien aikojen parhaat ketjut"
    top_yearly: "Vuoden parhaat ketjut"
    top_quarterly: "Vuosineljänneksen parhaat ketjut"
    top_monthly: "Kuukauden parhaat ketjut"
    top_weekly: "Viikon parhaat ketjut"
    top_daily: "Päivän parhaat ketjut"
    posts: "Uusimmat viestit"
    private_posts: "Uusimmat yksityisviestit"
    group_posts: "Uusimmat viestit ryhmässä %{group_name}"
    group_mentions: "Uusimmat maininnat ryhmässä %{group_name}"
    user_posts: "Viimeisimmät viestit käyttäjältä @%{username}"
    user_topics: "Viimeisimmät ketjut käyttäjältä @%{username}"
    tag: "Tunnisteelliset ketjut"
    badge: "Kunniamerkki %{display_name} sivustolla %{site_title}"
  too_late_to_edit: "Tämä viesti luotiin liian kauan sitten. Sitä ei voi enää muokata tai poistaa."
  edit_conflict: "Toinen käyttäjä muokkasi viestiä, minkä vuoksi sinun tekemiäsi muutoksia ei voi enää tallentaa."
  revert_version_same: "Nykyinen versio on sama kuin versio, jonka yrität palauttaa."
  cannot_edit_on_slow_mode: "Tämä aihe on hidastetussa tilassa. Huolellisen, harkitun keskustelun kannustamiseksi vanhojen viestien muokkaaminen tässä aiheessa ei ole tällä hetkellä sallittua."
  excerpt_image: "kuva"
  bookmarks:
    errors:
      already_bookmarked_post: "Samaa viestiä ei voi kirjanmerkitä kahdesti."
      already_bookmarked: "Sama %{type} voidaan lisätä kirjanmerkkeihin vain kerran."
      too_many: "Et voi lisätä enempää kuin %{limit} kirjanmerkkiä. Voit poistaa kirjanmerkkejä kohdassa <a href='%{user_bookmarks_url}'>%{user_bookmarks_url}</a>."
      cannot_set_past_reminder: "Kirjanmerkkimuistutusta ei voi asettaa menneisyyteen."
      cannot_set_reminder_in_distant_future: "Kirjanmerkkimuistutusta ei voi asettaa yli 10 vuoden päähän tulevaisuuteen."
      time_must_be_provided: "Kaikkiin muistutuksiin on asetettava kellonaika"
      for_topic_must_use_first_post: "Voit käyttää vain ensimmäistä viestiä ketjun lisäämiseen kirjanmerkkeihin."
      bookmarkable_id_type_required: "Kirjanmerkkeihin lisättävät tietueen nimi ja tyyppi ovat pakollisia."
      invalid_bookmarkable: "%{type} ei ole lisättävissä kirjanmerkkeihin."
    reminders:
      at_desktop: "Ensi kerralla kun olen työpöytälaitteellani"
      later_today: "Myöhemmin tänään"
      next_business_day: "Seuraavana arkipäivänä"
      tomorrow: "Huomenna"
      next_week: "Ensi viikolla"
      next_month: "Ensi kuussa"
      custom: "Mukautettu päivämäärä ja aika"
  groups:
    success:
      bulk_add:
        one: "%{count} käyttäjä lisättiin ryhmään."
        other: "%{count} käyttäjää lisättiin ryhmään."
    errors:
      grant_trust_level_not_valid: "'%{trust_level}' ei kelpaa luottamustasoksi."
      can_not_modify_automatic: "Et voi muokata automaattista ryhmää"
      member_already_exist:
        one: "'%{username}' on jo ryhmän jäsen."
        other: "Nämä käyttäjät ovat jo ryhmän jäseniä: %{username}"
      invalid_domain: "'%{domain}' ei ole kelvollinen verkkotunnus."
      invalid_incoming_email: "'%{email}' ei ole kelvollinen sähköpostiosoite."
      email_already_used_in_group: "'%{email}' on jo käytössä ryhmällä '%{group_name}'."
      email_already_used_in_category: "'%{email}' on jo käytössä alueella '%{category_name}'."
      cant_allow_membership_requests: "Et voi sallia ryhmäjäsenyyden hakemista, jos ryhmällä ei ole isäntää."
      already_requested_membership: "Olet jo hakenut tämän ryhmän jäsenyyttä."
      adding_too_many_users:
        one: "Enintään %{count} käyttäjä voidaan lisätä kerralla"
        other: "Enintään %{count} käyttäjää voidaan lisätä kerralla"
      usernames_or_emails_required: "Käyttäjätunnukset tai sähköpostiosoitteet vaaditaan"
      no_invites_with_discourse_connect: "Voit kutsua vain rekisteröityneitä käyttäjiä, kun DiscourseConnect on käytössä"
      no_invites_without_local_logins: "Voit kutsua vain rekisteröityneitä käyttäjiä, kun paikalliset kirjautumistiedot on poistettu käytöstä"
    default_names:
      everyone: "kaikki"
      admins: "ylläpitäjät"
      moderators: "valvojat"
      staff: "henkilökunta"
      trust_level_0: "luottamustaso_0"
      trust_level_1: "luottamustaso_1"
      trust_level_2: "luottamustaso_2"
      trust_level_3: "luottamustaso_3"
      trust_level_4: "luottamustaso_4"
    request_membership_pm:
      title: "Jäsenhakemus ryhmään @%{group_name}"
    request_accepted_pm:
      title: "Sinut hyväksyttiin ryhmään @%{group_name}"
      body: |
        Pyyntösi ryhmään @%{group_name} liittymiseksi on hyväksytty, ja olet nyt jäsen.
  education:
    until_posts:
      one: "ensimmäisen %{count} viestin"
      other: "ensimmäisen %{count} viestin"
    "new-topic": |
      Tervetuloa, tämä on %{site_name} &mdash; **kiitos uuden keskustelun aloittamisesta!**

      – Kuulostaako otsikko mielenkiintoiselta, jos luet sen ääneen? Kuvaako se ketjua hyvin?

      – Ketä tämä ketju voisi kiinnostaa? Mikä on sen tarkoitus? Minkälaisia vastauksia haluaisit?

      – Sisällytä tekstiin yleisesti käytettyjä sanoja, jotta muut voivat *löytää* sen. Voit ryhmitellä ketjun vastaavien viestiketjujen kanssa valitsemalla sille sopivan keskustelualueen (tai tunnisteen)

      Lue lisää vinkkejä [ohjeista](%{base_path}/guidelines). Tämä ohjepaneeli näytetään vain %{education_posts_text} ajan.
    "new-reply": |
      Tervetuloa, tämä on %{site_name} &mdash; **kiitos keskusteluun osallistumisesta!**

      – Ole ystävällinen muille käyttäjille.

      – Parantaako vastauksesi keskustelua jollain tapaa?

      – Rakentava palaute on tervetullutta, mutta kritisoi *ideoita*, älä ihmisiä.

      Lue lisää vinkkejä [ohjeista](%{base_path}/guidelines). Tämä ohjepaneeli näytetään vain %{education_posts_text} ajan.
    avatar: |
      ### Mitäpä jos lisäisit kuvan käyttäjätiliisi?

      Olet aloittanut ketjuja ja kirjoittanut viestejä, mutta profiilikuvasi ei ole yhtä uniikki kuin sinä olet – se on pelkkä kirjain.

      Oletko ajatellut **[käväistä käyttäjäprofiilissasi](%{profile_path})** ja lisätä kuvan edustamaan sinua?

      On helpompaa seurata keskusteluita ja löytää niistä kiinnostavia ihmisiä, kun kaikilla on uniikki profiilikuva!
    sequential_replies: |
      ### Harkitse kaikkiin viesteihin vastaamista yhdellä kertaa

      Usean perättäisen viestin sijaan, harkitse yhden vastauksen kirjoittamista, joka sisältää useita lainauksia aiemmista viesteistä tai @nimen mainintoja.

      Voit muokata edellistä viestiäsi ja lisätä siihen lainauksen maalaamalla lainattavan viestin tekstiä ja klikkaamalla ilmestyvää <b>lainaa</b>-painiketta.

      On helpompaa lukea ketjua, jossa on vähemmän pidempiä vastauksia kuin sellaista, jossa on paljon lyhyitä yksittäisiä vastauksia.
    dominating_topic: Olet kirjoittanut paljon tähän ketjuun! Voisit antaa muille mahdollisuuden vastata täällä ja keskustella asioista myös keskenään.
    get_a_room: Olet vastannut käyttäjälle @%{reply_username} %{count} kertaa, tiesitkö, että voit lähettää hänelle yksityisviestin?
    dont_feed_the_trolls: Tästä viestistä on jo ilmoitettu ylläpidolle. Haluatko varmasti vastata siihen? Vastaukset negatiiviseen sisältöön rohkaisevat negatiivisempaan käyttäytymiseen.
    too_many_replies: |
      ### Olet kirjoittanut enimmäismäärän vastauksia tähän ketjuun

      Valitettavasti uusien käyttäjien viestien määrä on rajoitettu %{newuser_max_replies_per_topic} vastaukseen samassa ketjussa.

      Harkitse edellisten viestiesi muokkaamista uuden viestin kirjoittamisen sijaan tai vieraile muissa ketjuissa.
    reviving_old_topic: |
      ### Herätetäänkö tämä ketju?

      Tähän ketjuun on vastattu viimeksi **%{time_ago}**. Vastauksesi nostaa ketjun listauksien kärkeen ja siitä lähtee ilmoitus aiemmin keskusteluun osallistuneille.

      Oletko varma, että haluat jatkaa tätä vanhaa keskustelua?
  activerecord:
    attributes:
      category:
        name: "Alueen nimi"
      topic:
        title: "Otsikko"
        featured_link: "Ketjulinkki"
        category_id: "Alue"
      post:
        raw: "Leipäteksti"
      user_profile:
        bio_raw: "Tietoa minusta"
    errors:
      models:
        topic:
          attributes:
            base:
              warning_requires_pm: "Voit liittää varoituksia vain yksityisviesteihin."
              too_many_users: "Voit lähettää varoituksia vain yhdelle käyttäjälle kerrallaan."
              cant_send_pm: "Et voi lähettää yksityisviestiä tälle käyttäjälle."
              no_user_selected: "Sinun täytyy valita kelvollinen käyttäjä."
              reply_by_email_disabled: "Sähköpostilla vastaaminen ei ole käytössä."
              send_to_email_disabled: "Et voi lähettää yksityisviestejä sähköpostiin."
              target_user_not_found: "Yhtä käyttäjää, jolle lähetät tämän viestin, ei löydy."
              unable_to_update: "Ketjun päivittäminen epäonnistui."
              unable_to_tag: "Tunnisteen asettaminen ketjuun epäonnistui."
              unable_to_unlist: "Et voi luoda listaamatonta ketjua."
            featured_link:
              invalid: "ei ole kelvollinen. URL-osoitteen tulisi sisältää http:// tai https://."
        user:
          attributes:
            password:
              common: "on yksi 10 000 yleisimmästä salasanasta. Valitse turvallisempi salasana."
              same_as_username: "on sama kuin käyttäjätunnuksesi. Valitse turvallisempi salasana."
              same_as_email: "on sama kuin sähköpostiosoitteesi. Valitse turvallisempi salasana."
              same_as_current: "on sama kuin nykyinen salasanasi."
              same_as_name: "on sama kuin nimesi."
              unique_characters: "sisältää liikaa toistuvia merkkejä. Valitse turvallisempi salasana."
            username:
              same_as_password: "on sama kuin salasanasi."
            name:
              same_as_password: "on sama kuin salasanasi."
            ip_address:
              signup_not_allowed: "Rekisteröityminen ei ole sallittu tälle tilille."
        user_profile:
          attributes:
            featured_topic_id:
              invalid: "Tätä ketjua ei voi valikoida profiiliisi."
        user_email:
          attributes:
            user_id:
              reassigning_primary_email: "Ensisijaista sähköpostia ei voi siirtää toiselle käyttäjälle."
        color_scheme_color:
          attributes:
            hex:
              invalid: "ei ole kelvollinen väri"
        post_reply:
          base:
            different_topic: "Viestin ja siihen liittyvän vastauksen täytyy olla samassa ketjussa."
        web_hook:
          attributes:
            payload_url:
              invalid: "URL ei kelpaa. URL-osoitteen täytyy sisältää http:// tai https://. Välilyöntejä ei sallita."
        custom_emoji:
          attributes:
            name:
              taken: on jo varattu toiselle emojille
        topic_timer:
          attributes:
            execute_at:
              in_the_past: "täytyy olla tulevaisuudessa."
            duration_minutes:
              cannot_be_zero: "täytyy olla suurempi kuin 0."
              exceeds_maximum: "voi olla enintään 20 vuotta."
        watched_word:
          attributes:
            word:
              too_many: "Toiminnolle on määritelty liian monta sanaa"
            base:
              invalid_url: "Korvaava URL-osoite on virheellinen"
              invalid_tag_list: "Korvaavien tunnisteiden luetelo on virheellinen"
        sidebar_section_link:
          attributes:
            linkable_type:
              invalid: "ei ole kelvollinen"
      <<: *errors
  uncategorized_category_name: "Luokittelematon"
  general_category_name: "Yleistä"
  general_category_description: "Täällä voit luoda ketjuja, jotka eivät sovi millekään muulle olemassa olevalle alueelle."
  meta_category_name: "Sivuston palaute"
  meta_category_description: "Keskustelua tästä sivustosta, sen järjestämisestä, siitä miten se toimii ja miten sitä voisi parantaa."
  staff_category_name: "Henkilökunta"
  staff_category_description: "Yksityinen alue henkilökunnan keskusteluille. Ketjut näkyvät ainoastaan ylläpitäjille ja valvojille."
  discourse_welcome_topic:
    title: "Tervetuloa sivustolle %{site_title}! :wave:"
  category:
    topic_prefix: "Tietoa alueesta %{category}"
    replace_paragraph: "(Korvaa tämä kappale lyhyellä kuvauksella uudesta alueesta. Tämä kuvaus näytetään alueen valinnan yhteydessä, joten yritä pitää se alle 200 merkin pituisena.)"
    post_template: "%{replace_paragraph}\n\nKäytä seuraavat kappaleet pidempään kuvaukseen tai selvittääksesi alueen säännöt ja ohjeet:\n\n– Miksi käyttäjät valitsisivat tämän alueen? Mitä varten se on?\n\n–Kuinka se tarkkaan ottaen eroaa muista olemassa olevista alueista?\n\n– Minkälaista sisältöä alueen ketjuissa tulisi yleensä olla?\n\n– Tarvitaanko tätä aluetta? Voisiko sen yhdistää toiseen alueeseen tai siirtää toisen alueen alle?\n"
    errors:
      not_found: "Aluetta ei löytynyt!"
      uncategorized_parent: "Alueettomilla ei voi olla ylätason aluetta"
      self_parent: "Alue ei voi olla itsensä ylätason talue"
      depth: "Ala-aluetta voi asettaa toisen ala-alueen alle"
      invalid_email_in: "'%{email}' ei ole kelvollinen sähköpostiosoite."
      email_already_used_in_group: "'%{email}' on jo käytössä ryhmällä '%{group_name}'."
      email_already_used_in_category: "'%{email}' on jo käytössä alueella '%{category_name}'."
      description_incomplete: "Alueen kuvauksessa on oltava ainakin yksi kappale."
      permission_conflict: "Ryhmällä, jolle myönnetään pääsy ala-alueelle, on oltava pääsy ylätason alueelle. Näillä ryhmillä on pääsy jollekin ala-alueelle, muttei ylätason alueelle: %{group_names}."
      disallowed_topic_tags: "Ketjulla on tunnisteita, jotka eivät ole sallittuja tällä alueella: '%{tags}'"
      disallowed_tags_generic: "Tällä ketjulla on kiellettyjä tunnisteita."
      slug_contains_non_ascii_chars: "sisältää muita kuin ascii-merkkejä"
      is_already_in_use: "on jo käytössä"
    cannot_delete:
      uncategorized: "Tämä alue on erityinen. Se on tarkoitettu säilytyspaikaksi ketjuille, joilla ei ole aluetta; sitä ei voi poistaa."
      has_subcategories: "Aluetta ei voi poistaa, koska sillä on ala-alueita."
      topic_exists:
        one: "Aluetta ei voi poistaa, koska siellä on %{count} ketju. Vanhin ketju on %{topic_link}."
        other: "Aluetta ei voi poistaa, koska siellä on %{count} ketjua. Vanhin ketju on %{topic_link}."
      topic_exists_no_oldest: "Aluetta ei voi poistaa, koska ketjujen lukumäärä on %{count}."
    uncategorized_description: "Ketjut, jotka eivät tarvitse aluetta tai eivät sovi muihin alueisiin."
  trust_levels:
    admin: "Ylläpito"
    staff: "Henkilökunta"
    change_failed_explanation: "Yritit alentaa käyttäjän %{user_name} luottamustasolle '%{new_trust_level}'. Käyttäjän luottamustaso on jo valmiiksi '%{current_trust_level}'. %{user_name} jatkaa edelleen luottamustasolla '%{current_trust_level}' – jos haluat alentaa luottamustasoa, lukitse se ensin"
  post:
    image_placeholder:
      broken: "Tämä kuva ei toimi"
      blocked_hotlinked_title: "Kuva on isännöity toisella sivustolla. Avaa se uudessa välilehdessä klikkaamalla."
      blocked_hotlinked: "Ulkoinen kuva"
    media_placeholder:
      blocked_hotlinked_title: "Mediasisältö on isännöity toisella sivustolla. Avaa se uudessa välilehdessä klikkaamalla."
      blocked_hotlinked: "Ulkoinen mediasisältö"
    hidden_bidi_character: "Kaksisuuntaiset merkit voivat muuttaa tekstin esitysjärjestystä. Tätä voidaan käyttää haitallisen koodin peittämiseen."
    has_likes:
      one: "%{count} tykkäys"
      other: "%{count} tykkäystä"
    cannot_permanently_delete:
      many_posts: "Tässä ketjussa on poistamattomia viestejä. Poista ne pysyvästi ennen kuin poistat ketjun pysyvästi."
      wait_or_different_admin: "Sinun täytyy odottaa %{time_left} ennen kuin poistat tämän viestin pysyvästi, tai toisen järjestelmänvalvojan on tehtävä se."
  rate_limiter:
    slow_down: "Olet suorittanut toiminnon liian monta kertaa. Kokeile myöhemmin uudelleen."
    too_many_requests: "Olet suorittanut toiminnon liian monta kertaa. Odota %{time_left} ja yritä sitten uudelleen."
    by_type:
      first_day_replies_per_day: "Arvostamme innostustasi, jatka samaan malliin! Yhteisömme turvallisuuden vuoksi olet saavuttanut enimmäismäärän vastauksia, jotka uusi käyttäjä voi luoda ensimmäisenä päivänä. Odota %{time_left} ja yritä sitten uudelleen."
      first_day_topics_per_day: "Arvostamme innostustasi! Yhteisömme turvallisuuden vuoksi olet saavuttanut enimmäismäärän ketjuja, jotka uusi käyttäjä voi luoda ensimmäisenä päivänä. Odota %{time_left} ja yritä sitten uudelleen."
      create_topic: "Olet luomassa aiheita liian nopeasti. Odota %{time_left} ja yritä sitten uudelleen."
      create_post: "Vastaat hieman liian nopeasti. Odota %{time_left} ja yritä sitten uudelleen."
      delete_post: "Poistat viestejä hieman liian nopeasti. Odota %{time_left} ja yritä sitten uudelleen."
      public_group_membership: "Liityt tai poistut ryhmistä hieman liian usein. Odota %{time_left} ja yritä sitten uudelleen."
      topics_per_day: "Olet saavuttanut päivittäin sallittujen uusien ketjujen enimmäismäärän. Odota %{time_left} ja yritä sitten uudelleen."
      pms_per_day: "Olet saavuttanut päivässä sallitun viestien enimmäismäärän. Odota %{time_left} ja yritä sitten uudelleen."
      create_like: "Vau! Olet jakanut paljon rakkautta! Olet saavuttanut päivittäisten tykkäysten ylärajan 24 tunnin aikana, mutta kun saavutat korkeamman luottamustason, ansaitset enemmän päivittäisiä tykkäyksiä. Odota %{time_left} ja yritä sitten uudelleen."
      create_bookmark: "Olet saavuttanut päivittäisten kirjanmerkkien enimmäismäärän. Odota %{time_left} ja yritä sitten uudelleen."
      edit_post: "Olet saavuttanut päivittäisten muokkausten enimmäismäärän. Odota %{time_left} ja yritä sitten uudelleen."
      live_post_counts: "Kysyt viestimääriä liian nopealla tahdilla. Odota %{time_left} ja yritä sitten uudelleen."
      unsubscribe_via_email: "Olet tehnyt enimmäismäärän peruutuksia sähköpostitse. Odota %{time_left} ja yritä sitten uudelleen."
      topic_invitations_per_day: "Olet lähettänyt enimmäismäärän kutsuja ketjuihin. Odota %{time_left}, niin voit lähettää lisää kutsuja."
    hours:
      one: "%{count} tunti"
      other: "%{count} tuntia"
    minutes:
      one: "%{count} minuutti"
      other: "%{count} minuuttia"
    seconds:
      one: "%{count} sekunti"
      other: "%{count} sekuntia"
    short_time: "muutama sekunti"
  datetime:
    distance_in_words:
      half_a_minute: "< 1 min"
      less_than_x_seconds:
        one: "< %{count} s"
        other: "< %{count} s"
      x_seconds:
        one: "%{count} s"
        other: "%{count} s"
      less_than_x_minutes:
        one: "< %{count} min"
        other: "< %{count} min"
      x_minutes:
        one: "%{count} min"
        other: "%{count} min"
      about_x_hours:
        one: "%{count} t"
        other: "%{count} t"
      x_days:
        one: "%{count} pv"
        other: "%{count} pv"
      about_x_months:
        one: "%{count} kk"
        other: "%{count} kk"
      x_months:
        one: "%{count} kk"
        other: "%{count} kk"
      about_x_years:
        one: "%{count} v"
        other: "%{count} v"
      over_x_years:
        one: "> %{count} v"
        other: "> %{count} v"
      almost_x_years:
        one: "%{count} v"
        other: "%{count} v"
    distance_in_words_verbose:
      half_a_minute: "hetki sitten"
      less_than_x_seconds: "hetki sitten"
      x_seconds:
        one: "%{count} sekunti sitten"
        other: "%{count} sekuntia sitten"
      less_than_x_minutes:
        one: "alle minuutti sitten"
        other: "alle %{count} minuuttia sitten"
      x_minutes:
        one: "minuutti sitten"
        other: "%{count} minuuttia sitten"
      about_x_hours:
        one: "tunti sitten"
        other: "%{count} tuntia sitten"
      x_days:
        one: "%{count} päivä sitten"
        other: "%{count} päivää sitten"
      about_x_months:
        one: "noin kuukausi sitten"
        other: "noin %{count} kuukautta sitten"
      x_months:
        one: "kuukausi sitten"
        other: "%{count} kuukautta sitten"
      about_x_years:
        one: "noin vuosi sitten"
        other: "noin %{count} vuotta sitten"
      over_x_years:
        one: "yli vuosi sitten"
        other: "yli %{count} vuotta sitten"
      almost_x_years:
        one: "lähes vuosi sitten"
        other: "lähes %{count} vuotta sitten"
  password_reset:
    no_token: 'Käyttämäsi linkki ei enää toimi. Voit <a href="%{base_url}/login">kirjautua sisään</a> nyt. Jos olet unohtanut salasanasi, voit <a href="%{base_url}/password-reset">pyytää linkkiä</a> sen palauttamiseksi.'
    title: "Palauta salasana"
    success: "Salasanan vaihto onnistui, ja olet nyt kirjautunut sisään."
    success_unapproved: "Salasana vaihdettu onnistuneesti."
  email_login:
    invalid_token: 'Käyttämäsi linkki ei enää toimi. Voit <a href="%{base_url}/login">kirjautua sisään</a> nyt. Jos olet unohtanut salasanasi, voit <a href="%{base_url}/password-reset">pyytää linkkiä</a> sen palauttamiseksi.'
    title: "Sähköpostikirjautuminen"
  user_auth_tokens:
    browser:
      chrome: "Google Chrome"
      discoursehub: "DiscourseHub-sovellus"
      edge: "Microsoft Edge"
      firefox: "Firefox"
      ie: "Internet Explorer"
      opera: "Opera"
      safari: "Safari"
      unknown: "tuntematon selain"
    device:
      android: "Android-laite"
      chromebook: "Chrome OS"
      ipad: "iPad"
      iphone: "iPhone"
      ipod: "iPod"
      linux: "GNU/Linux-tietokone"
      mac: "Mac"
      mobile: "mobiililaite"
      windows: "Windows-tietokone"
      unknown: "tuntematon laite"
    os:
      android: "Android"
      chromeos: "Chrome OS"
      ios: "iOS"
      linux: "Linux"
      macos: "macOS"
      windows: "Microsoft Windows"
      unknown: "tuntematon käyttöjärjestelmä"
  change_email:
    wrong_account_error: "Olet kirjautuneena väärällä tilillä. Kirjaudu ulos ja yritä uudelleen."
    confirmed: "Sähköpostiosoite päivitetty."
    please_continue: "Jatka sivustolle %{site_name}"
    error: "Sähköpostiosoitteen vaihdossa tapahtui virhe. Ehkäpä tämä sähköpostiosoite on jo käytössä?"
    doesnt_exist: "Sähköpostiosoitetta ei ole liitetty tiliisi."
    error_staged: "Sähköpostiosoitetta muutettaessa tapahtui virhe. Osoite on automaattisesti luodun esikäyttäjän käytössä."
    already_done: "Pahoittelut, tämä varmennuslinnkki ei ole enää voimassa. Ehkäpä sähköpostiosoitteesi on jo vaihdettu?"
    confirm: "Vahvista"
    max_secondary_emails_error: "Olet saavuttanut sallitun toissijaisten sähköpostiosoitteiden enimmäismäärän."
    authorizing_new:
      title: "Vahvista uusi sähköpostiosoite"
      description: "Vahvista, että haluat sähköpostiosoitteesi muutettavan seuraavasti:"
      description_add: "Vahvista, että haluat lisätä vaihtoehtoisen sähköpostiosoitteen:"
    authorizing_old:
      title: "Vaihda sähköpostiosoitteesi"
      description: "Vahvista sähköpostiosoitteesi muutos"
      description_add: "Vahvista, että haluat lisätä vaihtoehtoisen sähköpostiosoitteen:"
      old_email: "Vanha sähköposti: %{email}"
      new_email: "Uusi sähköposti: %{email}"
      almost_done_title: "Vahvista uusi sähköpostiosoite"
      almost_done_description: "Lähetimme sinulle sähköpostin uuteen osoitteeseesi, jotta voit vahvistaa muutoksen!"
  associated_accounts:
    revoke_failed: "Tunnustasi palveluntarjoajalla %{provider_name} ei voitu perua."
    connected: "(yhdistetty)"
  activation:
    action: "Aktivoi tilisi klikkaamalla tästä"
    already_done: "Tämä tilin varmennuslinkki ei ole enää voimassa. Ehkäpä tili on jo varmennettu?"
    please_continue: "Tilisi on nyt varmennettu; sinut ohjataan aloitussivulle."
    continue_button: "Jatka sivustolle %{site_name}"
    welcome_to: "Tervetuloa sivustolle %{site_name}!"
    approval_required: "Valvojan täytyy hyväksyä uusi tilisi, jotta pääset palstalle. Saat sähköpostin, kun tilisi on hyväksytty."
    missing_session: "Emme voineet havaita, onnistuiko tilisi luonti. Varmista, että selaimesi sallii evästeiden käytön."
    activated: "Tämä tili on jo aktivoitu."
    admin_confirm:
      title: "Vahvista ylläpitäjätili"
      description: "Oletko varma, että haluat käyttäjästä <b>%{target_username} (%{target_email})</b> ylläpitäjän?"
      grant: "Myönnä ylläpitäjäoikeudet"
      complete: "<b>%{target_username}</b> on nyt ylläpitäjä."
      back_to: "Palaa kohteeseen %{title}"
  reviewable_score_types:
    needs_approval:
      title: "Odottaa hyväksyntää"
  post_action_types:
    off_topic:
      title: "Eksyy aiheesta"
      description: "Viesti ei ole liity meneillään olevaan keskusteluun, jonka aiheen määrittelee ketjun otsikko ja aloitusviesti. Viesti pitäisi luultavasti siirtää toiseen paikkaan."
      short_description: "Ei liity aiheeseen"
    spam:
      title: "Roskaposti"
      description: "Viesti on mainos tai ilkivaltaa. Se on hyödytön tai epäolennainen tähän ketjuun."
      short_description: "On mainos tai häiriköintiä"
      email_title: '"%{title}" liputettiin roskapostiksi'
      email_body: "%{link}\n\n%{message}"
    inappropriate:
      title: "Sopimaton"
      description: 'Tässä viestissä on sisältöä, jota kohtuullinen henkilö pitäisi loukkaavana, herjaavana, vihamielisenä toimintana tai <a href="%{base_path}/guidelines">yhteisön sääntöjen</a> vastaisena.'
      short_description: '<a href="%{base_path}/guidelines">Yhteisön sääntöjen</a> vastainen'
    notify_user:
      title: "Lähetä käyttäjälle @%{username} viesti."
      description: "Haluan keskustella viestistä kirjoittajan kanssa kahden kesken."
      short_description: "Haluan keskustella viestistä kirjoittajan kanssa kahden kesken."
      email_title: 'Viestisi ketjussa "%{title}"'
      email_body: "%{link}\n\n%{message}"
    notify_moderators:
      title: "Jotain muuta"
      description: "Henkilökunnan tulisi huomioida viesti muusta kuin yllä listatusta syystä."
      short_description: "Henkilökunnan tulisi huomioida muusta syystä"
      email_title: 'Henkilökunnan tulisi huomioida viesti ketjussa "%{title}"'
      email_body: "%{link}\n\n%{message}"
    bookmark:
      title: "Kirjanmerkki"
      description: "Lisää viesti kirjanmerkkeihin"
      short_description: "Lisää viesti kirjanmerkkeihin"
    like:
      title: "Tykkää"
      description: "Tykkää viestistä"
      short_description: "Tykkää viestistä"
  draft:
    sequence_conflict_error:
      title: "luonnosvirhe"
      description: "Luonnosta muokataan toisessa ikkunassa. Lataa tämä sivu uudelleen."
  draft_backup:
    pm_title: "Varmuuskopiot käynnissä olevien ketjujen luonnoksista"
    pm_body: "Ketju, joka sisältää varmuuskopioluonnoksia"
  user_activity:
    no_log_search_queries: "Hakulokikyselyt eivät ole tällä hetkellä käytössä (ylläpitäjä voi ottaa ne käyttöön sivuston asetuksissa)."
  email_settings:
    pop3_authentication_error: "Annetuissa POP3-tunnistetiedoissa oli ongelma, tarkista käyttäjätunnus ja salasana ja yritä uudelleen."
    imap_authentication_error: "Annetuissa IMAP-tunnistetiedoissa oli ongelma, tarkista käyttäjätunnus ja salasana ja yritä uudelleen."
    imap_no_response_error: "Yhteydessä IMAP-palvelimeen tapahtui virhe. %{message}"
    smtp_authentication_error: "Annetuissa SMTP-tunnistetiedoissa oli ongelma, tarkista käyttäjätunnus ja salasana ja yritä uudelleen."
    authentication_error_gmail_app_password: 'Sovelluskohtainen salasana vaaditaan. Katso lisätietoja <a target="_blank" href="https://support.google.com/accounts/answer/185833">tästä Googlen ohjeartikkelista</a>'
    smtp_server_busy_error: "SMTP-palvelin on tällä hetkellä varattu, yritä myöhemmin uudelleen."
    smtp_unhandled_error: "Kommunikoinnissa SMTP-palvelimen kanssa tapahtui käsittelemätön virhe. %{message}"
    imap_unhandled_error: "Kommunikoinnissa IMAP-palvelimen kanssa tapahtui käsittelemätön virhe. %{message}"
    connection_error: "Yhteyden muodostaminen palvelimeen ei onnistunut, tarkista palvelimen nimi ja portti ja yritä uudelleen."
    timeout_error: "Yhteys palvelimeen aikakatkaistiin, tarkista palvelimen nimi ja portti ja yritä uudelleen."
    unhandled_error: "Käsittelemätön virhe sähköpostiasetusten testauksessa. %{message}"
  webauthn:
    validation:
      invalid_type_error: "Annettu webauthn-tyyppi ei kelpaa. Kelvollisia ovat webauthn.get ja webauthn.create."
      challenge_mismatch_error: "Annettu haaste ei vastaa todennuspalvelimen luomaa haastetta."
      invalid_origin_error: "Todennuspyynnön alkuperä ei vastaa palvelimen alkuperää."
      malformed_attestation_error: "Todennustietojen dekoodauksessa tapahtui virhe."
      invalid_relying_party_id_error: "Todennuspyynnön välittävän osapuolen tunnus ei vastaa palvelimen välittävän osapuolen tunnusta."
      user_verification_error: "Käyttäjävahvistus vaaditaan."
      unsupported_public_key_algorithm_error: "Palvelin ei tue annettua julkisen avaimen algoritmia."
      unsupported_attestation_format_error: "Palvelin ei tue tätä todennustapaa."
      credential_id_in_use_error: "Annettu tunnistetieto on jo käytössä."
      public_key_error: "Tunnistetiedon julkisen avaimen vahvistus epäonnistui."
      ownership_error: "Käyttäjä ei omista tunnistautumislaitetta."
      not_found_error: "Tunnistautumislaitetta annetulla tunnistetiedolla ei löytynyt."
      unknown_cose_algorithm_error: "Tunnistautumislaitteelle käytettyä algoritmia ei tunnistettu."
  topic_flag_types:
    spam:
      title: "Roskaposti"
      description: "Tämä ketju on mainos. Se ei ole hyödyllinen tai olennainen tällä sivustolla, vaan on luonteeltaan mainostamista."
      long_form: "liputti tämän roskapostiksi"
      short_description: "Tämä on mainos"
    inappropriate:
      title: "Sopimaton"
      description: 'Tässä ketjussa on sisältöä, jota kohtuullinen henkilö pitäisi loukkaavana, herjaavana, vihamielisenä toimintana tai <a href="%{base_path}/guidelines">yhteisön sääntöjen</a> vastaisena.'
      long_form: "liputti tämän sopimattomaksi"
      short_description: '<a href="%{base_path}/guidelines">Yhteisön sääntöjen</a> vastainen'
    notify_moderators:
      title: "Jotain muuta"
      description: 'Henkilökunnan tulisi huomioida tämä ketju <a href="%{base_path}/guidelines">sääntöjen</a>, <a href="%{tos_url}">palveluehtojen</a> tai jonkun muun edellä listaamattoman syyn vuoksi.'
      long_form: "liputit tämän valvojille tiedoksi"
      short_description: "Henkilökunnan tulisi huomioida muusta syystä"
      email_title: 'Ketju"%{title}" kaipaa valvojan huomiota'
      email_body: "%{link}\n\n%{message}"
  flagging:
    you_must_edit: '<p>Muu yhteisö liputti viestisi. Käy lukemassa <a href="%{path}">saapuneet viestisi</a>.</p>'
    user_must_edit: "<p>Tämä viesti on liputettu ja on siksi piilotettu väliaikaisesti.</p>"
  ignored:
    hidden_content: "<p>Ohitettu sisältö</p>"
  archetypes:
    regular:
      title: "Tavallinen ketju"
    banner:
      title: "Banneriketju"
      message:
        make: "Tämä ketju on nyt banneri. Se näytetään jokaisen sivun yläosassa, kunnes käyttäjä kuittaa sen nähdyksi."
        remove: "Tämä ketju ei ole enää banneri. Sitä ei näytetä enää jokaisen sivun yläosassa."
  unsubscribed:
    title: "Sähköpostiasetukset päivitetty"
    description: "Sähköpostiasetukset osoitteelle <b>%{email}</b> päivitettiin. Voit muuttaa sähköpostiasetuksia <a href='%{url}'>käyttäjäasetuksissasi</a>."
    topic_description: "Tilaa %{link} uudelleen ketjun alla tai oikealla puolen sijaitsevan ilmoitusvalikon kautta."
    private_topic_description: "Voit tilata ketjun uudelleen sen alla tai oikealla puolella sijaitsevan ilmoitusvalikon kautta."
  uploads:
    marked_insecure_from_theme_component_reason: "latausta käytetään teemakomponentissa"
  unsubscribe:
    title: "Peru tilaus"
    stop_watching_topic: "Lopeta ketjun tarkkailu, %{link}"
    mute_topic: "Vaimenna kaikki ilmoitukset tästä ketjusta, %{link}"
    unwatch_category: "Lopeta kaikkien alueen %{category} ketjujen tarkkailu"
    mailing_list_mode: "Poistu postituslistatilasta"
    all: "Älä lähetä minulle sähköpostia sivustolta %{sitename}"
    different_user_description: "Olet kirjautunut sisään eri käyttäjänä kuin käyttäjä, jolle sähköposti lähetettiin. Kirjaudu ulos tai siirry anonyymitilaan ja yritä sitten uudelleen."
    not_found_description: "Tilausta ei löytynyt. Kenties sinulle lähetetty linkki on vanhentunut?"
    user_not_found_description: "Tälle tilaukselle ei löytynyt käyttäjää. Yrität todennäköisesti peruuttaa sellaisen tilin tilausta, jota ei enää ole olemassa."
    log_out: "Kirjaudu ulos"
    submit: "Tallenna asetukset"
    digest_frequency:
      title: "Saat yhteenvetosähköposteja %{frequency}"
      never_title: "Sinulle ei lähetetä yhteenvetosähköposteja"
      select_title: "Aseta yhteenvetosähköpostien tiheydeksi:"
      never: "ei koskaan"
      every_30_minutes: "30 minuutin välein"
      every_hour: "tunneittain"
      daily: "päivittäin"
      weekly: "viikottain"
      every_month: "kuukausittain"
      every_six_months: "kuuden kuukauden välein"
  user_api_key:
    title: "Anna sovellukselle käyttöoikeus"
    authorize: "Anna käyttöoikeus"
    read: "luku"
    read_write: "luku/kirjoitus"
    description: '"%{application_name}" pyytää seuraavaa käyttöoikeutta tiliisi:'
    instructions: 'Loimme juuri uuden käyttäjä-API-avaimen, jota voit käyttää sovelluksessa "%{application_name}". Liitä tämä avainkoodi sovellukseesi:'
    otp_description: 'Haluatko sallia sovellukselle "%{application_name}" pääsyn sivustolle?'
    otp_confirmation:
      confirm_title: Jatka sivustolle %{site_name}
      logging_in_as: Kirjaudutaan käyttäjänä %{username}
      confirm_button: Kirjaudu
    no_trust_level: "Luottamustasosi ei ole riittävä käyttäjä-APIn käyttämiseen"
    generic_error: "Käyttäjä-API-avaimien luominen ei onnistunut, sivuston ylläpitäjä on saattanut poistaa ominaisuuden käytöstä"
    scopes:
      message_bus: "Reaaliaikaiset päivitykset"
      notifications: "Ilmoitusten lukeminen ja kuittaaminen"
      push: "Push-ilmoitukset ulkoisiin palveluihin"
      session_info: "Käyttäjän istunnon tietojen lukeminen"
      read: "Kaikkien luku"
      write: "Kaikkiin kirjoittaminen"
      one_time_password: "Kertakäyttöisen kirjautumiskoodin luominen"
      bookmarks_calendar: "Kirjanmerkkimuistutusten lukeminen"
      user_status: "Käyttäjän tilan lukeminen ja päivittäminen"
    invalid_public_key: "Julkinen avain ei kelpaa."
    invalid_auth_redirect: "Tämä auth_redirect host ei ole sallittu."
    invalid_token: "Tunniste puuttuu, ei kelpaa tai on vanhentunut."
  flags:
    errors:
      already_handled: "Lippu ehdittiin jo käsitellä"
  reports:
    default:
      labels:
        count: Lukumäärä
        percent: Prosenttia
        day: Päivä
    post_edits:
      title: "Viestimuokkaukset"
      labels:
        edited_at: Päivämäärä
        post: Viesti
        editor: Muokkaaja
        author: Kirjoittaja
        edit_reason: Syy
      description: "Kuinka monesti viestejä muokattiin."
    user_flagging_ratio:
      title: "Käyttäjän liputussuhde"
      labels:
        user: Käyttäjä
        agreed_flags: Hyväksyttyjä lippuja
        disagreed_flags: Hylättyjä lippuja
        ignored_flags: Sivuutettuja lippuja
        score: Arvo
      description: "Luettelo käyttäjistä järjestettynä sen mukaan, miten henkilökunta suhtautuu heidän liputuksiinsa (hylätyt jaettuna hyväksytyillä)."
    moderators_activity:
      title: "Valvoja-aktiivisuus"
      labels:
        moderator: Valvoja
        flag_count: Arvioituja lippuja
        time_read: Lukuaika
        topic_count: Aloitetut ketjut
        post_count: Kirjoitetut viestit
        pm_count: Kirjoitetut yksityisviestit
        revision_count: Revisiot
      description: Luettelo valvojien aktiivisuudesta. Sisältää käsitellyt liput, lukuajan, luodut ketjut, lähetetyt viestit, lähetetyt yksityisviestit ja tarkastukset.
    flags_status:
      title: "Lippujen status"
      values:
        agreed: Samaa mieltä
        disagreed: Eri mieltä
        deferred: Lykätty
        no_action: Ei toimintaa
      labels:
        flag: Tyyppi
        assigned: Osoitettu
        poster: Kirjoittaja
        flagger: Liputtaja
        time_to_resolution: Selvitysaika
      description: "Luettelo lippujen statuksista sisältäen lippujen tyypit, kirjoittajat, liputtajat ja selvitysajat."
    visits:
      title: "Käyttäjien vierailut"
      xaxis: "Päivä"
      yaxis: "Vierailujen määrä"
      description: "Vierailleiden käyttäjien määrä."
    signups:
      title: "Rekisteröitymiset"
      xaxis: "Päivä"
      yaxis: "Rekisteröitymisten määrä"
      description: "Uudet rekisteröidyt käyttäjät tällä ajanjaksolla."
    new_contributors:
      title: "Uusia kirjoittajia"
      xaxis: "Päivä"
      yaxis: "Uusien kirjoittajien lukumäärä"
      description: "Kuinka moni kirjoitti ensimmäisen viestinsä tällä ajanjaksolla."
    trust_level_growth:
      title: "Luottamustasojen nousu"
      xaxis:
        tl1_reached: "Nousi LT1:lle"
        tl2_reached: "Nousi LT2:lle"
        tl3_reached: "Nousi LT3:lle"
        tl4_reached: "Nousi LT4:lle"
      yaxis: "Päivä"
      description: "Kuinka monen käyttäjän luottamustaso nousi tällä ajanjaksolla."
    consolidated_page_views:
      title: "Kootut sivukatselut"
      xaxis:
        page_view_crawler: "Hakurobotit"
        page_view_anon: "Anonyymit käyttäjät"
        page_view_logged_in: "Kirjautuneet käyttäjät"
      yaxis: "Päivä"
      description: "Kuinka monta sivukatselua kirjautuneilta ja anonyymeiltä käyttäjiltä sekä hakuroboteilta yhteensä."
      labels:
        post: Viesti
        editor: Muokkaaja
        author: Kirjoittaja
        edit_reason: Syy
    consolidated_api_requests:
      title: "Konsolidoidut API-pyynnöt"
      xaxis:
        api: "API"
        user_api: "Käyttäjä-API"
      yaxis: "Päivä"
      description: "API-pyynnöt tavallisille API-avaimille ja käyttäjän API-avaimille."
    dau_by_mau:
      title: "PAK/KAK"
      xaxis: "Päivä"
      yaxis: "PAK/KAK"
      description: "Käyttäjät, jotka kirjautuivat sisään viimeisen päivän aikana, jaettuna käyttäjillä, jotka kirjautuivat sisään viimeisen kuukauden aikana – tuottaa prosenttiarvon, joka ilmaisee yhteisön sitoutuneisuutta. Tähtää yli 20 prosenttiin."
    daily_engaged_users:
      title: "Sitoutuneet päivittäiskäyttäjät"
      xaxis: "Päivä"
      yaxis: "Sitoutuneet käyttäjät"
      description: "Kuinka moni tykkäsi tai kirjoitti viimeisen päivän aikana."
    profile_views:
      title: "Käyttäjäprofiilin katselut"
      xaxis: "Päivä"
      yaxis: "Katseltujen käyttäjäprofiilien määrä"
      description: "Uudet käyttäjäprofiilikatselut."
    topics:
      title: "Ketjut"
      xaxis: "Päivä"
      yaxis: "Uusien ketjujen lukumäärä"
      description: "Kuinka monta ketjua aloitettiin tällä ajanjaksolla."
    posts:
      title: "Viestit"
      xaxis: "Päivä"
      yaxis: "Uusien viestien lukumäärä"
      description: "Tänä aikana kirjoitettujen viestien määrä"
    likes:
      title: "Tykkäyksiä"
      xaxis: "Päivä"
      yaxis: "Uusien tykkäysten lukumäärä"
      description: "Uusien tykkäysten lukumäärä."
    flags:
      title: "Liputukset"
      xaxis: "Päivä"
      yaxis: "Liputusten lukumäärä"
      description: "Uudet liputukset."
    bookmarks:
      title: "Kirjanmerkit"
      xaxis: "Päivä"
      yaxis: "Uusien kirjanmerkkien lukumäärä"
      description: "Kuinka monta ketjua tai viestiä lisättiin kirjanmerkkeihin."
    users_by_trust_level:
      title: "Käyttäjiä luottamustasoilla"
      xaxis: "Luottamustaso"
      yaxis: "Käyttäjien lukumäärä"
      labels:
        level: Taso
      description: "Kuinka monta käyttäjää on milläkin luottamustasolla."
      description_link: "https://blog.discourse.org/2018/06/understanding-discourse-trust-levels/"
    users_by_type:
      title: "Käyttäjät tyypeittäin"
      xaxis: "Tyyppi"
      yaxis: "Käyttäjien lukumäärä"
      labels:
        type: Tyyppi
      xaxis_labels:
        admin: Ylläpitäjä
        moderator: Valvoja
        suspended: Hyllytetty
        silenced: Hiljennetty
      description: "Kuinka monta käyttäjää on ylläpitäjinä, valvojina, hyllytettynä ja hiljennettynä."
    trending_search:
      title: Nousussa olevat hakusanat
      labels:
        term: Termi
        searches: Hakuja
        click_through: KS
      description: "Suosituimmat hakusanat ja niiden klikkaussuhteet."
    emails:
      title: "Lähetettyjä sähköposteja"
      xaxis: "Päivä"
      yaxis: "Sähköpostien lukumäärä"
      description: "Kuinka monta uutta sähköpostia lähetetty."
    user_to_user_private_messages:
      title: "Käyttäjältä käyttäjälle (pl. vastaukset)"
      xaxis: "Päivä"
      yaxis: "Viestien lukumäärä"
      description: "Kuinka monta yksityiskeskustelua aloitettu."
    user_to_user_private_messages_with_replies:
      title: "Käyttäjältä käyttäjälle (ml. vastaukset)"
      xaxis: "Päivä"
      yaxis: "Viestien lukumäärä"
      description: "Kuinka monta uutta yksityiskeskustelun aloitusta tai vastausta."
    system_private_messages:
      title: "Järjestelmä"
      xaxis: "Päivä"
      yaxis: "Viestien lukumäärä"
      description: "Kuinka monta yksityisviestiä järjestelmä on lähettänyt automaattisesti."
    moderator_warning_private_messages:
      title: "Valvojan varoitus"
      xaxis: "Päivä"
      yaxis: "Viestien lukumäärä"
      description: "Kuinka monta yksityistä varoitusta valvojat ovat lähettäneet."
    notify_moderators_private_messages:
      title: "Ilmoita valvojille"
      xaxis: "Päivä"
      yaxis: "Viestien lukumäärä"
      description: "Kuinka monta kertaa valvojia on yksityisesti huomautettu lipuista."
    notify_user_private_messages:
      title: "Ilmoita käyttäjälle"
      xaxis: "Päivä"
      yaxis: "Viestien lukumäärä"
      description: "Kuinka monesti käyttäjiä huomautettiin yksityisesti lipuista."
    top_referrers:
      title: "Parhaat viittaajat"
      xaxis: "Käyttäjä"
      num_clicks: "Klikkauksia"
      num_topics: "Ketjut"
      labels:
        user: "Käyttäjä"
        num_clicks: "Klikkauksia"
        num_topics: "Ketjuja"
      description: "Käyttäjät järjestettynä sen mukaan, montako kertaa heidän jakamiaan linkkejä on klikattu."
    top_traffic_sources:
      title: "Parhaat liikenteen lähteet"
      xaxis: "Verkkotunnus"
      num_clicks: "Klikkauksia"
      num_topics: "Ketjut"
      num_users: "Käyttäjät"
      labels:
        domain: Verkkotunnus
        num_clicks: Klikkauksia
        num_topics: Ketjut
      description: "Ulkoiset lähteet, jotka ovat linkittäneet tälle sivustolle eniten."
    top_referred_topics:
      title: "Parhaat viitatut ketjut"
      labels:
        num_clicks: "Klikkauksia"
        topic: "Ketju"
      description: "Ketjut, jotka ovat saaneet eniten klikkauksia ulkoisilta sivustoilta."
    page_view_anon_reqs:
      title: "Anonyymit"
      xaxis: "Päivä"
      yaxis: "Anonyymit sivukatselut"
      description: "Kuinka monta sivunkatselua sisäänkirjautumattomilta vierailta."
    page_view_logged_in_reqs:
      title: "Kirjautuneita"
      xaxis: "Päivä"
      yaxis: "Kirjautuneiden sivukatselut"
      description: "Kuinka monta sivukatselua kirjautuneilta käyttäjiltä."
    page_view_crawler_reqs:
      title: "Hakurobottien sivukatselut"
      xaxis: "Päivä"
      yaxis: "Hakurobottien sivukatselut"
      description: "Sivukatseluita hakuroboteilta ajan myötä."
    page_view_total_reqs:
      title: "Sivukatselua"
      xaxis: "Päivä"
      yaxis: "Sivukatseluita yhteensä"
      description: "Kaikkien kävijöiden sivukatselut."
    page_view_logged_in_mobile_reqs:
      title: "Kirjautuneiden sivukatselut"
      xaxis: "Päivä"
      yaxis: "Kirjautuneiden mobiilikäyttäjien sivukatselut"
      description: "Kuinka monta sivukatselua kirjautuneilta mobiilikäyttäjiltä."
    page_view_anon_mobile_reqs:
      title: "Anonyymit sivukatselut"
      xaxis: "Päivä"
      yaxis: "Anonyymien mobiilikäyttäjien sivukatselut"
      description: "Kuinka monta sivukatselua kirjautumattomilta mobiilikäyttäjiltä."
    http_background_reqs:
      title: "Tausta"
      xaxis: "Päivä"
      yaxis: "Pyyntöjä sivun päivittämiseen ja seuraamiseen"
    http_2xx_reqs:
      title: "Tila 2xx (OK)"
      xaxis: "Päivä"
      yaxis: "Onnistuneita pyyntöjä (tila 2xx)"
    http_3xx_reqs:
      title: "HTTP 3xx (uudelleenohjaus)"
      xaxis: "Päivä"
      yaxis: "Uudelleenohjauspyyntöjä (tila 3xx)"
    http_4xx_reqs:
      title: "HTTP 4xx (asiakasvirhe)"
      xaxis: "Päivä"
      yaxis: "Asiakasvirheitä (tila 4xx)"
    http_5xx_reqs:
      title: "HTTP 5xx (palvelinvirhe)"
      xaxis: "Päivä"
      yaxis: "Palvelinvirheitä (tila 5xx)"
    http_total_reqs:
      title: "Yhteensä"
      xaxis: "Päivä"
      yaxis: "Pyyntöjä yhteensä"
    time_to_first_response:
      title: "Aika ensimmäiseen vastaukseen"
      xaxis: "Päivä"
      yaxis: "Keskimääräinen aika (tuntia)"
      description: "Keskimääräinen aika (tunteina) siihen, että uusiin ketjuihin vastataan."
    topics_with_no_response:
      title: "Ketjut, joihin ei ole vastattu"
      xaxis: "Päivä"
      yaxis: "Yhteensä"
      description: "Kuinka moneen uuteen ketjuun ei vastattu ollenkaan."
    mobile_visits:
      title: "Käyttäjävierailut (mobiili)"
      xaxis: "Päivä"
      yaxis: "Vierailujen määrä"
      description: "Uniikkien mobiilikävijöiden määrä."
    web_crawlers:
      title: "Hakurobottikäyttäjäagentit"
      labels:
        user_agent: "Käyttäjäagentti"
        page_views: "Sivukatselut"
      description: "Luettelo eri hakurobottikäyttäjäagenteista järjestettynä sivukatseluiden mukaan."
    suspicious_logins:
      title: "Epäilyttävät kirjautumiset"
      labels:
        user: Käyttäjä
        client_ip: Asiakkaan IP
        location: Paikka
        browser: Selain
        device: Laite
        os: Käyttöjärjestelmä
        login_time: Kirjautumisaika
      description: "Tiedot uusista kirjautumisista, jotka poikkesivat epäilyttävällä tavalla aiemmista kirjautumisista."
    staff_logins:
      title: "Ylläpitäjien kirjautumiset"
      labels:
        user: Käyttäjä
        location: Paikka
        login_at: Kirjautumisaika
      description: "Luettelo ylläpitäjien kirjautumisista ja niiden paikoista."
    top_uploads:
      title: "Suosituimmat lataukset"
      labels:
        filename: Tiedostonimi
        extension: Tiedostopääte
        author: Käyttäjä
        filesize: Tiedoston koko
      description: "Luettelo kaikista latauksista järjestettynä tiedostopäätteen, tiedoston koon ja käyttäjän mukaan."
    top_ignored_users:
      title: "Estetyimmät/vaimennetuimmat käyttäjät"
      labels:
        ignored_user: Estetty käyttäjä
        ignores_count: Estojen määrä
        mutes_count: Vaimennusten määrä
      description: "Käyttäjät, jotka monet muista on vaimentaneet tai estäneet."
    top_users_by_likes_received:
      title: "Eniten tykkäyksiä saaneet käyttäjät"
      labels:
        user: Käyttäjä
        qtt_like: Saatuja tykkäyksiä
      description: "10 eniten tykkäyksiä saanutta käyttäjää."
    top_users_by_likes_received_from_inferior_trust_level:
      title: "Käyttäjät, jotka ovat saaneet eniten tykkäyksiä alemman luottamustason käyttäjiltä"
      labels:
        user: Käyttäjä
        trust_level: Luottamustaso
        qtt_like: Saatuja tykkäyksiä
      description: "10 korkeamman luottamustason käyttäjää, jotka saavat eniten tykkäyksiä alemman luottamustason käyttäjiltä."
    top_users_by_likes_received_from_a_variety_of_people:
      title: "Erilaisilta ihmisiltä eniten tykkäyksiä saaneet käyttäjät"
      labels:
        user: Käyttäjä
        qtt_like: Saatuja tykkäyksiä
      description: "10 käyttäjää, jotka ovat saaneet eniten tykkäyksiä monilta erilaisilta ihmisiltä."
  dashboard:
    group_email_credentials_warning: 'Ryhmän <a href="%{base_path}/g/%{group_name}/manage/email">%{group_full_name}</a> sähköpostitunnistetiedoissa oli ongelma. Ryhmän postilaatikosta ei lähetetä sähköposteja, ennen kuin tämä ongelma on ratkaistu. %{error}'
    rails_env_warning: "Palvelintasi ajetaan tilassa %{env}."
    host_names_warning: "Sivuston config/database.yml tiedosto käyttää oletusarvoista localhost-isäntänimeä. Päivitä se käyttämään sivuston isäntänimeä."
    sidekiq_warning: 'Sidekiq ei ole käynnissä. Monet tehtävät, kuten sähköpostien lähettäminen, suoritetaan asynkronisesti sidekiqin avulla. Varmista, että vähintään yksi sidekiq-prosessi on käynnissä. <a href="https://github.com/mperham/sidekiq" target="_blank">Lue lisää Sidekiqista täällä</a>.'
    queue_size_warning: "Jonossa olevien tehtävien määrä on %{queue_size}, joka on korkea. Tämä voi olla merkki ongelmista Sidekiq prosesseissa, tai sinun voi täytyä lisätä Sidekiqin workerien määrää."
    memory_warning: "Palvelimella on alle 1 Gt muistia. Vähintään 1 Gt muistia on suositeltavaa."
    google_oauth2_config_warning: 'Palvelin on konfiguroitu hyväksymään liittyminen ja kirjautuminen Google OAuth2:n kautta (enable_google_oauth2_logins), mutta client id- ja client secret -arvoja ei ole asetettu. Aseta arvot <a href="%{base_path}/admin/site_settings">sivuston asetuksissa</a>. <a href="https://meta.discourse.org/t/configuring-google-login-for-discourse/15858" target="_blank">Lue lisää tästä oppaasta</a>.'
    facebook_config_warning: 'Palvelin on konfiguroitu hyväksymään liittyminen ja kirjautuminen Facebookin kautta (enable_facebook_logins), mutta app id- ja app secret -arvoja ei ole asetettu. Aseta arvot <a href="%{base_path}/admin/site_settings">sivuston asetuksissa</a>. <a href="https://meta.discourse.org/t/configuring-facebook-login-for-discourse/13394" target="_blank">Lue lisää tästä oppaasta</a>.'
    twitter_config_warning: 'Palvelin on konfiguroitu hyväksymään liittyminen ja kirjautuminen Twitterin kautta (enable_twitter_logins), mutta key- ja secret-arvoja ei ole asetettu. Aseta arvot <a href="%{base_path}/admin/site_settings">sivuston asetuksissa</a>. <a href="https://meta.discourse.org/t/configuring-twitter-login-for-discourse/13395" target="_blank">Lue lisää tästä oppaasta</a>.'
    github_config_warning: 'Palvelin on konfiguroitu hyväksymään liittyminen ja kirjautuminen GitHubin kautta (enable_github_logins), mutta client id- ja app secret -arvoja ei ole asetettu. Aseta arvot <a href="%{base_path}/admin/site_settings">sivuston asetuksissa</a>. <a href="https://meta.discourse.org/t/configuring-github-login-for-discourse/13745" target="_blank">Lue lisää tästä oppaasta</a>.'
    s3_config_warning: 'Palvelin on konfiguroitu tallentamaan sivustolle ladatut tiedostot S3:een, mutta vähintään yksi tiedoista on asettamatta: s3_access_key_id, s3_secret_access_key, s3_use_iam_profile tai s3_upload_bucket. Päivitä ne <a href="<a href="%{base_path}/admin/site_settings">/admin/site_settings">sivuston asetuksissa</a>. Lisätietoa saat englanninkielisestä ketjusta <a href="https://meta.discourse.org/t/how-to-set-up-image-uploads-to-s3/7229" target="_blank">"How to set up image uploads to S3?"</a>.'
    s3_backup_config_warning: 'Palvelin on konfiguroitu tallentamaan varmuuskopiot S3:een, mutta vähintään yksi tiedoista on asettamatta: s3_access_key_id, s3_secret_access_key tai s3_upload_bucket . Päivitä ne <a href="<a href="%{base_path}/admin/site_settings">/admin/site_settings">sivuston asetuksissa</a>. Lisätietoa saat englanninkielisestä ketjusta <a href="https://meta.discourse.org/t/how-to-set-up-image-uploads-to-s3/7229" target="_blank">How to set up image uploads to S3?</a>.'
    s3_cdn_warning: 'Palvelin on määritetty käyttämään S3-latausta, mutta S3:n CDN-asetuksia ei ole määritelty. Tämä voi johtaa kalliisiin S3-kustannuksiin ja hitaampaan sivuston suorituskykyyn. <a href="https://meta.discourse.org/t/-/148916" target="_blank"> Lue lisää aiheesta täältä</a>.'
    image_magick_warning: 'Palvelin on konfiguroitu luomaan esikatselukuvia suurista kuvista, mutta ImageMagickia ei ole asennettu. Asenna ImageMagick paketinhallinnasta tai <a href="https://www.imagemagick.org/script/download.php" target="_blank">lataa uusin versio</a>.'
    failing_emails_warning: '%{num_failed_jobs} sähköpostitehtävää on epäonnistunut. Tarkista app.yml ja varmista, että sähköpostipalvelimen asetukset ovat kunnossa. <a href="%{base_path}/sidekiq/retries" target="_blank">Katsele epäonnistuneita tehtäviä Sidekiqissa</a>.'
    subfolder_ends_in_slash: "Alihakemiston asetuksesi ei kelpaa; DISCOURSE_RELATIVE_URL_ROOT päättyy vinoviivaan."
    outdated_translations_warning: "Jotkin käännösohituksistasi ovat vanhentuneet. Tarkista <a href='%{base_path}/admin/customize/site_texts?outdated=true'>tekstimukautuksesi</a>."
    email_polling_errored_recently:
      one: "Sähköpostin pollaus on aiheuttanut virheen edellisten 24 tunnin aikana. Tarkastele <a href='%{base_path}/logs' target='_blank'>lokeja</a> saadaksesi lisätietoja."
      other: "Sähköpostin pollaus aiheutti %{count} virhettä edellisten 24 tunnin aikana. Tarkastele <a href='%{base_path}/logs' target='_blank'>lokeja</a> saadaksesi lisätietoja."
    missing_mailgun_api_key: "Palvelin on määritelty lähettämään sähköpostit Mailgunin avulla, muttet ole määrittänyt API-avainta, jolla varmistetaan webhook-viestien aitous."
    bad_favicon_url: "Favicon ei lataudu. Tarkista favicon-asetus <a href='%{base_path}/admin/site_settings'>sivuston asetuksissa</a>."
    poll_pop3_timeout: "Yhteys POP3-palvelimeen aikakatkaistaan. Saapuvia sähköposteja ei voitu hakea. Tarkista <a href='%{base_path}/admin/site_settings/category/email'>POP3-asetukset</a> ja palveluntarjoaja."
    poll_pop3_auth_error: "Yhteys POP3-palvelimelle epäonnistuu todennusvirheen vuoksi. Tarkista <a href='%{base_path}/admin/site_settings/category/email'>POP3-asetukset</a>."
    force_https_warning: "Sivusto käyttää SSL-salausta, mutta `<a href='%{base_path}/admin/site_settings/category/all_results?filter=force_https'>force_https</a>` ei ole valittuna sivuston asetuksissa."
    out_of_date_themes: "Päivityksiä on saatavilla näihin teemoihin:"
    unreachable_themes: "Näille teemoille ei voitu tarkistaa päivityksiä:"
    watched_word_regexp_error: "Säännöllinen lauseke %{action}-tyypin tarkkailuille sanoille ei kelpaa. Tarkista <a href='%{base_path}/admin/customize/watched_words'>tarkkailtujen sanojen asetukset</a> tai poista käytöstä \"watched words regular expressions\" -sivustoasetus."
  site_settings:
    allow_bulk_invite: "Salli joukkokutsut lataamalla CSV-tiedosto"
    disabled: "poistettu käytöstä"
    display_local_time_in_user_card: "Näytä käyttäjän aikavyöhykkeeseen perustuva paikallinen aika hänen käyttäjäkortissaan."
    censored_words: "Sanat, jotka korvataan automaattisesti merkeillä &#9632;&#9632;&#9632;&#9632;"
    delete_old_hidden_posts: "Poista automaattisesti kaikki yli 30 päivää piilotettuna olleet viestit."
    default_locale: "Tämän Discourse-ympäristön oletuskieli. Voit korvata järjestelmän luomien alueiden ja ketjujen tekstejä kohteessa <a href='%{base_path}/admin/customize/site_texts' target='_blank'>Mukauta / Tekstit</a>."
    allow_user_locale: "Salli käyttäjien vaihtaa käyttöliittymän kieli omista asetuksista"
    set_locale_from_accept_language_header: "aseta käyttöliittymän kieli anonyymeille käyttäjille verkkoselaimen kieliotsikkotiedoista"
    support_mixed_text_direction: "Salli vasemmalta-oikealle- ja oikealta-vasemmalle-kirjoitusta käytettävän sekaisin."
    min_post_length: "Viestin merkkien minimimäärä"
    min_first_post_length: "Ketjun aloitusviestin (leipätekstin) merkkien minimimäärä"
    min_personal_message_post_length: "Yksityisviestin minimimerkkimäärä"
    max_post_length: "Viestin merkkien maksimimäärä"
    topic_featured_link_enabled: "Ota käyttöön ketjulinkit."
    show_topic_featured_link_in_digest: "Näytä ketjulinkki tiivistelmäsähköpostissa."
    min_topic_views_for_delete_confirm: "Vähimmäismäärä katselukertoja, joita ketjussa on oltava, jotta vahvistusikkuna näytetään poiston yhteydessä"
    min_topic_title_length: "Viestin otsikon merkkien minimimäärä"
    max_topic_title_length: "Viestin otsikon merkkien maksimimäärä"
    min_personal_message_title_length: "Yksityisviestin otsikon vähimmäismerkkimäärä"
    max_emojis_in_title: "Kuinka monta emojia enintään otsikossa"
    min_search_term_length: "Haun merkkien minimimäärä"
    search_tokenize_chinese: "Pakota haku saneistamaan kiina myös muilla kuin kiinankielisillä sivustoilla"
    search_tokenize_japanese: "Pakota haku saneistamaan japani myös muilla kuin japaninkielisillä sivustoilla"
    search_prefer_recent_posts: "Jos hakeminen suurelta foorumilta on hidasta, tämä asetus kokeilee indeksiä, jossa tuoreimmat viestit ovat ensin"
    search_recent_posts_size: "Kuinka monta tuoretta viestiä pidetään indeksissä"
    log_search_queries: "Pidä lokia käyttäjien tekemistä hauista"
    search_query_log_max_size: "Kuinka monta hakukyselyä säilötään enintään"
    search_query_log_max_retention_days: "Kuinka monta päivää hakukyselyä enintään säilötään."
    search_ignore_accents: "Älä välitä aksenteista, kun haetaan tekstiä."
    category_search_priority_low_weight: "Matalan hakuprioriteetin painoarvo."
    category_search_priority_high_weight: "Korkean hakuprioriteetin painoarvo."
    default_composer_category: "Alue, jota käytetään alueen avattavan valikon täyttämiseen luotaessa uutta ketjua."
    allow_uncategorized_topics: "Salli ketjujen aloittaminen valitsematta aluetta. VAROITUS: alueettomat ketjut täytyy siirtää jollekin alueelle ennen kuin poistat asetuksen käytöstä."
    allow_duplicate_topic_titles: "Salli ketjun aloittaminen identtisellä otsikolla."
    allow_duplicate_topic_titles_category: "Salli ketjut, joilla on identtiset otsikot, jos ketjut on eri alueella. Asetuksen allow_duplicate_topic_titles on oltava pois käytöstä."
    unique_posts_mins: "Kuinka monen minuutin kuluttua käyttäjä voi lähettää uudestaan samansisältöisen viestin"
    educate_until_posts: "Näytä uuden käyttäjän ohje, kun käyttäjä alkaa kirjoittamaan ensimmäistä (n) viestiään viestikenttään."
    title: "Tämän sivuston nimi. Näkyy kaikille vierailijoille, mukaan lukien anonyymit käyttäjät."
    site_description: "Kuvaile tätä sivustoa yhdellä lauseella. Näkyy kaikille vierailijoille, mukaan lukien anonyymit käyttäjät."
    short_site_description: "Lyhyt muutaman sanan kuvaus. Näkyy kaikille vierailijoille, mukaan lukien anonyymit käyttäjät."
    contact_email: "Sivustosta vastaavan henkilön sähköpostiosoite. Siihen lähetetään kriittiset ilmoitukset, ja se näkyy myös <a href='%{base_path}/about' target='_blank'>/about</a>-sivulla. Näkyy anonyymeille käyttäjille julkisilla sivustoilla."
    contact_url: "Tämän sivuston yhteydenotto-URL. Kun tämä on asetettu, se korvaa sähköpostiosoitteen <a href='%{base_path}/about' target='_blank'>/about</a>-sivulla ja näkyy anonyymeille käyttäjille julkisilla sivustoilla."
    crawl_images: "Lataa linkatut kuvat kuvan mittojen määrittamiseksi."
    download_remote_images_to_local: "Muunna etäkuvat (linkitetyt) paikallisiksi kuviksi lataamalle ne. Tämä säilyttää sisällön myös silloin, jos kuvat poistetaan etäsivustolta tulevaisuudessa."
    download_remote_images_threshold: "Vähin vapaa tila, jotta linkatut kuvat ladataan paikallisesti (prosenteissa)"
    disabled_image_download_domains: "Linkattuja kuvia ei koskaan ladata näistä verkkotunnuksista. Pystyviivalla eroteltu luettelo."
    block_hotlinked_media: "Estä käyttäjiä käyttämästä etämediasisältöä (linkitettyä) viesteissään. Etämediasisältö, jota ei ole ladattu \"download_remote_images_to_local\"-asetuksen kautta, korvataan paikkamerkkilinkillä."
    block_hotlinked_media_exceptions: "Luettelo perus-URL-osoitteista, joihin ei sovelleta block_hotlinked_media-asetusta. Liitä mukaan protokolla (esim. https://example.com)."
    editing_grace_period: "Viestin muokkaaminen (n) sekunnin sisällä sen lähettämisestä ei luo viestistä uutta versiota viestin historiaan."
    editing_grace_period_max_diff: "Kuinka monen merkin muutos sallitaan muokkauksen katumusaikana. Jos muutos on isompi, tallennetaan uusi viestirevisio (luottamustasolla 0 ja 1)."
    editing_grace_period_max_diff_high_trust: "Kuinka monen merkin muutos sallitaan muokkauksen katumusaikana. Jos muutos on isompi, tallennetaan uusi viestirevisio (luottamustasosta 2 ylöspäin)."
    staff_edit_locks_post: "Viesti lukitaan muokkauksilta, jos henkilökunnan jäsen muokkaa sitä"
    post_edit_time_limit: "Lt0- tai lt1-kirjoittaja voi muokata viestiään (n) minuutin ajan viestin lähettämisen jälkeen. Aseta 0, niin viestiä voi muokata aina."
    tl2_post_edit_time_limit: "Vähintään Lt2-kirjoittaja voi muokata viestiään (n) minuutin ajan viestin lähettämisen jälkeen. Aseta 0, niin viestiä voi muokata aina."
    edit_history_visible_to_public: "Salli kaikkien nähdä muokatun viestin edelliset versiot. Jos asetus poistetaan käytöstä, vain henkilökunta näkee versiot."
    delete_removed_posts_after: "Kirjoittajan poistamat viestit poistetaan automaattisesti (n) tunnin kuluttua. Jos arvoksi asetetaan 0, viestit poistetaan välittömästi."
    notify_users_after_responses_deleted_on_flagged_post: "Kun viesti liputetaan ja poistetaan tämän jälkeen, kaikille viestiin vastanneille käyttäjille, joiden vastaukset on poistettu, ilmoitetaan."
    max_image_width: "Viestin kuvien pikkukuvan enimmäisleveys. Leveämpien kuvien kokoa muutetaan ja ne näytetään lightboxissa."
    max_image_height: "Viestin kuvien pikkukuvan enimmäiskorkeus. Korkeampien kuvien kokoa muutetaan, ja ne näytetään lightboxissa."
    responsive_post_image_sizes: "Muuta lightbox-esikatselukuvien kokoa seuraavien pikselisuhteiden suuren DPI:n näyttöjä varten. Poista kaikki arvot poistaaksesi responsiiviset kuvat käytöstä."
    fixed_category_positions: "Jos tämä on valittuna, voit muokata alueiden järjestystä. Jos tätä ei valita, alueet järjestetään aktiivisuuden mukaan."
    fixed_category_positions_on_create: "Jos tämä on valittuna, alueiden järjestys pysyy samana uuden ketjun aloittamisen dialogissa (edellyttää fixed_category_positions-asetusta)."
    add_rel_nofollow_to_user_content: 'Lisää rel nofollow kaikkeen käyttäjien lähettämään sisältöön, paitsi sivuston sisäisiin linkkeihin (sisältäen ylemmät verkkotunnukset). Jos muutat asetusta, sinun täytyy rakentaa viestit uudelleen komennolla: "rake posts:rebake"'
    exclude_rel_nofollow_domains: "Luettelo verkkotunnuksista, joihin osoittaviin linkkeihin nofollow'ta ei lisätä. Esimerkki.fi sallii automaattisesti myös verkkotunnuksen sub.esimerkki.fi. Sinun tulisi vähintäänkin lisätä tämän sivuston verkkotunnus, jotta hakurobotit löytävät kaiken sisällön. Jos sivustosi muita osia on toisen verkkotunnuksen alaisuudessa, lisää nekin."
    post_excerpt_maxlength: "Viestin katkelman tai yhteenvedon merkkien maksimimäärä."
    topic_excerpt_maxlength: "Ketjun katkelman tai yhteenvedon enimmäispituus, luodaan ketjun ensimmäisestä viestistä."
    default_subcategory_on_read_only_category: "Ottaa käyttöön \"Uusi aihe\" -painikkeen ja valitsee oletusarvoisen alikategorian, jota käytetään julkaisuun kategorioissa, joissa käyttäjä ei saa luoda uutta aihetta."
    show_pinned_excerpt_mobile: "Näytä katkelma kiinnitetyistä ketjuista mobiilinäkymässä."
    show_pinned_excerpt_desktop: "Näytä katkelma kiinnitetyistä ketjuista työpöytänäkymässä."
    post_onebox_maxlength: "Discourse-viestin Onebox-esikatselun merkkien maksimimäärä."
    blocked_onebox_domains: "Luettelo verkkotunnuksista, joista ei koskaan näytetä onebox-esikatselua, esim. wikipedia.org\n(jokerimerkkejä * ja ? ei tueta)"
    block_onebox_on_redirect: "Estä onebox uudelleenohjaaville URL-osoitteille"
    allowed_inline_onebox_domains: "Verkko-osoitteet, joista luodaan minimoitu Onebox-esikatselu, jos niihin linkitetään määrittämättä otsikkoa."
    enable_inline_onebox_on_all_domains: "Ohita inline_onebox_domain_whitelist-asetus ja salli Onebox-esikatselut kaikista verkko-osoitteista."
    force_custom_user_agent_hosts: "Isännät, joille käytetään mukautettua onebox-käyttäjäagenttia kaikissa pyynnöissä. (Erityisen hyödyllinen isännille, jotka rajoittavat käyttäjäagentin pääsyä)."
    max_oneboxes_per_post: "Oneboxien enimmäismäärä yhdessä viestissä"
    facebook_app_access_token: "Tunnus, joka on luotu Facebook-sovellustunnuksestasi ja salausavaimesta. Käytetään Instagram-oneboxien luomiseen."
    logo: "Kuva, joka toimii sivuston logona sivuston vasemmassa yläkulmassa. Valitse suorakulmion muotoinen kuva, jolla on korkeutta vähintään 120 ja jonka kuvasuhde on vähintään 3:1. Jos jätetty tyhjäksi, tilalla näytetään sivuston nimi."
    logo_small: "Kuva, joka toimii sivuston pienenä logona sivuston yläkulmassa, kun vieritetään alaspäin. Valitse neliönmuotoinen kuva, jonka koko on 120×120. Jos jätetty tyhjäksi, tilalla näytetään aloitussivun symboli."
    digest_logo: "Vaihtoehtoinen logo, jota käytetään sivustosi sähköpostiyhteenvetojen yläosassa. Valitse leveä suorakulmainen kuva. Älä käytä SVG-kuvaa. Jos jätetty tyhjäksi, `logo`-asetuksen kuvaa käytetään."
    mobile_logo: "Logo, jota sivuston mobiiliversio käyttää. Valitse suorakulmion muotoinen kuva, jolla on korkeutta vähintään 120 ja jonka kuvasuhde on vähintään 3:1. Jos jätetty tyhjäksi, `logo`-asetuksen kuvaa käytetään."
    logo_dark: "Vaihtoehtoinen 'logo' -asetus sivuston tummaa värimallia varten."
    logo_small_dark: "Vaihtoehtoinen 'logo small' -asetus sivuston tummaa värimallia varten."
    mobile_logo_dark: "Vaihtoehtoinen 'mobile logo' -asetus sivuston tummaa värimallia varten."
    large_icon: "Kuva, josta rakennetaan muut metadatakuvakkeet. Tulisi ideaalitapauksessa olla suurempi kuin 512×512. Jos jätetty tyhjäksi, logo_small-kuvaa käytetään."
    manifest_icon: "Kuva, jota käytetään logo-/splash-kuvana Androidissa. Skaalataan automaattisesti kokoon 512×512. Jos jätetty tyhjäksi, large_icon-kuvaa käytetään."
    manifest_screenshots: "Näyttökuvat, jotka esittelevät esiintymäsi ominaisuuksia ja toimintoja sen asennuskehotussivulla. Kaikkien kuvien täytyy olla paikallisia ja samankokoisia."
    favicon: "Sivuston favicon, ks. <a href='https://en.wikipedia.org/wiki/Favicon' target='_blank'>https://en.wikipedia.org/wiki/Favicon</a>. Täytyy olla png, jotta toimii CDN:n kanssa. Skaalataan kokoon 32x32. Jos jätetty tyhjäksi, large_icon-kuvaketta käytetään."
    opengraph_image: "Oletuksena käytettävä opengraph-kuva, käytetään, kun sivulla ei ole muita sopivia kuvia. Jos jätetty tyhjäksi, large_icon-kuvaa käytetään"
    twitter_summary_large_image: "Twitter-kortin \"summary large image\" (leveys vähintään 280 ja korkeus vähintään 150, ei voi olla .svg). Jos jätetty tyhjäksi, tavallisen kortin metatiedot luodaan käyttämällä opengraph_image-kuvaa, kunhan se ei ole myös .svg."
    notification_email: "Sähköpostiosoite, josta kaikki tärkeät järjestelmän lähettämät sähköpostiviestit lähetetään. Tässä määritetyn verkkotunnuksen SPF, DKIM ja käänteiset PTR-tietueet täytyy olla asetettu oikein, jotta sähköpostit menevät perille."
    email_custom_headers: "Pystyviivalla eroteltu luettelo mukautetuista sähköpostin otsikkotiedoista"
    email_subject: "Mukautettava tavallisten sähköpostiviestien aiheen muoto. Katso englanninkielinen ohje: <a href='https://meta.discourse.org/t/customize-subject-format-for-standard-emails/20801' target='_blank'>https://meta.discourse.org/t/customize-subject-format-for-standard-emails/20801</a>"
    detailed_404: "Kertoo käyttäjälle tarkemmin, miksi hän ei pääse tiettyyn ketjuun. Huomioi: tämä vaarantaa tietoturvaa, koska käyttäjä saa tietää, että URL osoittaa olemassa olevaan ketjuun."
    enforce_second_factor: "Pakottaa käyttäjät ottamaan kaksivaiheisen tunnistuksen käyttöön. Voit pakottaa sen kaikille valitsemalla \"kaikki\". Vaihtoehto \"henkilökunta\" pakottaa sen vain henkilökunnalle."
    force_https: "Pakota sivusto käyttämään vain HTTPS:ää. VAROITUS: älä ota tätä käyttöön ennen kuin HTTPS on täysin käytössä ja toimii täysin kaikkialla! Tarkastitko käyttämäsi CDN:n, kaikki sosiaaliset kirjautumiset ja kaikki ulkoiset logot ja muut riippuvuudet varmistaaksesi, että ne ovat myös HTTPS-yhteensopivia?"
    same_site_cookies: "Käytä saman sivuston evästeitä, ne eliminoivat kaikki sivustojenvälisen pyynnön väärennyksen vektorit tuetuilla selaimilla (lax tai strict). Varoitus: strict toimii vain sivustoilla, jotka pakottavat kirjautumisen ja käyttävät ulkoista todennustapaa."
    summary_score_threshold: "Viestin minimipistemäärä, jotta se näytetään ketjun tiivistelmässä."
    summary_posts_required: "Vähimmäismäärä viestejä ketjussa ennen kuin Näytä ketjun tiivistelmä otetaan käyttöön. Muutokset tähän asetukseen otetaan käyttöön taannehtivasti viikon kuluessa."
    summary_likes_required: "Vähimmäismäärä tykkäyksiä ketjussa ennen kuin Näytä ketjun tiivistelmä otetaan käyttöön. Muutokset tähän asetukseen otetaan käyttöön taannehtivasti viikon kuluessa."
    summary_percent_filter: "Kun käyttäjä klikkaa 'Näytä ketjun tiivistelmä', näytä paras % viesteistä"
    summary_max_results: "Maksimimäärä viestejä, jotka näytetään ketjun tiivistelmässä"
    summary_timeline_button: "Näytä yhteenvetopainike aikajanalla"
    enable_personal_messages: "VANHENTUNUT, käytä tämän sijaan \"personal message enabled groups\" -asetusta. Salli luottamustason 1 (määritettävissä viestien lähettämiseen vaadittavan vähimmäisluottamustason kautta) käyttäjien luoda viestejä ja vastata viesteihin. Henkilökunta voi aina lähettää viestejä asetuksista riippumatta."
    personal_message_enabled_groups: "Salli näiden ryhmien käyttäjien luoda viestejä ja vastata viesteihin. Luottamustasoryhmät sisältävät kaikki tämän luvun yläpuolella olevat luottamustasot. Esimerkiksi luottamustason 1 valitseminen sallii myös luottamustasojen 2, 3 ja 4 käyttäjien lähettää yksityisviestejä. Henkilökunta voi aina lähettää viestejä asetuksista riippumatta."
    enable_system_message_replies: "Sallii käyttäjien vastata järjestelmän viesteihin, vaikka yksityisviestit eivät olisikaan käytössä"
    enable_chunked_encoding: "Ota käyttöön palvelimen joukkokoodausvastaukset. Tämä ominaisuus toimii useimmissa määrityksissä, mutta jotkin välityspalvelimet saattavat puskuroida, mikä aiheuttaa vastausten viivästymisen"
    long_polling_base_url: "Perus-URL, jota käytetään long pollingissa (kun CDN tarjoaa dynaamista sisältöä, varmista että tämä on asetettu noudoksi lähteestä) esim: http://lähde.sivusto.com"
    polling_interval: "Kun long polling ei ole käytössä, kuinka usein kirjautuneet käyttäjät pollaavat millisekunneissa."
    anon_polling_interval: "Kuinka usein anonyymit käyttäjät pollaavat millisekunneissa"
    background_polling_interval: "Kuinka usein asiakkaat pollaavat, millisekunneissa (kun ikkuna ei ole aktiivisena)"
    hide_post_sensitivity: "Todennäköisyys sille, että liputettu viesti piilotetaan"
    silence_new_user_sensitivity: "Todennäköisyys sille, että roskapostiliputukset hiljentävät uuden käyttäjän"
    auto_close_topic_sensitivity: "Todennäköisyys sille, että liputettu ketju automaattisesti suljetaan"
    cooldown_minutes_after_hiding_posts: "Kuinka monta minuuttia käyttäjän tulee odottaa ennen kuin voi muokata viestiään, jonka yhteisö on liputtanut piiloon."
    max_topics_in_first_day: "Kuinka monta ketjua käyttäjä voi aloittaa ensimmäistä viestiään seuraavien 24 tunnin aikana"
    max_replies_in_first_day: "Kuinka monta vastausta käyttäjä voi kirjoittaa ensimmäistä viestiään seuraavien 24 tunnin aikana"
    tl2_additional_likes_per_day_multiplier: "Nosta tykkäysten päivittäistä rajaa tasolla lt2 (konkari) kertomalla tällä luvulla"
    tl3_additional_likes_per_day_multiplier: "Nosta tykkäysten päivittäistä rajaa tasolla lt3 (mestari) kertomalla tällä luvulla"
    tl4_additional_likes_per_day_multiplier: "Nosta tykkäysten päivittäistä rajaa tasolla lt4 (johtaja) kertomalla tällä luvulla"
    tl2_additional_edits_per_day_multiplier: "Nosta muokkausten päivittäistä rajaa tasolla lt2 (konkari) kertomalla tällä luvulla"
    tl3_additional_edits_per_day_multiplier: "Nosta muokkausten päivittäistä rajaa tasolla lt3 (mestari) kertomalla tällä luvulla"
    tl4_additional_edits_per_day_multiplier: "Nosta muokkausten päivittäistä rajaa tasolla lt4 (johtaja) kertomalla tällä luvulla"
    tl2_additional_flags_per_day_multiplier: "Nosta liputusten päivittäistä rajaa tasolla lt2 (konkari) kertomalla tällä luvulla"
    tl3_additional_flags_per_day_multiplier: "Nosta liputusten päivittäistä rajaa tasolla lt3 (mestari) kertomalla tällä luvulla"
    tl4_additional_flags_per_day_multiplier: "Nosta liputusten päivittäistä rajaa tasolla lt4 (johtaja) kertomalla tällä luvulla"
    num_users_to_silence_new_user: "Jos uuden käyttäjän viestit saavat num_spam_flags_to_silence_new_user roskapostilmerkintää näin monelta eri käyttäjältä, piilota kaikki hänen viestinsä ja estä uusien viestien lähettäminen. 0 poistaa toiminnon käytöstä."
    num_tl3_flags_to_silence_new_user: "Jos uuden käyttäjän viestit saavat näin monta merkintää num_tl3_users_to_silence_new_user eri luottamustason 3 käyttäjältä, piilota kaikki hänen viestinsä ja estä uusien viestien lähettäminen. 0 poistaa toiminnon käytöstä."
    num_tl3_users_to_silence_new_user: "Jos uuden käyttäjän viestit saavat num_tl3_flags_to_silence_new_user merkintää näin monelta eri luottamustason 3 käyttäjältä, piilota kaikki hänen viestinsä ja estä uusien viestien lähettäminen. 0 poistaa toiminnon käytöstä."
    notify_mods_when_user_silenced: "Jos käyttäjä hiljennetään automaattisesti, lähetä viesti kaikille valvojille."
    flag_sockpuppets: "Jos ketjuun vastaa uusi käyttäjä, jonka IP on sama kuin ketjun aloittajalla, merkitse molemmat viestit mahdolliseksi roskapostiksi."
    traditional_markdown_linebreaks: "Käytä perinteisiä rivinvaihtoja Markdownissa, joka vaatii kaksi perättäistä välilyöntiä rivin vaihtoon."
    enable_markdown_typographer: "Paranna tekstin luettavuutta typografisten sääntöjen avulla: suorat lainausmerkit korvataan 'kaarevilla lainausmerkeillä’, (c) ja (tm) korvataan symboleilla, -- korvataan em-viivalla – jne."
    enable_markdown_linkify: "Tee linkin näköisestä tekstistä automaattisesti linkki: www.esimerkki.fi ja https://esimerkki,fi muutetaan automaattisesti linkeiksi"
    markdown_linkify_tlds: "Luettelo ylätason verkkotunnuksista, jotka muutetaan esiintyessään linkeiksi automaattisesti"
    markdown_typographer_quotation_marks: "Luettelo korvattavista lainausmerkki- ja puolilainausmerkkipareista"
    post_undo_action_window_mins: "Kuinka monta minuuttia käyttäjällä on aikaa perua viestiin kohdistuva toimi (tykkäys, merkintä jne.)."
    must_approve_users: "Henkilökunnan täytyy hyväksyä kaikki tilit ennen uusien käyttäjien päästämistä sivustolle."
    invite_code: "Käyttäjän on kirjoitettava tämä koodi, jotta tilin rekisteröinti sallitaan, ohitetaan, kun se on tyhjä (ei huomioi kirjainkokoa)"
    approve_suspect_users: "Lisää epäilyttävät käyttäjät tarkastusjonoon. Epäilyttävät käyttäjät ovat täydentäneet kuvauksen tai sivuston käyttäjäprofiiliin, mutta heillä ei ole lukuaktiivisuutta."
    review_every_post: "Kaikki viestit on tarkastettava. VAROITUS! EI SUOSITELLA RUUHKAISILLE SIVUSTOILLE."
    pending_users_reminder_delay_minutes: "Ilmoita valvojille, jos uusi käyttäjä on odottanut hyväksyntää kauemmin kuin näin monta minuuttia. Aseta -1, jos haluat poistaa ilmoitukset käytöstä."
    persistent_sessions: "Käyttäjät pysyvät sisäänkirjautuneena, vaikka selain on suljettuna"
    maximum_session_age: "Käyttäjä pysyy sisäänkirjautuneena n tuntia vierailunsa jälkeen"
    ga_version: "Käytettävä Google Universal Analytics -versio: v3 (analytics.js), v4 (gtag)"
    ga_universal_tracking_code: "Google Universal Analytics -seurantakoodin tunnus, esim.: UA-12345678-9; katso <a href='https://google.com/analytics' target='_blank'>https://google.com/analytics</a>"
    ga_universal_domain_name: "Google Universal Analytics -verkkotunnus, esimerkiksi: mysite.com; katso <a href='https://google.com/analytics' target='_blank'>https://google.com/analytics</a>"
    ga_universal_auto_link_domains: "Ota käyttöön Google Universal Analyticsin verkkotunnusten välinen seuranta. Asiakastunniste liitetään näihin verkkotunnuksiin ulospäin suuntautuvissa linkeissä. Tutustu <a href='https://support.google.com/analytics/answer/1034342?hl=en' target='_blank'>Googlen Verkkotunnusten välisen seurannan määrittäminen ohjeeseen.</a>"
    gtm_container_id: "Google Tag Manager -säiliön tunnus, esim: GTM-ABCDEF. <br/>Huomautus: kolmansien osapuolien skriptit, joita GTM käyttää, voi joutua erikseen sallimaan asetuksessa \"content security policy script src\"."
    enable_escaped_fragments: "Käytä Googlen Ajax-sivustoille tarkoitettua APIa, jos webcrawleria ei tunnisteta. Katso <a href='https://developers.google.com/webmasters/ajax-crawling/docs/learn-more' target='_blank'>https://developers.google.com/webmasters/ajax-crawling/docs/learn-more</a>"
    moderators_manage_categories_and_groups: "Salli valvojien luoda ja hallita alueita ja ryhmiä"
    moderators_change_post_ownership: "Salli valvojien muuttaa viestin omistajuutta"
    cors_origins: "Sallitut alkuperät eri alkuperät sisältäville pyynnöille (CORS). Jokaisen alkuperän täytyy sisältää http:// tai https://. DISCOURSE_ENABLE_CORS-ympäristömuuttuja täytyy olla asetettu todeksi CORSin käyttöönottamiseksi."
    use_admin_ip_allowlist: "Ylläpitäjät voivat kirjautua vain IP-osoitteista, jotka on määritetty Seulottavien IP:iden listassa (Ylläpito > Lokit > Seulottavat IP:t)"
    blocked_ip_blocks: "Luettelo yksityisistä IP-lohkoista, joita Discourse ei tulisi koskaan indeksoida"
    allowed_internal_hosts: "Luettelo sisäisistä isännistä, joita Discourse voi turvallisesti indeksoida onebox-esikatselua ja muita tarkoituksia varten"
    allowed_onebox_iframes: "Luettelo iframe src -verkkotunnuksista, jotka sallitaan Onebox-upotusten kautta. `*` sallii kaikki Onebox-oletusmoduulit."
    allowed_iframes: "Iframe src -verkkotunnusten etuliitteet, jotka Discourse voi turvallisesti sallia viesteissä"
    allowed_crawler_user_agents: "Hakurobottien käyttäjäagentit, jotka saavat tulla sivustolle. VAROITUS! TÄMÄ ASETUS ESTÄÄ KAIKKI HAKUROBOTIT, JOITA EI LISTATA TÄSSÄ!"
    blocked_crawler_user_agents: "Käyttäjäagentin nimessä oleva kirjainkoosta riippumaton yksilöllinen merkkijono, jolla tunnistetaan estettävät hakurobotit. Ei sovelleta, jos sallittujen hakurobottien luettelo on määriteltynä."
    slow_down_crawler_user_agents: 'Hakurobottien käyttäjäagentit, joiden nopeutta tulisi rajoittaa "slow down crawler rate" -asetuksessa määritetyn mukaisesti. Jokaisen arvon täytyy olla ainakin kolmen merkin pituinen.'
    slow_down_crawler_rate: "Jos slow_down_crawler_user_agents on määritelty, tämä nopeusrajoitus koskee kaikkia hakurobotteja (kuinka monta sekuntia pitää kulua pyyntöjen välillä)"
    content_security_policy: "Ota käyttöön epäilyttävän sisällön seulonta (Content-Security-Policy)"
    content_security_policy_report_only: "Ota käyttöön epäilyttävästä sisällöstä raportointi (Content-Security-Policy-Report-Only)"
    content_security_policy_collect_reports: "Ota käyttöön CSP-seulontojen kerääminen lokiin kohteessa /csp_reports"
    content_security_policy_frame_ancestors: "Rajoita sitä, ketkä voivat upottaa tämän sivuston iframe-kehyksiin CSP:n kautta. Hallitse sallittuja isäntiä <a href='%{base_path}/admin/customize/embedding'>Upottaminen</a>-sivulla"
    content_security_policy_script_src: "Muut sallitut skriptien lähteet. Nykyinen isäntä ja CDN ovat sallittuja oletuksena. Ks. <a href='https://meta.discourse.org/t/mitigate-xss-attacks-with-content-security-policy/104243' target='_blank'>Mitigate XSS Attacks with Content Security Policy.</a>"
    invalidate_inactive_admin_email_after_days: "Ylläpitäjätilit, jotka eivät ole vierailleet sivustolla näin moneen päivään, joutuvat vahvistamaan sähköpostiosoitteensa uudelleen ennen sisäänkirjautumista. Aseta 0 poistaaksesi käytöstä."
    top_menu: "Mitkä painikkeet näytetään aloitussivun navigointipalkissa ja missä järjestyksessä. Esimerkiksi latest|new|unread|categories|top|read|posted|bookmarks"
    post_menu: "Mitkä painikkeet näytetään viestin valikossa ja missä järjestyksessä. Esimerkiksi like|edit|flag|delete|share|bookmark|reply"
    post_menu_hidden_items: "Viestivalikossa piilotettavat valikon vaihtoehdot, ellei laajentavaa kolmea pistettä klikata."
    share_links: "Mitkä kohteet näytetään jakamisvalintaikkunassa ja missä järjestyksessä."
    allow_username_in_share_links: "Salli käyttäjätunnusten sisällyttäminen jakolinkkeihin. Tämä on hyödyllistä kunniamerkkien antamiseksi yksilöllisten vierailijoiden perusteella."
    site_contact_username: "Henkilökuntaan kuuluvan käyttäjä, jonka nimissä kaikki automaattiset viestit lähetetään. Jos jätetty tyhjäksi, oletuksena on oletusjärjestelmätili."
    site_contact_group_name: "Kelvollinen ryhmän nimi, joka kutsutaan kaikkiin automaattisesti luotuihin viesteihin."
    send_welcome_message: "Lähetä kaikille uusille käyttäjille tervetuloviesti, jossa on pika-aloitusopas."
    send_tl1_welcome_message: "Lähetä luottamustason 1 saavuttaville käyttäjille yksityinen tervetuloviesti."
    send_tl2_promotion_message: "Lähetä uusille luottamustason 2 käyttäjille viesti ylennyksestä."
    suppress_reply_directly_below: "Älä näytä vastausten lukumäärää viestissä,, jos viestin alapuolella on vain yksi vastaus."
    suppress_reply_directly_above: "Älä näytä vastauksena-merkintää viestissä, jos viestin yläpuolella on vain yksi vastaus."
    remove_full_quote: "Poista lainaus automaattisesti, jos (a) se näkyy viestin alussa, (b) se on koko viesti ja (c) se on peräisin välittömästi edeltävästä viestistä. Katso lisätietoja <a href='https://meta.discourse.org/t/removal-of-full-quotes-from-direct-replies/106857' target='_blank'>täydellisten lainausten poistaminen suorista vastauksista</a>"
    suppress_reply_when_quoting: "Älä näytä vastauksena-painiketta viestissä, kun viestissä on lainaus."
    max_reply_history: "Maksimimäärä laajennettavia vastauksia, kun \"vastauksena\" laajennetaan"
    topics_per_period_in_top_summary: "Ketjujen lukumäärä, joka näytetään oletuksena Suositut-listauksissa."
    topics_per_period_in_top_page: "Ketjujen lukumäärä, joka näytetään laajennetussa Suositut-listauksessa."
    redirect_users_to_top_page: "Ohjaa uudet ja kauan poissa olleet käyttäjät automaattisesti Suositut-sivulle."
    top_page_default_timeframe: "Suositut-sivun oletusaikajakso."
    moderators_view_emails: "Salli valvojien tarkastella käyttäjien sähköpostiosoitteita"
    prioritize_username_in_ux: "Näytä käyttäjätunnus ensimmäisenä käyttäjäsivulla, -kortissa ja viesteissä (jos poistetaan käytöstä, nimi näytetään ensin)"
    enable_rich_text_paste: "Ota käyttöön automaattinen muunnos HTML:stä Markdowniin, kun tekstiä liitetään kirjoitusalueelle (kokeellinen)."
    send_old_credential_reminder_days: "Muistuta vanhoista tunnistetiedoista (päivän jälkeen)"
    email_token_valid_hours: "Unohtuneen salasanan / tilin aktivoinnin tunnukset ovat voimassa (n) tuntia."
    enable_badges: "Ota kunniamerkkijärjestelmä käyttöön"
    max_favorite_badges: "Enimmäismäärä kunniamerkkejä, jonka käyttäjä voi valita"
    whispers_allowed_groups: "Salli tiettyjen ryhmien jäsenten yksityinen viestintä ketjuissa."
    hidden_post_visible_groups: "Salli näiden ryhmien jäsenten tarkastella piilotettuja viestejä. Ylläpidon jäsenet voivat aina tarkastella piilotettuja viestejä."
    allow_index_in_robots_txt: "Määritä robots.txt-tiedostossa, että hakurobotit saavat indeksoida tätä sivustoa. Poikkeuksellisissa tapauksissa voit <a href='%{base_path}/admin/customize/robots'>ohittaa robots.txt:n</a> pysyvästi."
    normalize_emails: "Tarkista, onko normalisoitu sähköpostiosoite yksilöllinen. Normalisoitu sähköpostiosoite poistaa kaikki pisteet käyttäjätunnuksesta ja kaiken +- ja @-symbolien väliltä."
    hide_email_address_taken: "Älä ilmoita käyttäjille rekisteröitymisen tai unohtuneen salasanan palautuksen aikana, että annetulla sähköpostiosoitteella on olemassa tili. Vaadi täydellinen sähköpostiosoite unohtuneen salasanan pyynnöissä."
    log_out_strict: "Kun kirjaudutaan ulos, kirjaa käyttäjä ulos KAIKILTA laitteilta"
    version_checks: "Pingaa Discourse Hubia päivityksistä ja näytä ilmoitus <a href='%{base_path}/admin' target='_blank'>/ylläpitäjän</a> hallintapaneelissa, kun uusi versio on saatavilla"
    new_version_emails: "Lähetä sähköposti contact_email-osoitteeseen, kun uusi versio Discoursesta on saatavilla."
    invite_expiry_days: "Kuinka monta päivää käyttäjäkutsujen avaimet ovat voimassa"
    invite_only: "Uuden käyttäjän täytyy saada kutsu luotetulta käyttäjältä tai henkilökunnalta. Julkinen rekisteröityminen on pois käytöstä."
    login_required: "Vaadi kirjautumista sivuston lukemiseen, estä kirjautumattomilta pääsy."
    min_username_length: "Käyttäjätunnuksen vähimmäispituus merkeissä. VAROITUS: jos olemassa olevalla käyttäjällä tai ryhmällä on tätä lyhyempi nimi, sivustosi hajoaa!"
    max_username_length: "Käyttäjätunnuksen enimmäispituus merkeissä. VAROITUS: jos olemassa olevalla käyttäjällä tai ryhmällä on tätä pidempi nimi, sivustosi hajoaa!"
    unicode_usernames: "Salli käyttäjätunnusten ja ryhmien nimien sisältää Unicode-kirjaimia ja -numeroita."
    allowed_unicode_username_characters: "Säännöllinen lauseke, jolla sallitaan vain tietyt Unicode-merkit käyttäjätunnuksissa. ASCII-kirjaimet ja numerot ovat aina sallittuja, eikä niitä tarvitse sisällyttää."
    reserved_usernames: "Käyttäjätunnukset, joita ei voi rekisteröidä. Jokerimerkkiä * voi käyttää korvaamaan merkin nolla kertaa tai useammin."
    min_password_length: "Salasanan vähimmäispituus."
    min_admin_password_length: "Ylläpitäjän salasanan vähimmäispituus."
    password_unique_characters: "Vähimmäismäärä yksilöllisiä merkkejä salasanassa."
    block_common_passwords: "Älä salli salasanoja, jotka ovat 10 000 yleisimmän salasanan joukossa."
    auth_skip_create_confirm: Kun rekisteröidyt ulkoisen todennuksen kautta, ohita tilin luomisen ponnahdusikkuna. Suositellaan käytettäväksi asetusten auth_overrides_email, auth_overrides_username ja auth_overrides_name kanssa.
    auth_immediately: "Uudelleenohjaus ulkoiseen kirjautumisjärjestelmään ilman käyttäjän toimia. Tämä on voimassa vain, kun login_required on tosi ja ulkoisia todennustapoja on vain yksi"
    enable_discourse_connect: "Ota käyttöön kirjautuminen DiscourseConnectin (aikaisemmin \"Discourse SSO\") kautta (VAROITUS: KÄYTTÄJIEN SÄHKÖPOSTIEN OSOITTEET *ON TARKISTETTAVA* ULKOISELLA SIVUSTOLLA!)"
    verbose_discourse_connect_logging: "Kirjaa yksityiskohtaiset DiscourseConnect-diagnostiikat lokiin <a href='%{base_path}/logs' target='_blank'>/logs</a>"
    enable_discourse_connect_provider: "Käytä DiscourseConnectin (aikaisemmin '\"Discourse SSO\") palveluntarjoajaprotokollaa /session/sso_provider-päätepisteessä, edellyttää discourse_connect_provider_secretsin asettamista"
    discourse_connect_secret: "Salausavain, jolla todennetaan DiscourseConnectin tiedot, varmista, että se on vähintään 10 merkkiä pitkä"
    discourse_connect_provider_secrets: "Luettelo verkkotunnus-salausavain-pareista, jotka käyttävät DiscourseConnectia. Varmista, että DiscourseConnectin salausavain on vähintään 10 merkin pituinen. Jokerimerkkiä * voi käyttää kelpuuttamaan mikä tahansa verkkotunnus tai verkkotunnuksen osa (esim. *.esimerkki.fi)."
    discourse_connect_overrides_bio: "Syrjäyttää käyttäjän kuvauksen itsestään käyttäjäprofiilissa ja estää sen muokkaamisen"
    discourse_connect_overrides_groups: "Synkronoi kaikki manuaaliset ryhmien jäsenyydet ryhmät-määritteessä määritettyjen ryhmien kanssa (VAROITUS: jos et määritä ryhmiä, kaikki manuaaliset ryhmäjäsenyydet poistetaan käyttäjältä)"
    auth_overrides_email: "Ohittaa paikallisen sähköpostiosoitteen ulkoisen sivuston sähköpostiosoitteella jokaisella kirjautumiskerralla ja estää paikalliset muutokset. Koskee kaikkia todennuksen tarjoajia. (VAROITUS: paikallisten sähköpostien normalisointi voi aiheuttaa poikkeamia)"
    auth_overrides_username: "Korvaa paikallisen käyttäjätunnuksen ulkoisen sivuston käyttäjätunnuksella jokaisella kirjautumiskerralla ja estää paikalliset muutokset. Koskee kaikkia todennuksen tarjoajia. (VAROITUS: paikallisten käyttäjätunnusten pituus ja vaatimukset voi aiheuttaa poikkeamia)"
    auth_overrides_name: "Korvaa paikallisen koko nimen ulkoisen sivuston koko nimellä jokaisella kirjautumiskerralla ja estää paikalliset muutokset. Koskee kaikkia todennuksen tarjoajia."
    discourse_connect_overrides_avatar: "Korvaa käyttäjän avatarin arvolla DiscourseConnectin tiedoista. Jos tämä on käytössä, käyttäjä ei voi ladata avataria Discourseen."
    discourse_connect_overrides_location: "Korvaa käyttäjän sijainnin arvolla DiscourseConnectin tiedoista ja estää paikalliset muutokset."
    discourse_connect_overrides_website: "Korvaa käyttäjän verkkosivuston arvolla DiscourseConnectin tiedoista ja estää paikalliset muutokset."
    discourse_connect_overrides_profile_background: "Korvaa käyttäjän profiilin taustakuvan arvolla DiscourseConnectin tiedoista."
    discourse_connect_overrides_card_background: "Korvaa käyttäjän kortin taustakuvan arvolla DiscourseConnectin tiedoista."
    discourse_connect_not_approved_url: "Uudelleenohjaa hyväksymättömät DiscourseConnect-tilit tähän URL-osoitteeseen"
    enable_local_logins: "Salli kirjautuminen paikallisesti käyttäjätunnuksen ja salasanan avulla. VAROITUS: jos tämä ei ole käytössä, voi sinun olla mahdotonta kirjautua sisään, jollet ole aiemmin määritellyt ainakin yhtä muuta kirjautumistapaa."
    enable_local_logins_via_email: "Salli käyttäjän pyytää klikattava kirjautumislinkki, joka lähetetään hänen sähköpostiinsa."
    allow_new_registrations: "Salli uusien käyttäjien rekisteröityminen. Poista tämä asetus käytöstä estääksesi uusien tilien luomisen."
    enable_signup_cta: "Näytä palaaville kirjautumattomille käyttäjille ilmoitus, jossa heitä kehotetaan luomaan tili."
    enable_google_oauth2_logins: "Ota käyttöön Google Oauth2 -todennus. Tämä on todennustapa, jota Google tukee tällä hetkellä. Avain ja salainen koodi vaaditaan. Katso <a href='https://meta.discourse.org/t/15858' target='_blank'>Configuring Google login for Discourse</a>."
    google_oauth2_client_id: "Google-sovelluksesi asiakastunnus."
    google_oauth2_client_secret: "Google-sovelluksesi asiakkaan salatunnus."
    google_oauth2_prompt: "Valinnainen välilyönneillä eroteltu lista merkkijonoarvoja, jotka määräävät pyytääkö todennuspalvelin käyttäjältä uudelleentunnistautumista ja suostumusta. Ks. käyvät arvot: <a href='https://developers.google.com/identity/protocols/OpenIDConnect#prompt' target='_blank'>https://developers.google.com/identity/protocols/OpenIDConnect#prompt</a>"
    google_oauth2_hd: "Valinnainen Google Appsin isännöity verkkotunnus, johon kirjautuminen on rajoitettu. Katso lisätietoja osoitteesta <a href='https://developers.google.com/identity/protocols/OpenIDConnect#hd-param' target='_blank'>https://developers.google.com/identity/protocols/OpenIDConnect#hd-param</a>."
    google_oauth2_hd_groups: "(kokeellinen) Hae käyttäjien Google-ryhmät isännöidyllä verkkotunnuksella todennuksen yhteydessä. Haettuja Google-ryhmiä voidaan käyttää automaattisen Discourse-ryhmän jäsenyyden myöntämiseen (katso ryhmäasetukset). Lisätietoja on osoitteessa https://meta.discourse.org/t/226850."
    google_oauth2_hd_groups_service_account_admin_email: "Sähköpostiosoite, joka kuuluu Google Workspacen järjestelmänvalvojan tilille. Käytetään palvelutilin tunnistetietojen kanssa ryhmän tietojen hakemiseen."
    google_oauth2_hd_groups_service_account_json: "Palvelutilin JSON-muotoiset avaintiedot. Käytetään ryhmän tietojen hakemiseen."
    enable_twitter_logins: "Ota käyttöön Twitter-tunnistautuminen, vaaditaan twitter_consumer_key ja twitter_consumer_secret. Katso <a href='https://meta.discourse.org/t/13395' target='_blank'>Configuring Twitter login (and rich embeds) for Discourse</a>."
    twitter_consumer_key: "Twitter-todennuksen consumer key, joka rekisteröidään osoitteessa <a href='https://developer.twitter.com/apps' target='_blank'>https://developer.twitter.com/apps</a>"
    twitter_consumer_secret: "Twitter-todennuksen consumer secret, joka rekisteröidään osoitteessa <a href='https://developer.twitter.com/apps' target='_blank'>https://developer.twitter.com/apps</a>"
    enable_facebook_logins: "Ota käyttöön Facebook-todennus, facebook_app_id ja facebook_app_secret vaaditaan. Katso <a href='https://meta.discourse.org/t/13394' target='_blank'>Configuring Facebook login for Discourse</a>."
    facebook_app_id: "Facebook-tunnistautumisen ja -jakamisen app id, joka rekisteröidään osoitteessa <a href='https://developers.facebook.com/apps/' target='_blank'>https://developers.facebook.com/apps</a>"
    facebook_app_secret: "Facebook-todennuksen app secret, joka rekisteröidään osoitteessa <a href='https://developers.facebook.com/apps/' target='_blank'>https://developers.facebook.com/apps</a>"
    enable_github_logins: "Ota käyttöön GitHub-todennus, github_client_id ja github_client_secret vaaditaan. Katso <a href='https://meta.discourse.org/t/13745' target='_blank'>Configuring GitHub login for Discourse</a>."
    github_client_id: "GitHub-todennuksen client id, joka rekisteröidään osoitteessa <a href='https://github.com/settings/developers/' target='_blank'>https://github.com/settings/developers</a>"
    github_client_secret: "GitHub-todennuksen client secret, joka rekisteröidään osoitteesa <a href='https://github.com/settings/developers/' target='_blank'>https://github.com/settings/developers</a>"
    enable_discord_logins: "Salli käyttäjien tehdä todennus Discordin avulla?"
    discord_client_id: 'Discordin asiakastunnus (Tarvitsetko sellaisen? Käy <a href="https://discordapp.com/developers/applications/me">Discordin kehittäjäportaalissa</a>)'
    discord_secret: "Discordin salainen avain"
    discord_trusted_guilds: 'Salli vain näiden Discord-kiltojen jäsenten kirjautua Discordin avulla. Käytä killan numeerista tunnusta. Jos tarvitset lisätietoa, ohjeet löytyy <a href="https://meta.discourse.org/t/configuring-discord-login-for-discourse/127129">täältä</a>. Jätä tyhjäksi, jos et halua rajoittaa killan perusteella.'
    enable_backups: "Salli ylläpitäjien tehdä varmuuskopioita foorumista"
    allow_restore: "Salli palautus, joka korvaa KAIKEN sivuston datan! Jätä pois käytöstä, jos et aio palauttaa sivuston varmuuskopiota."
    maximum_backups: "Säilytettävien varmuuskopioiden enimmäismäärä. Vanhemmat varmuuskopiot poistetaan automaattisesti."
    automatic_backups_enabled: "Tee automaattinen varmuuskopiointi varmuuskopiotiheydessä määritetyn mukaisesti"
    backup_frequency: "Kuinka monen päivän välein otetaan varmuuskopio."
    s3_backup_bucket: "Etäsäilö, johon varmuuskopiot ladataan. VAROITUS: varmista, että se on yksityinen."
    s3_endpoint: "Päätepisteeksi voidaan vaihtaa muu S3-yhteensopiva palvelu kuten DigitalOcean Spaces tai Minio. VAROITUS: Jätä tyhjäksi, jos käytät AWS S3:a."
    s3_configure_tombstone_policy: "Ota käyttöön tombstone-hakemiston automaattinen tyhjennys. TÄRKEÄÄ: Jos ei käytössä, tilaa ei vapaudu, kun ladattuja tiedostoja poistetaan."
    s3_disable_cleanup: "Estä vanhojen varmuuskopioiden poistaminen S3:sta, kun varmuuskopioita on enemmän kuin suurin sallittu määrä."
    enable_s3_inventory: "Luo raportit ja vahvista lataukset palvelimeen käyttämällä Amazon S3 -inventaariota. Tärkeää: edellyttää toimivat S3-tunnistetiedot (access key id ja secret access key)."
    backup_time_of_day: "UTC-kellonaika, jolloin varmuuskopio tehdään."
    backup_with_uploads: "Sisällytä lataukset ajastettuihin varmuuskopioihin. Jos tämä ei ole käytössä, vain tietokanta varmuuskopioidaan."
    backup_location: "SIjainti, jonne varmuuskopiot säilötään. TÄRKEÄÄ: S3 vaatii toimiakseen, että käyvät S3-tunnistetiedot on syötetty Tiedostot-asetuksiin."
    backup_gzip_compression_level_for_uploads: "Gzip-pakkausaste, jota käytetään palvelimeen ladattujen tiedostojen pakkaamiseen."
    include_thumbnails_in_backups: "Sisällytä luodut esikatselukuvat varmuuskopioihin. Käytöstä poistaminen pienentää varmuuskopioita, mutta varmuuskopiopalautuksen yhteydessä kaikki viestit on rakennettava uudelleen."
    active_user_rate_limit_secs: "Kuinka usein 'last_seen_at' kenttä päivitetään, sekunneissa"
    verbose_localization: "Näytä laajennetut lokalisointitiedot käyttöliittymässä"
    previous_visit_timeout_hours: "Kuinka kauan vierailun on täytynyt kestää, jotta se lasketaan 'edelliseksi' vierailuksi, tunneissa"
    top_topics_formula_log_views_multiplier: "katselukertojen logaritmin kerroin (n) Suositut-listauksen kaavassa: `log(katselut) * (n) + avausviestin tykkäykset * 0.5 + PIENEMPI(tykkäysten määrä / viestien määrä, 3) + 10 + log(viestien määrä)`"
    top_topics_formula_first_post_likes_multiplier: "avausviestin tykkäysmäärän kerroin (n) Suositut-listauksen kaavassa: `log(katselut) * 2 + avausviestin tykkäykset * (n) + PIENEMPI(tykkäysten määrä / viestien määrä, 3) + 10 + log(viestien määrä)`"
    top_topics_formula_least_likes_per_post_multiplier: "tykkäykset/viestit -suhteen enimmäisarvo (n) Suositut-listauksen kaavassa: `log(katselut) * 2 + avausviestin tykkäykset * 0.5 + PIENEMPI(tykkäysten määrä / viestien määrä, (n)) + 10 + log(viestien määrä)`"
    enable_safe_mode: "Salli käyttäjän siirtyä vikasietotilaan lisäosien vianmääritystä varten."
    rate_limit_create_topic: "Ketjun aloittamisen jälkeen käyttäjän täytyy odottaa (n) sekuntia ennen toisen ketjun aloittamista."
    rate_limit_create_post: "Viestin luomisen jälkeen käyttäjän täytyy odottaa (n) sekuntia ennen uuden viestin luomista."
    rate_limit_new_user_create_topic: "Ketjun luomisen jälkeen uuden käyttäjän täytyy odottaa (n) sekuntia ennen uuden ketjun luomista."
    rate_limit_new_user_create_post: "Viestin luomisen jälkeen uuden käyttäjän täytyy odottaa (n) sekuntia ennen uuden viestin luomista."
    max_likes_per_day: "Tykkäysten päivittäinen maksimimäärä per käyttäjä."
    max_flags_per_day: "Merkintöjen päivittäinen maksimimäärä per käyttäjä."
    max_bookmarks_per_day: "Kirjanmerkkien päivittäinen maksimimäärä per käyttäjä."
    max_edits_per_day: "Muokkausten päivittäinen maksimimäärä per käyttäjä."
    max_topics_per_day: "Kuinka monta ketjua käyttäjä voi aloittaa päivässä."
    max_personal_messages_per_day: "Kuinka monta uutta yksityisviestiketjua käyttäjä voi aloittaa päivässä."
    max_invites_per_day: "Maksimimäärä kutsuja, jonka käyttäjä voi lähettää päivässä."
    max_topic_invitations_per_day: "Maksimimäärä ketjukutsuja, jonka käyttäjä voi lähettää päivässä."
    max_topic_invitations_per_minute: "Maksimimäärä ketjukutsuja, jonka käyttäjä voi lähettää minuutissa."
    max_logins_per_ip_per_hour: "Enimmäismäärä kirjautumisia IP-osoitetta kohden tunnissa"
    max_logins_per_ip_per_minute: "Enimmäismäärä kirjautumisia IP-osoitetta kohden minuutissa"
    max_post_deletions_per_minute: "Kuinka monta viestiä käyttäjä voi poistaa minuutissa. Poista viestien poistot käytöstä asettamalla arvoksi 0."
    max_post_deletions_per_day: "Kuinka monta viestiä käyttäjä voi poistaa päivässä. Poista viestien poistot käytöstä asettamalla arvoksi 0."
    invite_link_max_redemptions_limit: "Kutsulinkkien sallittujen lunastusten enimmäismäärä ei voi olla tätä arvoa suurempi."
    invite_link_max_redemptions_limit_users: "Tavallisten käyttäjien luomien kutsulinkkien sallittujen lunastusten enimmäismäärä ei voi olla tätä arvoa suurempi."
    alert_admins_if_errors_per_minute: "Virheiden määrä minuutissa, jonka seurauksena hälytetään ylläpitäjä. 0 poistaa toiminnon käytöstä. HUOM: vaatii uudelleenkäynnistyksen."
    alert_admins_if_errors_per_hour: "Virheiden määrä tunnissa, jonka seurauksena hälytetään ylläpitäjä. 0 poistaa toiminnon käytöstä. HUOM: vaatii uudelleenkäynnistyksen."
    categories_topics: "Kuinka monta ketjua näytetään Alueet-sivulla (/categories). Jos 0, etsitään automaattisesti arvoa, jolla kaksi saraketta pysyvät symmetrisinä (alueet ja ketjut)."
    suggested_topics: "Ehdotettujen ketjujen määrä ketjun alaosassa."
    limit_suggested_to_category: "Ehdota ketjuja vain nykyiseltä alueelta."
    suggested_topics_max_days_old: "Ehdotettujen ketjujen ei tulisi olla yli n päivää vanhoja."
    suggested_topics_unread_max_days_old: "Ehdotettujen lukemattomien ketjujen ei tule olla yli n päivää vanhoja."
    clean_up_uploads: "Poista orpoutuneet liitetiedostot, joita ei käytetä viesteissä, laittoman hostauksen estämiseksi. VAROITUS: kannattaa varmuuskopioida /uploads-kansio ennen tämän asetuksen ottamista käyttöön."
    clean_orphan_uploads_grace_period_hours: "Varoaika (tunteina) ennen kuin orpoutuneet liitetiedostot poistetaan"
    purge_deleted_uploads_grace_period_days: "Varoaika (päivinä) ennen kuin poistettu liitetiedosto tuhotaan."
    purge_unactivated_users_grace_period_days: "Varoaika (päivissä) ennen kuin aktivoimaton käyttäjätili poistetaan. Aseta arvoksi 0, niin aktivoimattomia käyttäjiä ei poisteta ollenkaan."
    enable_s3_uploads: "Lataa liitetiedostot Amazon S3:een. Tärkeää: edellyttää toimivat S3-tunnistetiedot (access key id ja secret access key)."
    s3_use_iam_profile: 'Käytä <a href="https://docs.aws.amazon.com/IAM/latest/UserGuide/id_roles_use_switch-role-ec2_instance-profiles.html">AWS EC2 -instanssiprofiilia</a> käyttöoikeuden antamiseksi S3-säilöön. HUOMAUTUS: Tämän käyttöönotto edellyttää, että Discourse ajetaan asianmukaisesti määritetyssä EC2-instanssissa, ja se ohittaa "s3 access key id" ja "s3 secret access key" -asetukset.'
    s3_upload_bucket: "Amazon S3 -säilö, jonne lataukset sijoitetaan. VAROITUS: täytyy olla pienillä kirjaimilla, ei pisteitä, ei alaviivoja."
    s3_access_key_id: "Amazon S3:n access key id, jota käytetään ladattaessa kuvia, liitteitä ja varmuuskopioita."
    s3_secret_access_key: "Amazon S3:n secret access key, jota käytetään ladattaessa kuvia, liitteitä ja varmuuskopioita."
    s3_region: "Amazon S3:n alueen nimi, jota käytetään ladattaessa kuvia ja varmuuskopioita."
    s3_cdn_url: "CDN:n URL, jota käytetään S3:ssa sijaitseville tiedostoille (esimerkiksi https://cdn.jossain.com). VAROITUS: tämän asetuksen muuttamisen jälkeen sinun täytyy rakentaa uudelleen kaikki vanhat viestit."
    s3_use_cdn_url_for_all_uploads: "Käytä sisällynjakeluverkon URL-osoitetta kaikille s3:een ladatuille tiedostoille, eikä vain kuvatiedostoille."
    avatar_sizes: "Avatareista automaattisesti luotavat koot."
    external_system_avatars_enabled: "Käytä ulkopuolista avatarpalvelua."
    external_system_avatars_url: "Ulkoisen avatarpalvelun URL. Sallitut vaihdokset ovat {username} {first_letter} {color} {size}"
    external_emoji_url: "Emoji-kuvien ulkoisen palvelun URL-osoite. Poista käytöstä jättämällä tyhjäksi."
    use_site_small_logo_as_system_avatar: "Käytä sivuston pientä logoa järjestelmäkäyttäjän avatarin sijasta. Edellyttää, että logo on asetettu."
    restrict_letter_avatar_colors: "Luettelo kuusinumeroisista heksadesimaalisista väriarvoista, joita käytetään kirjainavatareja luotaessa."
    enable_listing_suspended_users_on_search: "Salli tavallisten käyttäjien löytää hyllytettyjä käyttäjiä."
    selectable_avatars_mode: "Salli käyttäjien valita avatar selectable_avatars-luettelosta ja rajoita mukautettujen avatarien lataukset valitulle luottamustasolle."
    selectable_avatars: "Avatarit, joista käyttäjä voi valita."
    allow_all_attachments_for_group_messages: "Salli kaikki sähköpostiliitteet ryhmäviesteissä."
    png_to_jpg_quality: "Muunnetun JPG-tiedoston laatu (1 on huonoin laatu, 99 on paras laatu, 100 poistaa käytöstä)."
    recompress_original_jpg_quality: "Palvelimeen ladattujen kuvatiedostojen laatu (1 on huonoin laatu, 99 on paras laatu, 100 poistaa käytöstä)."
    image_preview_jpg_quality: "Pienennettyjen kuvatiedostojen laatu (1 on huonoin laatu, 99 on paras laatu, 100 poistaa käytöstä)."
    allow_staff_to_upload_any_file_in_pm: "Salli henkilökunnan ladata minkätyyppisiä liitteitä tahansa yksityisviesteihin."
    strip_image_metadata: "Poista metatiedot kuvista."
    composer_media_optimization_image_enabled: "Mahdollistaa palvelimeen ladattujen kuvatiedostojen mediaoptimoinnin asiakkaan päässä."
    composer_media_optimization_image_bytes_optimization_threshold: "Kuvatiedoston vähimmäiskoko, joka laukaisee optimoinnin asiakkaan päässä"
    composer_media_optimization_image_resize_dimensions_threshold: "Kuvan vähimmäisleveys, joka laukaisee koon muuttamisen asiakkaan päässä"
    composer_media_optimization_image_resize_width_target: "Kuvat, joiden leveys on suurempi kuin \"composer_media_optimization_image_dimensions_resize_threshold\", muunnetaan tähän leveyteen. Täytyy olla suurempi tai yhtä suuri kuin \"composer_media_optimization_image_dimensions_resize_threshold\"."
    min_ratio_to_crop: "Suhde, jolla korkeat kuvat rajataan. Syötä tulos leveys/korkeus-suhteena."
    simultaneous_uploads: "Kuinka monta tiedostoa voi enintään vetää ja pudottaa viestieditoriin"
    default_invitee_trust_level: "Oletusluottamustaso (0–4) kutsutuille käyttäjille."
    default_trust_level: "Uusien käyttäjien oletusarvoinen luottamustaso (0–4). VAROITUS! Tämän muuttaminen altistaa roskapostille."
    tl1_requires_topics_entered: "Kuinka monessa ketjussa uuden käyttäjän täytyy käydä ennen ylentämistä luottamustasolle 1."
    tl1_requires_read_posts: "Kuinka monta viestiä uuden käyttäjän täytyy lukea ennen ylentämistä luottamustasolle 1."
    tl1_requires_time_spent_mins: "Kuinka monta minuuttia uuden käyttäjän täytyy lukea keskusteluita ennen ylentämistä luottamustasolle 1."
    tl2_requires_topics_entered: "Kuinka monessa ketjussa uuden käyttäjän täytyy käydä ennen ylentämistä luottamustasolle 2."
    tl2_requires_read_posts: "Kuinka monta viestiä käyttäjän täytyy lukea ennen ylentämistä luottamustasolle 2."
    tl2_requires_time_spent_mins: "Kuinka monta minuuttia käyttäjän täytyy lukea keskusteluita ennen ylentämistä luottamustasolle 2."
    tl2_requires_days_visited: "Kuinka monena päivänä käyttäjän täytyy vierailla sivustolla ennen ylentämistä luottamustasolle 2."
    tl2_requires_likes_received: "Kuinka monta tykkäystä käyttäjän täytyy saada ennen ylentämistä luottamustasolle 2."
    tl2_requires_likes_given: "Kuinka monta tykkäystä käyttäjän täytyy antaa ennen ylentämistä luottamustasolle 2."
    tl2_requires_topic_reply_count: "Kuinka moneen ketjuun käyttäjän täytyy vastata ennen ylentämistä luottamustasolle 2."
    tl3_time_period: "Luottamustason 3 vaatimuksiin liittyvän ajanjakson pituus (päivissä)"
    tl3_requires_days_visited: "Monenako päivänä vähintään käyttäjän täytyy olla vieraillut sivustolla viimeisten (tl3 time period) päivän aikana voidakseen saavuttaa luottamustason 3. Poista käytöstä ylennykset lt3:lle asettamalla arvo korkeammaksi kuin lt3:n aikaraja. (0 tai korkeampi)"
    tl3_requires_topics_replied_to: "Moneenko ketjuun vähintään käyttäjän täytyy olla vastannut viimeisten (tl3 time period) päivän aikana voidakseen saavuttaa luottamustason 3. (0 tai korkeampi)"
    tl3_requires_topics_viewed: "Prosentteina, kuinka suuressa osassa viimeisten (tl3 time period) päivän aikana aloitetuista ketjuista käyttäjän täytyy olla käynyt voidakseen saavuttaa luottamustason 3. (0–100)"
    tl3_requires_topics_viewed_cap: "Maksimimäärä katseltuja ketjuja, joka vaaditaan edellisten (tl3 time period) aikana."
    tl3_requires_posts_read: "Montako prosenttia viimeisten (tl3 time period) päivän aikana luoduista viesteistä käyttäjän täytyy olla katsellut voidakseen saavuttaa luottamustason 3. (0–100)"
    tl3_requires_posts_read_cap: "Maksimimäärä luettuja viestejä, joka vaaditaan edellisten (tl3 time period) päivän aikana."
    tl3_requires_topics_viewed_all_time: "Monessako ketjussa käyttäjän täytyy olla käynyt voidakseen saavuttaa luottamustason 3."
    tl3_requires_posts_read_all_time: "Montako viestiä käyttäjän täytyy olla lukenut voidakseen saavuttaa luottamustason 3."
    tl3_requires_max_flagged: "Käyttäjällä ei saa olla enempää kuin x viestiä merkittynä x eri käyttäjältä viimeisten (tl3 time period) päivän aikana voidakseen saavuttaa luottamustason 3. (0 tai korkeampi)"
    tl3_promotion_min_duration: "Kuinka montaa päivää luottamustasolle 3 ylennyksen jälkeen käyttäjä voidaa jälleen alentaa luottamustasolle 2."
    tl3_requires_likes_given: "Montako tykkäystä käyttäjän täytyy olla vähintään antanut viimeisten (tl3 time period) päivän aikana voidakseen saavuttaa luottamustason 3."
    tl3_requires_likes_received: "Montako tykkäystä käyttäjän täytyy olla vähintään saanut viimeisten (tl3 time period) päivän aikana voidakseen saavuttaa luottamustason 3."
    tl3_links_no_follow: "Älä poista rel=nofollow-määritettä linkeistä luottamustason 3 käyttäjiltä."
    edit_all_topic_groups: "Salli ryhmän käyttäjien muokata muiden käyttäjien aiheotsikoita, tunnisteita ja kategorioita"
    edit_all_post_groups: "Salli tämän ryhmän käyttäjien muokata muiden käyttäjien julkaisuja"
    min_trust_to_create_topic: "Ketjun aloittamiseen vaadittava luottamustaso."
    allow_flagging_staff: "Jos käytössä, käyttäjät voivat merkitä henkilökunnan viestejä."
    min_trust_to_edit_wiki_post: "Wiki-viestin muokkaamiseen vaadittava luottamustaso."
    min_trust_to_edit_post: "Viestin muokkaamiseen vaadittava luottamustaso."
    min_trust_to_allow_self_wiki: "Minimiluottamustaso, jolla käyttäjä voi tehdä omasta viestistään wiki-viestin."
    min_trust_to_send_messages: "VANHENTUNUT, käytä tämän sijaan 'personal message enabled groups' -asetusta. Uusien yksityisviestin luomiseen vaadittava vähimmäisluottamustaso."
    min_trust_to_send_email_messages: "Vähimmäisluottamustaso, jolla voi lähettää yksityisviestejä sähköpostitse."
    min_trust_to_flag_posts: "Vähimmäisluottamustaso, jolla voi merkitä viestejä"
    min_trust_to_post_links: "Vähimmäisluottamustaso, jolla voi lisätä linkkejä viesteihin"
    min_trust_to_post_embedded_media: "Vähimmäisluottamustaso, jolla voi upottaa mediakohteita viesteihin"
    min_trust_level_to_allow_profile_background: "Vähimmäisluottamustaso, jolla voi ladata profiilin taustakuvan"
    min_trust_level_to_allow_user_card_background: "Vähimmäisluottamustaso, jolla voi ladata käyttäjäkortin taustakuvan"
    min_trust_level_to_allow_invite: "Vähimmäisluottamustaso, jolla voi kutsua käyttäjiä"
    min_trust_level_to_allow_ignore: "Vähimmäisluottamustaso, jolla voi sivuuttaa käyttäjiä"
    allowed_link_domains: "Verkkotunnukset, joihin käyttäjät voivat linkittää, vaikkei heillä olisikaan riittävää luottamustasoa lisätä linkkejä"
    newuser_max_links: "Kuinka monta linkkiä uusi käyttäjä voi lisätä viestiin."
    newuser_max_embedded_media: "Kuinka monta upotettua mediakohdetta uusi käyttäjä voi lisätä viestiin."
    newuser_max_attachments: "Kuinka monta liitettä uusi käyttäjä voi lisätä viestiin."
    newuser_max_mentions_per_post: "Kuinka monta @nimi-ilmoitusta uusi käyttäjä voi lisätä viestiin."
    newuser_max_replies_per_topic: "Uuden käyttäjän viestien maksimimäärä samassa ketjussa, kunnes joku vastaa hänelle."
    max_mentions_per_post: "Kuinka monta @nimi-ilmoitusta kukaan voi lisätä viestiin."
    max_users_notified_per_group_mention: "Kuinka moni voi saada ilmoituksen, kun ryhmä mainitaan (jos raja ylittyy, kukaan ei saa ilmoitusta)"
    enable_mentions: "Salli käyttäjän mainita toinen käyttäjä."
    here_mention: "@maininnassa käytettävä nimi, jolla oikeutetut käyttäjät voivat ilmoittaa enintään \"max_here_mentioned\"-asetuksen mukaiselle ketjuun osallistuvalle henkilömäärälle. Ei saa olla olemassa oleva käyttäjätunnus."
    max_here_mentioned: "Enimmäismäärä mainittuja henkilöitä @here-maininnalla."
    min_trust_level_for_here_mention: "Vähimmäisluottamustaso, jolla tehdä @here-maininnan."
    create_thumbnails: "Luo esikatselu- ja lightbox-kuvia, jotka ovat liian suuria mahtuakseen viestiin."
    email_time_window_mins: "Odota (n) minuuttia ennen ilmoitussähköpostien lähettämistä, jotta käyttäjällä on aikaa muokata ja viimeistellä viestinsä."
    personal_email_time_window_seconds: "Odota (n) sekuntia ennen kuin yksityisviestien sähköposti-ilmoitusten lähettämistä, jotta käyttäjillä on mahdollisuus muokata ja viimeistellä viestinsä."
    email_posts_context: "Kuinka monta edellistä vastausta liitetään kontekstiksi sähköposti-ilmoituksessa."
    flush_timings_secs: "Kuinka usein ajoitustiedot päivitetään palvelimelle, sekunneissa."
    title_max_word_length: "Suurin sallittu sanan pituus merkkeinä ketjun otsikossa."
    title_min_entropy: "Ketjun otsikossa vaadittava minimientropia (uniikkeja merkkejä, muilla kuin englannin kielen merkeillä on suurempi painotus)."
    body_min_entropy: "Ketjun leipätekstissä vaadittava minimientropia (uniikkeja merkkejä, muilla kuin englannin kielen merkeillä on suurempi painotus)."
    allow_uppercase_posts: "Salli pelkillä isoilla kirjaimilla kirjoittaminen otsikossa tai viestin leipätekstissä."
    max_consecutive_replies: "Peräkkäisten viestien määrä, jonka käyttäjä voi julkaista ketjussa ennen kuin vastaaminen estetään. Rajoitus ei koske ketjun omistajaa, sivuston ylläpitoa tai alueen valvojia."
    enable_filtered_replies_view: '"(n) vastausta" -painike kutistaa kaikki muut viestit ja näyttää vain nykyisen viestin ja sen vastaukset.'
    title_fancy_entities: "Muunna tavalliset ASCII-merkit hienommiksi HTML-merkinnöiksi ketjujen otsikoissa SmartyPantsin avulla <a href='https://daringfireball.net/projects/smartypants/' target='_blank'>https://daringfireball.net/projects/smartypants/</a>"
    min_title_similar_length: "Ketjun otsikon minimipituus, kunnes sitä verrataan muihin samankaltaisiin ketjuihin."
    desktop_category_page_style: "/categories-sivun visuaalinen tyyli."
    category_colors: "Luettelo alueiden sallituista väriarvoista heksadesimaaleina."
    category_style: "Aluemerkkien visuaalinen tyyli."
    default_dark_mode_color_scheme_id: "Värimalli, jota käytetään tummassa tilassa."
    dark_mode_none: "Ei valittu"
    max_image_size_kb: "Suurin palvelimeen ladattavan kuvan koko kilotavuina. Tämä on määritettävä myös nginxissä, (client_max_body_size), apachessa tai välityspalvelimessa. Tätä suurempien ja client_max_body_sizea pienempien kuvien kokoa muutetaan latauksen yhteydessä."
    max_attachment_size_kb: "Liitetyn tiedoston suurin sallittu koko kilotavuissa. Tämä täytyy asettaa myös nginxin (client_max_body_size) / apachen tai välityspalvelimen asetuksissa."
    authorized_extensions: "Liitetiedostojen sallitut tiedostopäätteet (käytä '*' salliaksesi kaikki tiedostotyypit)"
    authorized_extensions_for_staff: "Luettelo tiedostopäätteistä, jotka ovat sallittuja henkilökunnan jäsenille niiden lisäksi, jotka on määritelty sivustoasetuksella \"authorized_extensions\". (käytä '*' salliaksesi kaikki tiedostotyypit)"
    theme_authorized_extensions: "Teemalatausten liitetiedostojen sallitut tiedostopäätteet (käytä '*' salliaksesi kaikki tiedostotyypit)"
    max_similar_results: "Kuinka monta samankaltaista ketjua näytetään viestikentän päällä uutta ketjua aloitettaessa. Vertailu perustuu sekä otsikkoon että leipätekstiin."
    max_image_megapixels: "Suurin sallittu megapikselimäärä kuvalle. Kuvat, joissa on enemmän megapikseleitä, hylätään."
    title_prettify: "Estä yleiset kirjoitusvirheet otsikossa, kuten pelkät isot kirjaimet, pieni ensimmäinen kirjain, useat !- ja ?-merkit ym."
    title_remove_extraneous_space: "Poista lopettavia välimerkkejä edeltävät tyhjät merkit."
    automatic_topic_heat_values: 'Päivitä "topic views heat" ja "topic post like heat" -asetuksia sivuston aktiivisuuden perusteella automaattisesti.'
    topic_views_heat_low: "Näin monen katselun jälkeen katselut-kenttää korostetaan hieman."
    topic_views_heat_medium: "Näin monen katselun jälkeen katselut-kenttää korostetaan kohtalaisesti."
    topic_views_heat_high: "Näin monen katselun jälkeen katselut-kenttää korostetaan voimakkaasti."
    cold_age_days_low: "Kun keskustelua on käyty näin monta päivää, viimeisimmän viestin päivämäärää himmennetään hieman."
    cold_age_days_medium: "Kun keskustelua on käyty näin monta päivää, viimeisimmän viestin aikaa himmennetään kohtalaisesti."
    cold_age_days_high: "Kun keskustelua on käyty näin monta päivää, viimeisimmän viestin aikaa himmennetään paljon."
    history_hours_low: "Kun viestiä on muokattu näin monen tunnin sisällä, korostetaan muokkauksesta kertovaa kuvaketta hieman."
    history_hours_medium: "Kun viestiä on muokattu näin monen tunnin sisällä, korostetaan muokkauksesta kertovaa kuvaketta kohtalaisesti."
    history_hours_high: "Kun viestiä on muokattu näin monen tunnin sisällä, korostetaan muokkauksesta kertovaa kuvaketta voimakkaasti."
    topic_post_like_heat_low: "Kun tykkäysten suhde viestien määrään ylittää tämän, viestien lukumäärän kenttää korostetaan hieman."
    topic_post_like_heat_medium: "Kun tykkäysten suhde viestien määrään ylittää tämän, viestien lukumäärän kenttää korostetaan kohtalaisesti."
    topic_post_like_heat_high: "Kun tykkäysten suhde viestien määrään ylittää tämän, viestien lukumäärän kenttää korostetaan voimakkaasti."
    faq_url: "Jos haluat käyttää sivuston ulkopuolella ylläpidettyä UKK-listaa, syötä URL tähän."
    tos_url: "Jos haluat ylläpitää käyttöehtoja sivuston ulkopuolella, syötä URL tähän."
    privacy_policy_url: "Jos haluat ylläpitää tietosuojaselostetta sivuston ulkopuolella, syötä URL tähän."
    log_anonymizer_details: "Säilytetäänkö käyttäjän tiedot lokissa anonymisoinnin jälkeen."
    newuser_spam_host_threshold: "Kuinka monta kertaa uusi käyttäjä voi linkittää samalle sivustolle `newuser_spam_host_posts` viestissään, ennen kuin se tulkitaan roskapostin lähettämiseksi."
    allowed_spam_host_domains: "Lista verkkotunnuksista, joita ei oteta huomioon roskapostin tunnistamisessa. Uusilla käyttäjillä ei ole rajoituksia linkkaamisessa näihin tunnuksiin."
    staff_like_weight: "Kuinka paljon painoa annetaan henkilökunnan tykkäyksille (muiden kuin henkilökunnan tykkäysten paino on 1)"
    topic_view_duration_hours: "Laske uusi ketjun katselu kerran per IP/käyttäjä joka N:s tunti"
    user_profile_view_duration_hours: "Laske uusi profiilin katselu kerran per IP/käyttäjä joka N:s tunti"
    levenshtein_distance_spammer_emails: "Verrattaessa sähköpostiosoitteita tunnettuihin roskapostittajiin, näin monen merkin ero saa vielä aikaan sumean osuman."
    max_new_accounts_per_registration_ip: "Jos samasta IP-osoitteesta on jo (n) luottamustason 0 käyttäjätiliä (eikä yhtään henkilökunnan tai vähintään LT2), lakkaa hyväksymästä uusia rekisteröitymisiä tästä IP:stä. Poista raja käytöstä asettamalla arvoksi 0."
    min_ban_entries_for_roll_up: "Kun Kokoa-painiketta painetaan, luodaan IP-porttikielloista aliverkon kattavia, kieltoja jos kieltoja on asettu vähintään (N) määrä."
    max_age_unmatched_emails: "Poista osumattomat seulotut sähköpostiosoitteet (N) päivän jälkeen."
    max_age_unmatched_ips: "Poista osumattomat seulotut IP-osoitteet (N) päivän jälkeen."
    num_flaggers_to_close_topic: "Kuinka monta eri merkitsijää tarvitaan, jotta ketju voi mennä tauolle puuttumistoimia odottamaan"
    num_hours_to_close_topic: "Kuinka moneksi tunniksi ketju menee tauolle puuttumistoimia odottamaan."
    auto_respond_to_flag_actions: "Ota käyttöön automaattinen vastaus merkintää poistettaessa."
    min_first_post_typing_time: "Minimimäärä aikaa millisekunneissa, joka käyttäjän täytyy kirjoittaa ensimmäistä viestiään. Jos rajaa ei saavuteta, viesti lisätään automaattisesti hyväksyttävien jonoon. Aseta 0 poistaaksesi käytöstä (ei suositella)."
    auto_silence_fast_typers_on_first_post: "Hiljennä automaattisesti käyttäjät, joiden ensimmäisen viestin kirjoittamiseen ei kulu min_first_post_typing_time"
    auto_silence_fast_typers_max_trust_level: "Enimmäisluottamustaso, jolla nopea kirjoittaja voidaan hiljentää automaattisesti"
    auto_silence_first_post_regex: "Isoista ja pienistä kirjaimista riippumaton säännöllinen lauseke, joka osuessaan aiheuttaa käyttäjän ensimmäisen viestin hiljennyksen ja viestin lähettämiseen hyväksyntäjonoon. Esimerkki: hemmetti|a[bc]a aiheuttaa hiljennyksen, jos viesti sisältää sanan \"hemmetti\", \"aba\" tai \"aca\". Koskee vain käyttäjän ensimmäistä viestiä. VANHENTUNUT: käytä tämän sijaan tarkkailtujen sanojen hiljennystä."
    reviewable_claiming: "Tarvitseeko arvioitava sisältö omia ennen kuin sen voi käsitellä?"
    reviewable_default_topics: "Oletuksena, näytä arvioitava sisältö ryhmiteltynä ketjuittain"
    reviewable_default_visibility: "Älä näytä arvioitavia asioita jollei niiden prioriteetti ole vähintään tämän verran"
    reviewable_low_priority_threshold: "Prioriteettisuodatin piilottaa käsiteltävät kohteet, jotka eivät täytä tätä pistemäärää, ellei \"(mikä tahansa)\" -suodatin ole käytössä."
    high_trust_flaggers_auto_hide_posts: "Uusien käyttäjien viestit piilotetaan automaattisesti, kun vähintään TL3-tason käyttäjä on liputtaneet ne roskapostiksi"
    cooldown_hours_until_reflag: "Kuinka kauan käyttäjien on odotettava, kunnes he voivat liputtaa viestin uudelleen"
    slow_mode_prevents_editing: "Estääkö hidas tila muokkauksen editing_grace_periodin jälkeen?"
    reply_by_email_enabled: "Ota käyttöön vastaukset sähköpostin avulla."
    reply_by_email_address: "Saapuvien sähköpostivastausten sähköpostiosoitekaava, esimerkiksi: %%{reply_key}@reply.esimerkki.fi or replies+%%{reply_key}@esimerkki.fi"
    alternative_reply_by_email_addresses: "Lista vaihtoehtoisista saapuvien sähköpostivastausten sähköpostiosoitekaavoista, esimerkiksi: %%{reply_key}@reply.esimerkki.fi tai replies+%%{reply_key}@esimerkki.fi"
    incoming_email_prefer_html: "Käytä HTML:ää tekstin sijaan saapuvissa sähköposteissa."
    strip_incoming_email_lines: "Poista saapuvien sähköpostien jokaisen rivin alusta ja lopusta tyhjät merkit."
    disable_emails: "Estä Discoursea lähettämästä minkäänlaisia sähköposteja. Ota pois sähköpostit kaikilta käyttäjiltä valitsemalla \"yes\" . \"Non-staff\" poistaa sähköpostit vain muilta kuin henkilökunnalta."
    strip_images_from_short_emails: "Poista kuvat sähköposteista, joiden koko on alle 2 800 tavua"
    short_email_length: "Lyhyen sähköpostin pituus tavuissa"
    display_name_on_email_from: "Näytä sähköpostien lähettäjinä käyttäjien koko nimet"
    unsubscribe_via_email: "Salli käyttäjän lakkauttaa sähköposti-ilmoitukset lähettämällä sähköpostiviesti, jonka otsikossa tai leipätekstissä esiintyy sana \"unsubscribe\""
    unsubscribe_via_email_footer: "Liitä sähköpostiviestien alaosaan mailto:-linkki, jonka avulla saaja voi lakkauttaa sähköposti-ilmoitukset"
    delete_email_logs_after_days: "Poista sähköpostilokit (N) päivän jälkeen. Aseta 0 säilyttääksesi ikuisesti."
    disallow_reply_by_email_after_days: "Estä vastaaminen sähköpostitse (N) päivän jälkeen. 0 sallii vastaamisen aina."
    max_emails_per_day_per_user: "Käyttäjälle päivässä lähetettävien sähköpostien enimmäismäärä. Aseta 0, jos et halua rajoittaa."
    enable_staged_users: "Luo automaattisesti esikäyttäjiä, kun saapuvia sähköposteja käsitellään."
    maximum_staged_users_per_email: "Enimmäismäärä automaattisesti luotuja esikäyttäjiä, kun käsitellään saapuvaa sähköpostia."
    maximum_recipients_per_new_group_email: "Estä saapuvat sähköpostit, joilla on liian monta vastaanottajaa."
    auto_generated_allowlist: "Luettelo sähköpostiosoitteista, joiden viestejä ei tarkasteta automaattisesti luodun sisällön osalta. Esimerkki: foo@bar.com|discourse@bar.com"
    block_auto_generated_emails: "Estä saapuvat sähköpostit, jotka tunnistetaan automaattisesti luoduiksi."
    ignore_by_title: "Jätä sähköpostit huomiotta niiden otsikon perusteella."
    mailgun_api_key: "Mailgunin salainen API-avain, jolla vahvistetaan webhook-viestit."
    soft_bounce_score: "Lisättävät palautuspisteet, kun hetkellinen palautus tapahtuu."
    hard_bounce_score: "Lisättävät palautuspisteet, kun pysyvä palautus tapahtuu."
    bounce_score_threshold: "Palautuspistemäärä, jonka ylityttyä käyttäjälle ei lähetetä sähköpostia."
    reset_bounce_score_after_days: "Nollaa palautuspisteet X päivä kuluttua."
    blocked_attachment_content_types: "Luettelo avainsanoja, jota käytetään liitteiden estämisessä niiden sisältötyypin perusteella."
    blocked_attachment_filenames: "Luettelo avainsanoja, jota käytetään liitteiden estämisessä niiden tiedostonimen perusteella."
    forwarded_emails_behaviour: "Kuinka Discourseen välitettyjä sähköposteja käsitellään"
    always_show_trimmed_content: "Näytä kaikkialla saapuvien sähköpostien karsitut osat. VAROITUS: voi paljastaa sähköpostiosoitteita."
    trim_incoming_emails: "Leikkaa osa saapuvista sähköposteista, jolla ei ole merkitystä."
    private_email: "Älä sisällytä sähköpostien otsikoihin äläkä leipäteksteihin viestien tai ketjujen sisältöä. HUOM: tämä poistaa käytöstä myös tiivistelmäsähköpostit."
    email_total_attachment_size_limit_kb: "Lähetettäviin sähköposteihin liitettyjen tiedostojen enimmäiskoko kilotavuina. Arvo 0 poistaa liittämisen käytöstä."
    post_excerpts_in_emails: "Sähköposti-ilmoituksissa, lisää aina katkelmia kokonaisten viestien sijaan."
    raw_email_max_length: "Enintään kuinka monta merkkiä säilytetään saapuvasta sähköpostista."
    raw_rejected_email_max_length: "Enintään kuinka monta merkkiä säilytetään hylätystä saapuvasta sähköpostista."
    delete_rejected_email_after_days: "Poista yli (n) päivää vanhat hylätyt sähköpostit."
    require_change_email_confirmation: "Vaadi muita kuin henkilökunnan käyttäjiä vahvistamaan vanha sähköpostiosoitteensa ennen sen vaihtamista. Ei koske henkilökunnan käyttäjiä, heidän täytyy aina vahvistaa vanha sähköpostiosoitteensa."
    manual_polling_enabled: "Työnnä sähköpostit käyttäen sähköpostivastausten APIa."
    pop3_polling_enabled: "Pollaa sähköpostivastaukset POP3:lla."
    pop3_polling_ssl: "Käytä SSL-salausta yhdistettäessä POP3-palvelimeen. (Suositellaan)"
    pop3_polling_openssl_verify: "Varmenna TLS-palvelinsertifikaatti (Oletus: päällä)"
    pop3_polling_period_mins: "Tiheys minuuteissa kuinka usein POP3-tililtä tarkastetaan uudet sähköpostit. HUOM: vaatii uudelleenkäynnistyksen."
    pop3_polling_port: "POP3-tilin pollauksen portti."
    pop3_polling_host: "Isäntä, jolta pollataan sähköposteja POP3:n kautta."
    pop3_polling_username: "Sen POP3-tilin käyttäjätunnus, jolta pollataan sähköposteja."
    pop3_polling_password: "Sen POP3-tilin salasana, jolta pollataan sähköposteja."
    pop3_polling_delete_from_server: "Poista sähköpostit palvelimelta. HUOM: Jos poistat tämän käytöstä, sinun täytyy siivota saapuvien sähköpostien kansio manuaalisesti"
    log_mail_processing_failures: "Kirjaa kaikki sähköpostin käsittelyvirheet lokiin: <a href='%{base_path}/logs' target='_blank'>/logs</a>"
    email_in: "Salli käyttäjien julkaista uusia aiheita sähköpostitse. Kun asetustus on käytössä, voidaan ryhmille ja kategorioille määrittää vastaanottoon käytettävät sähköpostiosoitteet."
    email_in_min_trust: "Vähimmäisluottamustaso, jonka käyttäjä tarvitsee uuden ketjun aloittamiseen sähköpostitse."
    email_in_authserv_id: "Saapuvien sähköpostien todennustarkistukset suorittavan palvelun tunniste. Katso ohjeet tämän määrittämiseen osoitteesta <a href='https://meta.discourse.org/t/134358'>https://meta.discourse.org/t/134358</a>."
    email_in_spam_header: "Sähköpostin otsikkotiedot roskapostin tunnistamiseksi."
    enable_imap: "Ota IMAP käyttöön ryhmäviestien synkronoimiseksi."
    enable_imap_write: "Ota kaksisuuntainen IMAP-synkronointi käyttöön. Jos se on poistettu käytöstä, kaikki IMAP-tilien kirjoitustoiminnot poistetaan käytöstä."
    enable_imap_idle: "Käytä IMAP IDLE -mekanismia uusien sähköpostien odottamiseen."
    enable_smtp: "Ota SMTP käyttöön ryhmäviestien ilmoitusten lähettämisessä."
    imap_polling_period_mins: "Aika minuutteina sähköpostien tarkistusten välillä IMAP-tileiltä."
    imap_polling_old_emails: "Päivitettävien vanhojen (käsiteltyjen) sähköpostien enimmäismäärä joka kerta, kun IMAP-laatikkoa pollataan (0 on kaikki)."
    imap_polling_new_emails: "Päivitettävien uusien (käsittelemättömien) sähköpostien enimmäismäärä joka kerta, kun IMAP-laatikkoa pollataan."
    imap_batch_import_email: "Tuontitilan käynnistävä vähimmäismäärä uusia sähköposteja (poistaa viestihälytykset käytöstä)."
    email_prefix: "Sähköpostin aiheessa käytettävä [tunniste]. Jos et aseta arvoa, oletusarvona käytetään 'otsikkoa'."
    email_site_title: "Sähköpostin lähettäjänä käytettävä nimi. Jos arvoa ei ole asetettu, oletuksena käytetään 'otsikkoa'. Jos 'otsikko' sisältää merkkejä, joita ei sallita sähköpostin lähettäjän nimessä, käytä tätä asetusta."
    find_related_post_with_key: "Käytä vain vastausavainta vastatun viestin löytämiseen. VAROITUS: tämän poistaminen käytöstä mahdollistaa sähköpostiosoitteeseen pohjautuvan toisena esiintymisen."
    minimum_topics_similar: "Kuinka monta ketjua täytyy olla olemassa, jotta samankaltaisia ketjuja näytetään uutta ketjua aloitettaessa."
    relative_date_duration: "Kuinka montaa päivää viestin lähettämisen jälkeen päivämäärät näytetään suhteellisina (7 pv) eikä absoluuttisina (20. huhtikuuta)."
    delete_user_max_post_age: "Älä salli käyttäjien poistamista, joiden ensimmäinen viesti on vanhempi kuin (x) päivää."
    delete_all_posts_max: "Kerralla poistettavien viestien maksimimäärä Poista kaikki viestit -painikkeella. Jos käyttäjällä on enemmän viestejä, niitä ei voi poistaa kerralla eikä käyttäjää voi poistaa."
    delete_user_self_max_post_count: "Enimmäismäärä viestejä, joka käyttäjällä voi olla, kun tilin poistaminen omatoimisesti sallitaan. Poista tilin poistaminen omatoimisesti asettamalla arvoksi -1."
    username_change_period: "Kuinka monen päivän ajan käyttäjätunnuksen voi vaihtaa rekisteröitymisen jälkeen (0 estää käyttäjätunnuksen vaihtamisen)."
    email_editable: "Salli käyttäjien vaihtaa sähköpostiosoitteensa tilin luomisen jälkeen."
    logout_redirect: "Minne selain ohjataan uloskirjautumisen jälkeen (esim: https://esimerkki.fi/logout)"
    allow_uploaded_avatars: "Salli käyttäjien ladata oma profiilikuva."
    default_avatars: "URL-osoitteet avatareihin, joita käytetään oletuksena uusille käyttäjille, kunnes he vaihtavagt sen."
    automatically_download_gravatars: "Lataa käyttäjille Gravatarit automaattisesti tilin luonnin ja sähköpostin vaihdon yhteydessä."
    digest_topics: "Yläraja yhteenvetosähköpostissa näytettävien suosittujen ketjujen määrälle."
    digest_posts: "Yläraja yhteenvetosähköpostissa näytettävien suosittujen viestien määrälle."
    digest_other_topics: "Yläraja yhteenvetosähköpostissa 'Uutta seuraamissasi ketjuissa ja alueissa' -osiossa näytettävien ketjujen määrälle."
    digest_min_excerpt_length: "Vähimmäispituus merkeissä viestin katkelmalle, joka näytetään yhteenvetosähköpostissa."
    suppress_digest_email_after_days: "Älä lähetä yhteenvetosähköpostia käyttäjille, jotka eivät ole vierailleet sivustolla yli (n) päivään."
    digest_suppress_categories: "Älä liitä näiden alueiden viestejä yhteenvetosähköposteihin."
    disable_digest_emails: "Poista yhteenvetosähköpostit käytöstä kaikilta käyttäjiltä."
    apply_custom_styles_to_digest: "Mukautettua sähköpostipohjaa ja CSS:ää käytetään yhteenvetosähköposteihin."
    email_accent_bg_color: "Kakkosväri, jota käytetään joidenkin elementtien taustavärinä HTML-sähköpostiviesteissä. Anna värin nimi englanniksi ('red') tai sen hex-arvo ('#FFF0000')."
    email_accent_fg_color: "Sähköpostiviestin taustavärin päällä olevan tekstin väri HTML-sähköpostiviesteissä. Anna värin nimi englanniksi ('white') tai sen hex-arvo ('#FFFFFF')."
    email_link_color: "Linkkien väri HTML-sähköpostiviesteissä. Anna värin nimi englanniksi ('blue') tai sen hex-arvo ('#0000FF')."
    detect_custom_avatars: "Tarkistetaanko, ovatko käyttäjät ladanneet oman profiilikuvan."
    max_daily_gravatar_crawls: "Korkeintaan kuinka monta kertaa Discourse tarkistaa avatarit Gravatarista päivässä"
    public_user_custom_fields: "Luettelo käyttäjien mukautetuista kentistä, jotka voidaan hakea APIn avulla."
    staff_user_custom_fields: "Luettelo käyttäjien mukautetuista kentistä, jotka voidaan hakea henkilökunnalle APIn avulla."
    enable_user_directory: "Näytä hakemisto käyttäjistä selattavaksi"
    enable_group_directory: "Näytä hakemisto ryhmistä selattavaksi"
    enable_category_group_moderation: "Salli ryhmien valvoa sisältöä tietyillä alueilla"
    group_in_subject: "Aseta %%{optional_pm} sähköpostin aiheessa ensimmäisen ryhmän nimeksi yksityisviestissä, katso: <a href='https://meta.discourse.org/t/customize-specific-email-templates/88323' target='_blank'>Customize subject format for standard emails</a>"
    allow_anonymous_posting: "Salli käyttäjien vaihtaa anonyymiin tilaan"
    anonymous_posting_min_trust_level: "Anonyymien viestien lähettämiseen vaadittava luottamustila"
    anonymous_account_duration_minutes: "Suojellaksesi anonymiteettiä, luo käyttäjälle uusi anonyymi tili N minuutin välein. Esimerkki: jos arvoksi asetetaan 600, kun 600 minuuttia tulee kuluneeksi edellisestä viestistä JA käyttäjä vaihtaa anonyymiin tilaan, luodaan uusi anonyymi tili."
    hide_user_profiles_from_public: "Älä näytä käyttäjäkortteja, käyttäjäprofiileita tai käyttäjähakemistoa anonyymeille käyttäjille."
    allow_users_to_hide_profile: "Salli käyttäjien piilottaa profiilinsa ja läsnäolonsa"
    allow_featured_topic_on_user_profiles: "Salli käyttäjän esitellä linkkiä ketjuun käyttäjäkortissaan ja profiilissaan."
    show_inactive_accounts: "Salli kirjautuneiden käyttäjien selata aktivoimattomia käyttäjätilejä."
    hide_suspension_reasons: "Älä näytä hyllytysten syitä julkisesti käyttäjäprofiileissa."
    log_personal_messages_views: "Pidä lokia siitä, kun ylläpitäjät lukevat toisten käyttäjien/ryhmien yksityiskeskusteluja."
    ignored_users_count_message_threshold: "Huomauta valvojille, jos näin moni käyttäjä sivuuttaa tietyn käyttäjän."
    ignored_users_message_gap_days: "Millaisin väliajoin valvojia huomautetaan uudelleen käyttäjästä, jonka monet muut ovat sivuuttaneet."
    clean_up_inactive_users_after_days: "Kuinka monen päivän kuluttua ei-aktiivinen käyttäjä (luottamustaso 0 eikä yhtään viestiä) poistetaan. Arvo 0 poistaa siivouksen käytöstä."
    clean_up_unused_staged_users_after_days: "Kuinka monen päivän kuluttua käyttämätön esikäyttäjä (ei yhtään viestiä) poistetaan. Arvo 0 poistaa siivouksen käytöstä."
    user_selected_primary_groups: "Salli käyttäjän asettaa ensisijainen ryhmänsä itse"
    max_notifications_per_user: "Ilmoitusten enimmäismäärä käyttäjää kohden. Jos tämä määrä ylitetään, vanhat ilmoitukset poistetaan. Pakotetaan viikoittain. Poista käytöstä valitsemalla 0"
    allowed_user_website_domains: "Käyttäjän verkkosivusto voi olla näiden verkkotunnusten alainen. Pystyviivoin erotettu lista."
    allow_profile_backgrounds: "Salli käyttäjien ladata profiilin taustakuva."
    sequential_replies_threshold: "Kuinka monen peräkkäisen viestin jälkeen yhdessä ketjussa käyttäjää muistutetaan liian monesta peräkkäisestä vastauksesta."
    get_a_room_threshold: "Kuinka monta viestiä tulee kohdistaa samalle käyttäjälle samassa ketjussa, jotta näytetään varoitus."
    dont_feed_the_trolls_threshold: "Muiden käyttäjien tekemä ilmoitusmäärä, josta seuraa varoitus."
    enable_mobile_theme: "Mobiililaitteet käyttävät mobiiliystävällistä teemaa, jonka voi vaihtaa koko sivustoon. Poista asetus käytöstä, jos haluat käyttää omaa tyylitiedostoa, joka on mukautuva eri laitteille."
    dominating_topic_minimum_percent: "Kuinka monta prosenttia ketjun viesteistä käyttäjän täytyy kirjoittaa, ennen kuin häntä muistutetaan ketjun dominoinnista."
    disable_avatar_education_message: "Poista opastusviesti käytöstä, joka näytetään kun profiilikuvaa vaihdetaan."
    pm_warn_user_last_seen_months_ago: "Varoita käyttäjiä yksityisviestiä luotaessa siitä, että vastaanottaja on nähty viimeksi yli n kuukautta sitten."
    suppress_uncategorized_badge: "Älä näytä alueettomille ketjuille tunnusta ketjujen listauksissa."
    header_dropdown_category_count: "Kuinka monta aluetta näytetään yläpalkin pudotusvalikossa."
    permalink_normalizations: "Sovella tätä säännöllistä lauseketta ennen pysyvien linkkien sovittamista, esim. /(topic.*)\\?.*/\\1 poistaa hakulausekkeet ketjujen reiteistä. Muoto on regex+string, \\1 jne. avulla pääset käsiksi captureihin."
    global_notice: "Näytä kaikilla sivuilla kaikille käyttäjille KIIREELLISESTÄ HÄTÄTAPAUKSESTA kertova banneri, jota ei voi piilottaa. Vaihda tyhjäksi piilottaaksesi sen (HTML sallittu)."
    disable_system_edit_notifications: "Poistaa järjestelmäkäyttäjän muokkausilmoitukset käytöstä, kun 'download_remote_images_to_local' on asetettu."
    notification_consolidation_threshold: "Kuinka monta tykkäys- tai jäsenhakemusilmoitusta tulee saada, jotta ne yhdistetään yhdeksi. Arvo 0 poistaa käytöstä."
    likes_notification_consolidation_window_mins: "Kesto minuutteina, jonka aikana tykkäysilmoitukset yhdistetään yhdeksi ilmoitukseksi, kun raja on saavutettu. Rajan voi määrittää asetuksella `SiteSetting.notification_consolidation_threshold`."
    automatically_unpin_topics: "Poista ketjun kiinnitys automaattisesti, kun käyttäjä on sen lopussa."
    read_time_word_count: "Sanamäärä minuutissa, jota käytetään lukuajan arviointiin."
    topic_page_title_includes_category: "Ketjusivun <a href='https://developer.mozilla.org/en-US/docs/Web/HTML/Element/title' target='_blank'>otsikkotunniste</a> sisältää alueen nimen."
    app_association_android: "<a href='%{base_path}/.well-known/assetlinks.json'>.well-known/assetlinks.json</a>-päätepisteen sisältö, käytetään Googlen Digital Asset Links APIssa."
    app_association_ios: "Contents of <a href='%{base_path}/apple-app-site-association'>apple-app-site-association</a>-päätepisteen sisältö, käytetään universaalien linkkien luomiseen tämän sivuston ja iOS-sovellusten välille."
    share_anonymized_statistics: "Julkaise yksilöimättömät käyttötilastot."
    auto_handle_queued_age: "Käsittele automaattisesti asiat, jotka ovat odottaneet käsittelyä näin monta päivää. Liput ohitetaan. Jonossa olevat viestit ja käyttäjät ohitetaan. Jos asetat 0:ksi, ominaisuus ei ole käytössä."
    penalty_step_hours: "Oletusrangaistukset käyttäjien hiljentämisestä tai hyllyttämisestä tunneissa. Ensimmäisen rikkeen oletusarvo on ensimmäinen arvo, toisen rikkeen toinen jne."
    svg_icon_subset: "Lisää ylimääräisiä FontAwesome 5 -kuvakkeita, jotka haluat sisällyttää käytettäviisi. Käytä etuliitettä \"fa-\", kun haluat täytetyn kuvakkeen, \"far-\", kun haluat tavallisen ja \"fab-\", kun haluat brändikuvakkeen."
    full_name_required: "Koko nimi on käyttäjäprofiilin pakollinen kenttä."
    enable_names: "Näytä käyttäjän koko nimi profiilissa, käyttäjäkortissa ja sähköposteissa. Poista käytöstä piilottaaksesi koko nimen kaikkialla."
    display_name_on_posts: "Näytä käyttäjän koko nimi viesteissä @käyttäjätunnuksen lisäksi."
    show_time_gap_days: "Jos kahden viestin välissä on kulunut näin monta päivää, näytä aikaväli ketjussa."
    short_progress_text_threshold: "Kuinka monen viestin jälkeen ketjun edistyspalkissa näytetään vain nykyisen viestin numero. Jos muutat palkin leveyttä, voit joutua muuttamaan tätä arvoa."
    default_code_lang: "Oletusarvoinen ohjelmointikielen syntaksin korostus, jota käytetään koodilohkoissa (auto, text, ruby, python jne.). Tämä arvo täytyy esiintyä myös \"highlighted languages\" -sivustoasetuksessa."
    warn_reviving_old_topic_age: "Kun käyttäjä alkaa kirjoittamaan vastausta ketjuun, jonka uusin viesti on tätä vanhempi päivissä, näytetään varoitus. Poista käytöstä asettamalla arvoksi 0."
    autohighlight_all_code: "Pakota koodin korostus kaikkiin esimuotoiltuihin koodilohkoihin, vaikka käyttäjä ei määrittelisi kieltä."
    highlighted_languages: "Mitä syntaksikorostussääntöjä on käytössä. (Varoitus: liian monen kielen käyttöönotto voi vaikuttaa suorituskykyyn.) Ks. demo: <a href='https://highlightjs.org/static/demo/' target='_blank'>https://highlightjs.org/static/demo</a>"
    show_copy_button_on_codeblocks: "Lisää koodilohkoihin painike lohkon sisällön kopioimiseksi käyttäjän leikepöydälle."
    embed_any_origin: "Salli upotettava sisältö alkuperästä riippumatta. Tämä vaaditaan mobiilisovelluksille, joissa on staattista HTML:ää."
    embed_topics_list: "Tue ketjuluetteloiden HTML-upottamista"
    embed_set_canonical_url: "Aseta upotetun sisällön URL-osoitteeksi upotettujen ketjujen kanoninen URL."
    embed_truncate: "Typistä upotetut viestit."
    embed_unlisted: "Tuodut ketjut ovat piilotettuna, kunnes käyttäjä vastaa."
    embed_support_markdown: "Tue Markdown-muotoilua upotetuissa viesteissä."
    allowed_embed_selectors: "Pilkuin eroteltu luettelo CSS-elementeistä, jotka on sallittu upotuksissa."
    allowed_href_schemes: "Linkeissä sallitut skeemat http:n ja https:n lisäksi."
    embed_post_limit: "Upotettavien viestien maksimimäärä."
    embed_username_required: "Käyttäjätunnus vaaditaan ketjun luomiseksi."
    notify_about_reviewable_item_after: "Jos tarkastettavia kohteita ei ole käsitelty määritetyn tuntimäärän sisällä, ilmoita valvojille yksityisviesteillä. Poista käytöstä arvolla 0."
    delete_drafts_older_than_n_days: "Poista yli (n) päivää vanhat luonnokset."
    delete_merged_stub_topics_after_days: "Kuinka montaa päivää odotetaan ennen kuin täysin yhdistetyt tynkäketjut poistetaan automaattisesti. Jos asetat arvoksi 0, tynkäketjuja ei poistetan koskaan."
    bootstrap_mode_min_users: "Vähimmäismäärä käyttäjiä, joka vaaditaan aloitustilan poistamiseen (poista käytöstä arvolla 0, voi kestää jopa 24 tuntia)"
    prevent_anons_from_downloading_files: "Estä tuntemattomia käyttäjiä lataamasta liitteitä."
    secure_uploads: 'Rajoittaa pääsyä KAIKKIIN latauksiin (kuvat, videot, äänet, tekstit, pdf-tiedostot, zip-tiedostot ja muut). Jos "sisäänkirjautuminen vaaditaan" on käytössä, vain kirjautuneilla käyttäjillä on pääsy latauksiin. Muussa tapauksessa pääsy rajoitetaan vain yksityisviesteihin ja yksityisiin alueisiin ladattuihin mediatiedostoihin. VAROITUS: Tämä asetus on monimutkainen ja vaatii syvällistä hallinnollista ymmärrystä. Katso lisätietoja <a target="_blank" href="https://meta.discourse.org/t/-/140017">turvallisia latauksia palvelimeen käsittelevästä ketjusta Metassa</a>.'
    secure_uploads_allow_embed_images_in_emails: "Sallii turvallisten kuvien upottamisen, jotka normaalisti karsittaisiin sähköposteissa, jos niiden koko on pienempi kuin \"secure uploads max email embed image size kb\" -asetus."
    secure_uploads_max_email_embed_image_size_kb: "Sähköposteihin upotettavien turvallisten kuvien kokoraja, jos \"secure uploads allow embed in emails\" -asetus on käytössä. Ilman kyseistä asetusta tällä asetuksella ei ole vaikutusta."
    slug_generation_method: "Valitse polkutunnuksen luomisen metodi, 'encoded' käyttää prosenttikoodausta, 'none' poistaa polkutunnukset käytöstä."
    enable_emoji: "Ota emoji käyttöön"
    enable_emoji_shortcuts: "Yleiset tekstiemojit, kuten :), :p ja :(, muunnetaan emojeiksi"
    emoji_set: "Millaiset emojit haluat?"
    emoji_autocomplete_min_chars: "Kuinka monta merkkiä vaaditaan, jotta sanantäydentävä emojivalitsin aukeaa"
    enable_inline_emoji_translation: "Ota käyttöön emojien kääntäminen merkkijonojen keskeltä (ei väliä tai välimerkkejä ennen emojia)"
    emoji_deny_list: "Nämä emojit eivät ole käytettävissä valikoista tai lyhytkoodeilla."
    approve_post_count: "Viestien lukumäärä, joka uusilta käyttäjiltä ja haastajilta täytyy hyväksyä"
    approve_unless_trust_level: "Tätä luottamustasoa alhaisempien käyttäjien viestit täytyy hyväksyä"
    approve_new_topics_unless_trust_level: "Tätä luottamustasoa alhaisempien käyttäjien aloittamat ketjut täytyy hyväksyä"
    approve_unless_staged: "Esikäyttäjien uudet ketjut ja viestit täytyy hyväksyä"
    notify_about_queued_posts_after: "Jos viestejä on ollut hyväksymättä näin monen tunnin ajan, lähetä ilmoitus valvojille. Poista ilmoitukset käytöstä asettamalla 0."
    auto_close_messages_post_count: "Maksimimäärä viestejä viestissä, kunnes se suljetaan automaattisesti (aseta 0 poistaaksesi käytöstä)"
    auto_close_topics_post_count: "Maksimimäärä viestejä ketjussa, kunnes se suljetaan automaattisesti (aseta 0 poistaaksesi käytöstä)"
    auto_close_topics_create_linked_topic: "Luo uusi liittyvä ketju, kun ketju suljetaan automaattisesti \"auto close topics post count\" -asetuksen perusteella"
    code_formatting_style: "Viestikentän koodipainike käyttää oletuksena tätä koodimuotoilutyyliä"
    max_allowed_message_recipients: "Kuinka monta vastaanottajaa yksityisviestillä voi olla."
    watched_words_regular_expressions: "Tarkkaillut sanat ovat säännöllisiä lausekkeita."
    enable_diffhtml_preview: "Kokeellinen ominaisuus, joka käyttää diffHTML-tiedostoa esikatselun synkronointiin täydellisen uudelleenhahmontamisen sijaan"
    enable_fast_edit: "Mahdollistaa pienen valinnan viestin tekstistä muokkaamisen tekstiin sidottuna."
    old_post_notice_days: "Kuinka monen päivän kuluttua viesti-ilmoitus vanhenee"
    new_user_notice_tl: "Vähimmäisluottamustaso, jolla näkee uusiin käyttäjiin liittyvät viesti-ilmoitukset."
    returning_user_notice_tl: "Vähimmäisluottamustaso, jolla näkee palaaviin käyttäjiin liittyvät viesti-ilmoitukset."
    returning_users_days: "Kuinka monen päivän kuluttua käyttäjä tulkitaan palaavaksi."
    review_media_unless_trust_level: "Henkilökunta tarkistaa alhaisempien luottamustasojen käyttäjien viestit, jos ne sisältävät upotettua mediaa."
    blur_tl0_flagged_posts_media: "Sumenna liputettujen viestien kuvat potentiaalisen NSFW-sisällön piilottamiseksi."
    enable_page_publishing: "Salli henkilökunnan jäsenten julkaista ketjuja uusiin URL-osoitteisiin omalla tyylillään."
    show_published_pages_login_required: "Anonyymit käyttäjät voivat nähdä julkaistut sivut, vaikka kirjautumista vaaditaan."
    skip_auto_delete_reply_likes: "Kun vanhoja vastauksia poistetaan automaattisesti, ohita sellaisten viestien poisto, joissa on vähintään näin monta tykkäystä."
    default_email_digest_frequency: "Kuinka usein käyttäjille lähetetään yhteenvetosähköposti oletuksena."
    default_include_tl0_in_digests: "Sisällytä uusien käyttäjien viestejä yhteenvetosähköposteihin oletuksena. Tätä voi muuttaa käyttäjäasetuksissa."
    default_email_level: "Aseta oletusarvo tavallisten ketjujen sähköposti-ilmoitustasolle."
    default_email_messages_level: "Aseta oletusarvo sähköposti-ilmoitustasolle, kun joku lähettää käyttäjälle viestin."
    default_email_mailing_list_mode: "Lähetä oletuksena sähköposti jokaisesta uudesta viestistä."
    default_email_mailing_list_mode_frequency: "Postituslistatilassa käyttäjä saa sähköpostia oletuksena näin usein."
    disable_mailing_list_mode: "Estä käyttäjiä ottamasta postituslistatilaa käyttöön (estää postituslistojen sähköpostien lähettämisen)"
    default_email_previous_replies: "Sisällytä aiemmat vastaukset sähköposteihin oletuksena."
    default_email_in_reply_to: "Sisällytä katkelma vastattavasta viestistä sähköpostiin oletuksena."
    default_hide_profile_and_presence: "Piilota käyttäjän julkinen profiili ja läsnäolo-ominaisuudet oletuksena."
    default_other_new_topic_duration_minutes: "Yleinen oletusarvo sille, milloin ketju tulkitaan uudeksi."
    default_other_auto_track_topics_after_msecs: "Yleinen oletusarvo sille, missä ajassa ketjua aletaan seurata."
    default_other_notification_level_when_replying: "Yleinen oletusilmoitustaso, kun käyttäjä vastaa ketjuun."
    default_other_external_links_in_new_tab: "Avaa oletuksena ulkopuoliset linkit uudessa välilehdessä."
    default_other_enable_quoting: "Ota oletuksena käyttöön lainaaminen valitsemalla tekstiä."
    default_other_enable_defer: "Ota ketjun lykkäystoiminto käyttöön oletuksena."
    default_other_dynamic_favicon: "Näytä oletuksena uusien/päivittyneiden ketjujen määrä selaimen kuvakkeessa."
    default_other_skip_new_user_tips: "Ohita uuden käyttäjän aloittamisvinkit ja -kunniamerkit."
    default_other_like_notification_frequency: "Ilmoita käyttäjille tykkäyksistä oletuksena"
    default_topics_automatic_unpin: "Aseta oletukseksi, että ketjun kiinnitys poistuu automaattisesti, jos käyttäjä selaa keskustelun loppuun."
    default_categories_watching: "Luettelo oletuksena tarkkailtavista alueista."
    default_categories_tracking: "Luettelo oletuksena seurattavista alueista."
    default_categories_muted: "Luettelo oletuksena vaimennetuista alueista."
    default_categories_watching_first_post: "Luettelo alueista, joiden ketjujen ensimmäisiä viestejä tarkkaillaan oletuksena."
    default_categories_normal: "Luettelo alueista, joita ei ole vaimennettu oletuksena. Hyödyllinen, kun \"mute_all_categories_by_default\"-sivustoasetus on käytössä."
    mute_all_categories_by_default: "Aseta kaikkien alueiden oletusilmoitustasoksi vaimennettu. Vaadi käyttäjää valitsemaan itse alueet, jotka näkyvät Tuoreimmat- ja Alueet-sivuilla. Jos haluat muuttaa oletusarvoja kirjautumattomille käyttäjille, säädä 'default_categories_' -asetuksia."
    default_tags_watching: "Luettelo tunnisteista, joita tarkkaillaan oletuksena."
    default_tags_tracking: "Luettelo tunnisteista, joita seurataan oletuksena."
    default_tags_muted: "Luettelo tunnisteista, jotka vaimennettu oletuksena."
    default_tags_watching_first_post: "Luettelo tunnisteista, jonka sisältävien ketjujen ensimmäisiä viestejä tarkkaillaan oletuksena."
    default_text_size: "Tekstikoon oletusvalinta"
    default_title_count_mode: "Sivun otsikon laskurin oletusasetus"
    enable_offline_indicator: "Näytä käyttäjille viesti, kun havaitaan, ettei heillä ole verkkoyhteyttä."
    default_sidebar_link_to_filtered_list: "Kohdista navigointivalikon linkit oletusarvoisesti suodatettuihin listauksiin."
    default_sidebar_show_count_of_new_items: "Määritä navigointivalikon linkit näyttämään oletusarvoisten korostusmerkkien sijaan uusien kohteiden lukumäärä."
    default_sidebar_switch_panel_position: "Sivupalkin kytkinpaneelin painikkeiden sijainti"
    retain_web_hook_events_period_days: "Kuinka monta päivää tietoa webhook-tapahtumista säilötään."
    retry_web_hook_events: "Yritä uudelleen epäonnistuneita webhook-tapahtumia neljästi. Aikavälit yritysten välillä ovat 1, 5, 25 ja 125 minuuttia."
    revoke_api_keys_days: "Kuinka monen päivän kuluttua käyttämätön API-avain mitätöidään automaattisesti (0 tarkoittaa ei koskaan)"
    allow_user_api_keys: "Salli käyttäjä-API-avainten muodostaminen"
    allow_user_api_key_scopes: "Luettelo käyttäjä-API-avaimiin liittyvistä oikeuksista"
    min_trust_level_for_user_api_key: |
      Käyttäjän API-avaimien luomiseen vaadittu luottamustaso.<br>
      <b>VAROITUS:</b> Luottamustason muuttaminen estää matalamman luottamustason käyttäjiä kirjautumasta sisään Discourse Hubin kautta.
    allowed_user_api_auth_redirects: "Sallittu URL-osoite käyttäjän API-avainten todennuksen uudelleenohjaukselle. Jokerimerkkiä * voidaan käyttää vastaamaan mitä tahansa sen osaa (esim. www.esimerkki.fi/*)."
    allowed_user_api_push_urls: "Sallitut URL-osoitteet palvelimen työnnöille käyttäjä-APIin"
    expire_user_api_keys_days: "Kuinka monessa päivässä käyttäjä-API-avain vanhenee automaattisesti (0 tarkoittaa ei koskaan)"
    tagging_enabled: "Otetaanko ketjujen tunnisteet käyttöön?"
    min_trust_to_create_tag: "Vähimmäisluottamustaso, jolla voi luoda tunnisteita."
    max_tags_per_topic: "Suurin tunnisteiden määrä, joka voi liittyä ketjuun."
    max_tag_length: "Enimmäismerkkimäärä tunnisteen nimelle."
    max_tag_search_results: "Kun haetaan tunnisteita, enintään näin monta hakutulosta näytetään."
    max_tags_in_filter_list: "Enimmäismäärä tunnisteita, joka näytetään suodatuspudotusvalikossa. Käytetyimmät tunnisteet näytetään."
    tags_sort_alphabetically: "Näytä tunnisteet aakkosjärjestyksessä. Oletusasetus on näyttäminen suosion mukaan."
    tags_listed_by_group: "Listaa tunnisteet tunnisteryhmittäin <a href='%{base_path}/tags' target='_blank'>Tunnisteet-sivulla</a>."
    tag_style: "Tunnistemerkkien visuaalinen tyyli."
    pm_tags_allowed_for_groups: "Sallita sisältyvien ryhmien jäsenten merkitä tunnisteella mikä tahansa yksityisviesti"
    min_trust_level_to_tag_topics: "Vähimmäisluottamustaso, jolla voi lisätä tunnisteita ketjuihin"
    suppress_overlapping_tags_in_list: "Jos tunniste esiintyy sanana täsmälleen ketjun otsikossa, älä näytä tunnistetta"
    remove_muted_tags_from_latest: "Jos ketjulla on vain vaimennettuja tunnisteita, älä näytä ketjua Tuoreimmat-ketjuluettelossa."
    force_lowercase_tags: "Salli vain pienet kirjaimet uusissa tunnisteissa."
    create_post_for_category_and_tag_changes: "Luo pieni tapahtumaviesti ketjun alueiden tai tunnisteiden muuttuessa"
    company_name: "Yrityksen nimi"
    governing_law: "Sovellettava lainsäädäntö"
    city_for_disputes: "Kaupunki, jonka oikeudessa riidat ratkotaan"
    shared_drafts_category: "Ota käyttöön jaetut luonnokset -toiminto määrittämällä alue, joka on ketjuluonnoksille varattu. Alueen ketjut eivät näy ketjuluetteloissa henkilökunnan jäsenille."
    shared_drafts_min_trust_level: "Salli käyttäjien nähdä ja muokata jaettuja luonnoksia."
    push_notifications_prompt: "Näytä käyttäjäsuostumuspyyntö."
    push_notifications_icon: "Ilmoituskulmassa näkyvä kunniamerkkikuvake. Suosittelemme yksiväristä läpinäkyvää PNG:tä, jonka koko on 96×96."
    enable_desktop_push_notifications: "Ota työpöydän ponnahdusilmoitukset käyttöön"
    push_notification_time_window_mins: "Odota (n) minuuttia ennen ponnahdusilmoituksen lähettämistä. Auttaa estämään ponnahdusilmoitusten lähettämisen aktiiviselle online-käyttäjälle."
    base_font: "Perusfontti, jota käytetään suurimmalle osalle sivuston tekstistä. Teemat voivat ohittaa valinnan mukautetulla CSS-määritteellä \"--font-family\"."
    heading_font: "Fontti, jota käytetään sivuston otsikoissa. Teemat voivat ohittaa valinnan mukautetulla CSS-määritteellä \"--heading-font-family\"."
    enable_sitemap: "Luo sivustokartta sivustollesi ja sisällytä se robots.txt-tiedostoon."
    sitemap_page_size: "Kuhunkin sivustokartan sivuun lisättävien URL-osoitteiden määrä. Enintään 50 000."
    enable_user_status: "(kokeellinen) Salli käyttäjien asettaa mukautettu tilaviesti (emoji + kuvaus)."
    enable_user_tips: "Käytä keskeisiä ominaisuuksia uusille käyttäjille kuvaavat vinkit"
    short_title: "Lyhyttä nimeä käytetään käyttäjän aloitusnäytöllä, käynnistysruudussa ja muissa tilanteissa, joissa tilaa on rajallisesti. Sen tulisi olla enintään 12 merkin pituinen."
    dashboard_hidden_reports: "Salli tiettyjen raporttien piilottaminen hallintapaneelista."
    dashboard_visible_tabs: "Valitse mitkä hallintapaneelin välilehdet ovat näkyvillä."
    dashboard_general_tab_activity_metrics: "Valitse raportit, jotka näytetään aktiivisuusmittareina Yleistä-välilehdellä."
    gravatar_name: "Gravatar-palveluntarjoajan nimi"
    gravatar_base_url: "Gravatar-palveluntarjoajan API-kannan URL-osoite"
    gravatar_login_url: "URL suhteessa gravatar_base_url-osoitteeseen, jolla käyttäjä kirjautuu Gravatar-palveluun"
    share_quote_buttons: "Mitkä kohteet näytetään lainauksen jakamispienoisohjelmassa ja missä järjestyksessä."
    share_quote_visibility: "Milloin lainauksen jakamispainikkeet näytetään: ei koskaan, vain anonyymeille käyttäjille tai kaikille käyttäjille. "
    create_revision_on_bulk_topic_moves: "Luo revisio ensimmäisille viesteille, kun ketjut siirretään uuteen alueeseen joukkona."
    allow_changing_staged_user_tracking: "Salli ylläpitäjäkäyttäjän muuttaa esikäyttäjän alue- ja tunnisteilmoitusasetuksia."
    use_email_for_username_and_name_suggestions: "Käytä sähköpostiosoitteiden ensimmäistä osaa käyttäjätunnus- ja -nimiehdotuksiin. Huomioi, että tämän avulla ihmisten on helpompi arvata käyttäjän sähköpostiosoite (koska suuri osa ihmisistä käyttää yleisesti käytettyjä palveluita, kuten Gmailia)."
    use_name_for_username_suggestions: "Käytä käyttäjän koko nimeä käyttäjätunnusten ehdottamiseen."
    suggest_weekends_in_date_pickers: "Sisällytä viikonloput (lauantai ja sunnuntai) päivämäärävalitsimen ehdotuksiin (poista tämä käytöstä, jos käytät Discoursea vain arkipäivisin maanantaista perjantaihin)."
    splash_screen: "Näyttää väliaikaisen latausnäytön sivuston resurssien latautuessa"
    navigation_menu: "Määritä käytettävä navigointivalikko. Sivupalkin ja yläpalkin navigointi ovat käyttäjien mukautettavissa. Vanha vaihtoehto on käytettävissä yhteensopivuuden varmistamiseksi vanhojen versioiden kanssa."
<<<<<<< HEAD
    default_sidebar_categories: "Valitut alueet näkyvät sivupalkin Alueet-osiossa oletuksena."
    default_sidebar_tags: "Valitut tunnisteet näkyvät sivupalkin Tunnisteet-osiossa oletuksena."
    enable_new_user_profile_nav_groups: "KOKEELLINEN: valittujen ryhmien käyttäjille näytetään uusi käyttäjäprofiilin navigointivalikko"
    enable_experimental_topic_timeline_groups: "KOKEELLINEN: valittujen ryhmien käyttäjille näytetään uudelleenmuotoiltu ketjun aikajana"
    enable_experimental_hashtag_autocomplete: "KOKEELLINEN: käytä alueille ja tunnisteille uutta automaattista #hashtag-täydennysjärjestelmää, jotka hahmontaa valitun kohteen eri tavalla ja on parantanut hakua"
=======
    enable_experimental_hashtag_autocomplete: "KOKEELLINEN: käytä alueille ja tunnisteille uutta automaattista #hashtag-täydennysjärjestelmää, jotka hahmontaa valitun kohteen eri tavalla ja on parantanut hakua"
    experimental_topics_filter: "KOKEELLINEN: Ottaa käyttöön kokeellisen aiheiden suodatuspolun osoitteella /filter"
    enable_experimental_lightbox: "KOKEELLINEN: Korvaa kuvien oletusarvoinen lightbox-tehoste uudistetulla tyylillä."
>>>>>>> 9b339bcd
    errors:
      invalid_css_color: "Virheellinen väri. Anna värin nimi tai heksadesimaaliarvo."
      invalid_email: "Sähköpostiosoite ei kelpaa."
      invalid_username: "Tällä käyttäjätunnuksella ei löydy käyttäjää."
      valid_username: "Tällä käyttäjätunnuksella löytyy käyttäjä."
      invalid_group: "Tällä nimellä ei löydy ryhmää."
      invalid_integer_min_max: "Arvon pitää olla välillä %{min}–%{max}."
      invalid_integer_min: "Arvon pitää olla vähintään %{min}."
      invalid_integer_max: "Arvo ei voi olla suurempi kuin %{max}."
      invalid_integer: "Arvon pitää olla kokonaisluku."
      regex_mismatch: "Arvo ei vastaa vaadittua muotoa."
      must_include_latest: "Ylävalikon täytyy sisältää 'tuoreimmat'-välilehti."
      invalid_string: "Arvo ei kelpaa."
      invalid_string_min_max: "Merkkien lukumäärän täytyy olla %{min}–%{max}."
      invalid_string_min: "Täytyy olla vähintään %{min} merkkiä."
      invalid_string_max: "Ei saa olla yli %{max} merkkiä."
      invalid_json: "Virheellinen JSON."
      invalid_reply_by_email_address: "Arvon täytyy sisältää '%{reply_key}' ja erota ilmoitusten sähköpostiosoitteesta."
      invalid_alternative_reply_by_email_addresses: "Kaikkien arvojen täytyy sisältää '%{reply_key}' ja erota ilmoitusten sähköpostiosoitteesta."
      invalid_domain_hostname: "Ei saa sisältää merkkejä * tai ?."
      pop3_polling_host_is_empty: "Sinun täytyy asettaa 'pop3 polling host' ennen POP3-pollauksen käyttöönottoa."
      pop3_polling_username_is_empty: "Sinun täytyy asettaa 'pop3 polling username' ennen POP3-pollauksen käyttöönottoa."
      pop3_polling_password_is_empty: "Sinun täytyy asettaa 'pop3 polling password' ennen POP3-pollauksen käyttöönottoa."
      pop3_polling_authentication_failed: "POP3-todennus epäonnistui. Tarkista pop3-tunnistetiedot."
      reply_by_email_address_is_empty: "'Reply by email address' täytyy olla asetettuna ennen sähköpostivastausten ottamista käyttöön."
      user_locale_not_enabled: "'Allow user locale' täytyy olla asetettuna ennen tämän asetuksen ottamista käyttöön."
      personal_message_enabled_groups_invalid: "Sinun täytyy määrittää vähintään yksi ryhmä tälle asetukselle. Jos et halua muiden kuin henkilökunnan lähettävän yksityisviestejä, valitse henkilökunnan ryhmä."
      invalid_regex: "Säännöllinen lauseke ei kelpaa tai ei ole sallittu."
      invalid_regex_with_message: "Säännöllisessä lausekkeessa \"%{regex}\" on virhe: %{message}"
      email_editable_enabled: "Sähköpostin muokkausmahdollisuus on poistettava käytöstä ennen tämän asetuksen käyttöönottoa."
      staged_users_disabled: "Esikäyttäjät on otettava käyttöön ennen tämän asetuksen käyttöönottoa."
      reply_by_email_disabled: "Vastaus sähköpostilla täytyy ottaa käyttöön ennen tämän asetuksen käyttöönottoa."
      discourse_connect_url_is_empty: "Sinun täytyy määrittää \"discourse connect url'\" ennen kuin otat tämän asetuksen käyttöön."
      enable_local_logins_disabled: "Paikalliset kirjautumiset täytyy ottaa käyttöön ennen tämän asetuksen käyttöönottoa."
      min_username_length_exists: "Käyttäjätunnuksen vähimmäispituus ei voi olla suurempi kuin lyhin käyttäjätunnus (%{username})."
      min_username_length_range: "Vähimmäisarvo ei voi olla suurempi kuin enimmäisarvo."
      max_username_length_exists: "Käyttäjätunnuksen enimmäispituus ei voi olla suurempi kuin pisin käyttäjätunnus (%{username})."
      max_username_length_range: "Enimmäisarvo ei voi olla pienempi kuin vähimmäisarvo."
      invalid_hex_value: "Väriarvon täytyy olla kuusinumeroinen heksadesimaalikoodi."
      empty_selectable_avatars: "Sinun täytyy ladata ensin vähintään kaksi valittavaa avataria ennen kuin otat tämän asetuksen käyttöön."
      category_search_priority:
        low_weight_invalid: "Et voi asettaa painoa suuremmaksi tai yhtä suureksi kuin 1."
        high_weight_invalid: "Et voi asettaa painoa pienemmäksi tai yhtä suureksi kuin 1."
      allowed_unicode_usernames:
        regex_invalid: "Säännöllinen lauseke ei kelpaa: %{error}"
        leading_trailing_slash: "Säännöllinen lauseke ei voi alkaa eikä loppua kauttaviivalla."
      unicode_usernames_avatars: "Sisäinen avatarjärjestelmä ei tue Unicode-käyttäjätunnuksia."
      list_value_count: "Luettelon täytyy sisältää täsmälleen %{count} arvoa."
      markdown_linkify_tlds: "Et voi lisätä arvoa \"*\"."
      google_oauth2_hd_groups: "Sinun täytyy määrittää kaikki \"google oauth2 hd\" -asetukset ennen kuin otat tämän asetuksen käyttöön."
      search_tokenize_chinese_enabled: "\"search_tokenize_chinese\" on poistettava käytöstä ennen tämän asetuksen käyttöönottoa."
      search_tokenize_japanese_enabled: "\"search_tokenize_japanese\" on poistettava käytöstä ennen tämän asetuksen käyttöönottoa."
      discourse_connect_cannot_be_enabled_if_second_factor_enforced: "Et voi ottaa DiscourseConnectia käyttöön, jos 2FA on pakotettu."
      delete_rejected_email_after_days: "Tämä asetus ei voi olla pienempi kuin delete_email_logs_after_days-asetus tai suurempi kuin %{max}"
    placeholder:
      discourse_connect_provider_secrets:
        key: "www.example.com"
        value: "DiscourseConnect-salausavain"
  search:
    extreme_load_error: "Sivusto on erittäin raskaan kuormituksen alla, yritä myöhemmin uudelleen"
    within_post: "#%{post_number} käyttäjältä %{username}"
    types:
      category: "Alueet"
      topic: "Tulokset"
      user: "Käyttäjät"
    results_page: "Tulokset hakusanalle '%{term}'"
    audio: "[audio]"
    video: "[video]"
  discourse_connect:
    login_error: "Virhe kirjauduttaessa"
    not_found: "Tiliäsi ei löydetty. Ota yhteyttä sivuston ylläpitäjään."
    account_not_approved: "Tilisi odottaa hyväksyntää. Saat sähköpostin, kun tunnuksesi on hyväksytty."
    unknown_error: "Tiliisi liittyen on tapahtunut virhe. Ota yhteyttä sivuston ylläpitäjään."
    timeout_expired: "Kirjautuminen on vanhentunut, yritä kirjautua sisään uudestaan."
    no_email: "Sähköpostiosoitetta ei annettu. Ota yhteyttä sivuston ylläpitäjään."
    blank_id_error: "`External_id` on pakollinen, mutta se on tyhjä"
    email_error: "Tiliä ei voitu luoda sähköpostiosoitteella <b>%{email}</b>. Ota yhteyttä sivuston ylläpitäjään."
    missing_secret: "Todennus epäonnistui puuttuvan salausavaimen (secret) vuoksi. Ota yhteyttä sivuston ylläpitoon ongelman korjaamiseksi."
    invite_redeem_failed: "Kutsun lunastus epäonnistui. Ota yhteyttä sivuston ylläpitäjään."
  original_poster: "Alkuperäinen kirjoittaja"
  most_recent_poster: "Uusin kirjoittaja"
  frequent_poster: "Usein kirjoittava"
  poster_description_joiner: ", "
  redirected_to_top_reasons:
    new_user: "Tervetuloa yhteisöömme! Nämä ovat suosituimmat viimeaikaiset viestiketjut."
    not_seen_in_a_month: "Tervetuloa takaisin! Emme ole nähneet sinua vähään aikaan. Tässä ovat suosituimmat viestiketjut sitten viime näkemän."
  merge_posts:
    edit_reason:
      one: "%{username} yhdisti viestin"
      other: "%{username} yhdisti %{count} viestiä"
    errors:
      different_topics: "Eri ketjuissa olevia viestejä ei voi yhdistää."
      different_users: "Eri käyttäjien viestejä ei voi yhdistää."
      max_post_length: "Viestejä ei voi yhdistää, koska viestin yhteenlaskettu pituus on sallittua suurempi."
  move_posts:
    new_topic_moderator_post:
      one: "Viesti erotettiin uuteen ketjuun: %{topic_link}"
      other: "%{count} viestiä erotettiin uuteen ketjuun: %{topic_link}"
    new_message_moderator_post:
      one: "Viesti erotettiin uuteen viestiin: %{topic_link}"
      other: "%{count} viestiä erotettiin uuteen viestiin: %{topic_link}"
    existing_topic_moderator_post:
      one: "Viesti yhdistettiin ketjuun: %{topic_link}"
      other: "%{count} viestiä yhdistettiin ketjuun: %{topic_link}"
    existing_message_moderator_post:
      one: "Viesti yhdistettiin viestiin: %{topic_link}"
      other: "%{count} viestiä yhdistettiin viestiin: %{topic_link}"
  change_owner:
    post_revision_text: "Vaihtoi omistajaa"
  publish_page:
    slug_errors:
      blank: "ei voi olla tyhjä"
      unavailable: "ei ole saatavilla"
      invalid: "sisältää epäkelpoja merkkejä"
  topic_statuses:
    autoclosed_message_max_posts:
      one: "Tämä viesti suljettiin automaattisesti sen saavutettua vastausten maksimimäärän %{count}."
      other: "Tämä viesti suljettiin automaattisesti sen saavutettua vastausten maksimimäärän %{count}."
    autoclosed_topic_max_posts:
      one: "Tämä ketju suljettiin automaattisesti sen saavutettua vastausten maksimimäärän %{count}."
      other: "Tämä ketju suljettiin automaattisesti sen saavutettua vastausten maksimimäärän %{count}."
    autoclosed_enabled_days:
      one: "Tämä ketju suljettiin automaattisesti %{count} päivän kuluttua. Uusia vastauksia ei voi enää kirjoittaa."
      other: "Tämä ketju suljettiin automaattisesti %{count} päivän kuluttua. Uusia vastauksia ei voi enää kirjoittaa."
    autoclosed_enabled_hours:
      one: "Tämä ketju suljettiin automaattisesti %{count} tunnin kuluttua. Uusia vastauksia ei voi enää kirjoittaa."
      other: "Tämä ketju suljettiin automaattisesti %{count} tunnin kuluttua. Uusia vastauksia ei voi enää kirjoittaa."
    autoclosed_enabled_minutes:
      one: "Tämä ketju suljettiin automaattisesti %{count} minuutin kuluttua. Uusia vastauksia ei voi enää kirjoittaa."
      other: "Tämä ketju suljettiin automaattisesti %{count} minuutin kuluttua. Uusia vastauksia ei voi enää kirjoittaa."
    autoclosed_enabled_lastpost_days:
      one: "Tämä ketju suljettiin automaattisesti %{count} päivän kuluttua viimeisestä viestistä. Uusia vastauksia ei voi enää kirjoittaa."
      other: "Tämä ketju suljettiin automaattisesti %{count} päivän kuluttua viimeisestä viestistä. Uusia vastauksia ei voi enää kirjoittaa."
    autoclosed_enabled_lastpost_hours:
      one: "Tämä ketju suljettiin automaattisesti %{count} tunnin kuluttua viimeisestä viestistä. Uusia vastauksia ei voi enää kirjoittaa."
      other: "Tämä ketju suljettiin automaattisesti %{count} tunnin kuluttua viimeisestä viestistä. Uusia vastauksia ei voi enää kirjoittaa."
    autoclosed_enabled_lastpost_minutes:
      one: "Tämä ketju suljettiin automaattisesti %{count} minuutin kuluttua viimeisestä viestistä. Uusia vastauksia ei voi enää kirjoittaa."
      other: "Tämä ketju suljettiin automaattisesti %{count} minuutin kuluttua viimeisestä viestistä. Uusia vastauksia ei voi enää kirjoittaa."
    autoclosed_disabled_days:
      one: "Ketju avattiin automaattisesti %{count} päivän kuluttua."
      other: "Ketju avattiin automaattisesti %{count} päivän kuluttua."
    autoclosed_disabled_hours:
      one: "Ketju avattiin automaattisesti %{count} tunnin kuluttua."
      other: "Ketju avattiin automaattisesti %{count} tunnin kuluttua."
    autoclosed_disabled_minutes:
      one: "Ketju avattiin automaattisesti %{count} minuutin kuluttua."
      other: "Ketju avattiin automaattisesti %{count} minuutin kuluttua."
    autoclosed_disabled_lastpost_days:
      one: "Ketju avattiin automaattisesti %{count} päivän kuluttua viimeisimmästä viestistä."
      other: "Ketju avattiin automaattisesti %{count} päivän kuluttua viimeisimmästä viestistä."
    autoclosed_disabled_lastpost_hours:
      one: "Ketju avattiin automaattisesti %{count} tunnin kuluttua viimeisimmästä viestistä."
      other: "Ketju avattiin automaattisesti %{count} tunnin kuluttua viimeisimmästä viestistä."
    autoclosed_disabled_lastpost_minutes:
      one: "Ketju avattiin automaattisesti %{count} minuutin kuluttua viimeisimmästä viestistä."
      other: "Ketju avattiin automaattisesti %{count} minuutin kuluttua viimeisimmästä viestistä."
    autoclosed_disabled: "Tämä ketju on nyt avattu. Uusia vastauksia voi taas kirjoittaa."
    autoclosed_disabled_lastpost: "Tämä ketju on nyt avattu. Uusia vastauksia voi taas kirjoittaa."
    auto_deleted_by_timer: "Poistettiin ajastetusti."
  login:
    invalid_second_factor_method: "Valittu kaksivaiheinen tunnistustapa ei kelpaa."
    not_enabled_second_factor_method: "Valittu kaksivaiheinen tunnistustapa ei ole käytössä tililläsi."
    security_key_description: "Kun fyysinen tunnistautumislaite on kätesi ulottuvilla, klikkaa alla olevaa \"Tunnistaudu tunnistautumislaitteella\" -painiketta."
    security_key_alternative: "Kokeile muuta tapaa"
    security_key_authenticate: "Tee todennus tunnistautumislaitteella"
    security_key_not_allowed_error: "Tunnistautumislaitteen todennusprosessi joko vanheni tai peruutettiin."
    security_key_no_matching_credential_error: "Tunnistautumislaitteelta ei löytynyt kelpaavia tunnistetietoja."
    security_key_support_missing_error: "Laitteesi tai selaimesi ei tue tunnistaumislaitteita. Käytä muuta tapaa."
    security_key_invalid: "Tunnistautumislaitteen vahvistaminen epäonnistui."
    not_approved: "Tiliäsi ei ole vielä hyväksytty. Saat ilmoituksen sähköpostilla, kun voit kirjautua sisään."
    incorrect_username_email_or_password: "Väärä käyttäjätunnus, sähköpostiosoite tai salasana"
    incorrect_password: "Väärä salasana"
    wait_approval: "Kiitos kirjautumisesta. Ilmoitamme, kun tilisi on hyväksytty."
    active: "Tilisi on aktivoitu ja valmiina käytettäväksi."
    activate_email: "<p>Melkein valmista! Lähetimme sähköpostin osoitteeseen <b>%{email}</b>. Aktivoi tilisi seuraamalla viestin ohjeita.</p><p>Jos viesti ei tullut perille, tarkista roskapostikansiosi.</p>"
    not_activated: "Et voi vielä kirjautua sisään. Lähetimme sinulle vahvistusviestin. Seuraa sähköpostiviestin ohjeita tilisi aktivoimiseksi."
    not_allowed_from_ip_address: "Et voi kirjautua käyttäjätunnuksella %{username} tästä IP-osoitteesta."
    admin_not_allowed_from_ip_address: "Et voi kirjautua ylläpitäjänä tästä IP-osoitteesta."
    reset_not_allowed_from_ip_address: "Et voi pyytää salasanan palauttamista tästä IP-osoitteesta."
    suspended: "Et voi kirjautu sisään ennen %{date}."
    suspended_with_reason: "Tili on hyllytetty %{date} asti: %{reason}"
    suspended_with_reason_forever: "Tili on hyllytetty: %{reason}"
    errors: "%{errors}"
    not_available: "Ei saatavissa. Kokeile %{suggestion}?"
    something_already_taken: "Jokin meni vikaan. Tämä käyttäjätunnus tai sähköpostiosoite on ehkä jo rekisteröity, kokeile salasanan unohduslinkkiä."
    omniauth_error:
      generic: "Pahoittelut, tilisi valtuuttaminen epäonnistui. Yritä uudelleen."
      csrf_detected: "Valtuuttaminen aikakatkaistiin tai vaihdoit selainta. Yritä uudelleen."
      request_error: "Valtuuttamista aloitettaessa tapahtui virhe. Yritä uudelleen."
      invalid_iat: "Valtuutustunnistetta ei voida vahvistaa palvelinkellojen eron vuoksi. Yritä uudelleen."
    omniauth_error_unknown: "Jokin meni vikaan kirjautumisesi käsittelyssä, yritä uudelleen."
    omniauth_confirm_title: "Kirjaudu tavalla %{provider}"
    omniauth_confirm_button: "Jatka"
    authenticator_error_no_valid_email: "Mikään tiliin %{account} liittyvistä sähköpostiosoitteista ei ole sallittu. Voit joutua määrittämään tilisi eri sähköpostiosoitteella."
    new_registrations_disabled: "Uusien tilien luonti ei ole tällä hetkellä sallittu."
    password_too_long: "Salasanan enimmäispituus on 200 merkkiä."
    email_too_long: "Antamasi sähköpostiosoite on liian pitkä. Postilaatikon nimi ei saa olla yli 254 merkkiä pitkä, eikä verkkotunnuksen nimi yli 253 merkkiä pitkä."
    wrong_invite_code: "Antamasi kutsukoodi oli väärä."
    reserved_username: "Käyttäjätunnus ei ole sallittu."
    missing_user_field: "Et ole täyttänyt kaikkia käyttäjäkenttiä"
    auth_complete: "Todennus suoritettu."
    click_to_continue: "Jatka klikkaamalla tästä."
    already_logged_in: "Tämä kutsu on tarkoitettu uusille käyttäjille, joilla ei vielä ole olemassa olevaa tiliä."
    second_factor_title: "Kaksivaiheinen tunnistus"
    second_factor_description: "Syötä vaadittava todennuskoodi sovelluksestasi:"
    second_factor_backup_description: "Syötä yksi varakoodeistasi:"
    second_factor_backup_title: "Kaksivaiheisen tunnistuksen varakoodi"
    invalid_second_factor_code: "Todennuskoodi ei kelpaa. Kunkin koodin voi käyttää vain kerran."
    invalid_security_key: "Tunnistautumislaite ei kelpaa."
    missing_second_factor_name: "Anna nimi."
    missing_second_factor_code: "Anna koodi."
    second_factor_toggle:
      totp: "Käytä todennussovellusta tai tunnistautumislaitetta tämän sijaan"
      backup_code: "Käytä varakoodia tämän sijaan"
  second_factor_auth:
    challenge_not_found: "2FA-haastetta ei löytynyt nykyisestä istunnostasi."
    challenge_expired: "2FA-haasteen järjestämisestä on kulunut liian kauan, eikä se ole enää voimassa. Yritä uudelleen."
    challenge_not_completed: "Et ole suorittanut 2FA-haastetta tämän toiminnon suorittamiseksi. Suorita 2FA-haaste ja yritä uudelleen."
    actions:
      grant_admin:
        description: "Lisätietoturvatoimenpiteenä sinun täytyy vahvistaa 2FA:si ennen kuin käyttäjälle %{username} myönnetään ylläpitäjän käyttöoikeudet."
      discourse_connect_provider:
        description: "%{hostname} on pyytänyt sinua vahvistamaan 2FA:n. Sinut ohjataan takaisin sivustolle, kun olet vahvistanut 2FA:n."
  admin:
    email:
      sent_test: "lähetetty!"
    user:
      merge_user:
        updating_username: "Päivitetään käyttäjätunnusta..."
        changing_post_ownership: "Muutetaan viestin omistajuutta..."
        merging_given_daily_likes: "Yhdistetään annettuja päivittäisiä tykkäyksiä..."
        merging_post_timings: "Yhdistetään viestien ajoituksia..."
        merging_user_visits: "Yhdistetään käyttäjien käyntejä..."
        updating_site_settings: "Päivitetään sivuston asetuksia..."
        updating_user_stats: "Päivitetään käyttäjätilastoja..."
        merging_user_attributes: "Yhdistetään käyttäjien määritteitä..."
        updating_user_ids: "Päivitetään käyttäjätunnuksia..."
        deleting_source_user: "Poistetaan lähdekäyttäjää..."
  user:
    deactivated: "Käyttäjätili poistettiin käytöstä osoitteesta '%{email}' palautettujen sähköpostien vuoksi."
    deactivated_by_staff: "Henkilökunta poisti käytöstä"
    deactivated_by_inactivity:
      one: "Deaktivoitiin automaattisesti %{count} päivän epäaktiivisuuden vuoksi"
      other: "Deaktivoitiin automaattisesti %{count} päivän epäaktiivisuuden vuoksi"
    activated_by_staff: "Henkilökunta aktivoi"
    new_user_typed_too_fast: "Uusi käyttäjä näppäili liian nopeasti"
    content_matches_auto_silence_regex: "Sisältö vastaa automaattisesti hiljennettävää säännöllistä lauseketta"
    username:
      short: "täytyy olla vähintään %{min} merkkiä"
      long: "ei saa olla yli %{max} merkkiä"
      too_long: "on liian pitkä"
      characters: "voi sisältää vain numeroita, kirjaimia, väliviivoja, pisteitä ja alaviivoja"
      unique: "täytyy olla uniikki"
      blank: "pakollinen kenttä"
      must_begin_with_alphanumeric_or_underscore: "täytyy alkaa kirjaimella, numerolla tai alaviivalla"
      must_end_with_alphanumeric: "täytyy päättyä kirjaimeen tai numeroon"
      must_not_contain_two_special_chars_in_seq: "ei saa sisältää peräkkäin kahta tai useampaa erikoismerkkiä (.-_)"
      must_not_end_with_confusing_suffix: "ei voi päättyä harhaanjohtavaan päätteeseen, kuten .json tai .png jne."
    email:
      invalid: "ei kelpaa."
      not_allowed: "ei sallita tältä sähköpostipalvelunatarjoajalta. Käytä toista sähköpostiosoitetta."
      blocked: "ei ole sallittu."
      revoked: "Sähköpostia ei lähetetä osoitteeseen '%{email}' ennen %{date}."
      does_not_exist: "N/A"
    ip_address:
      blocked: "Uusien tilien luonti tästä IP-osoitteesta ei ole sallittu."
      max_new_accounts_per_registration_ip: "Rekisteröitymisiä ei oteta vastaan IP-osoitteestasi (maksimimäärä saavutettu). Ota yhteyttä henkilökuntaan."
    website:
      domain_not_allowed: "Verkkosivusto ei kelpaa. Sallitus verkkotunnukset ovat: %{domains}"
    auto_rejected: "Hylättiin automaattisesti iän perusteella. Katso auto_handle_queued_age-sivustoasetus."
    destroy_reasons:
      unused_staged_user: "Käyttämätön esikäyttäjä"
      fixed_primary_email: "Kiinteä ensisijainen sähköpostiosoite esikäyttäjälle"
      same_ip_address: "Sama IP-osoite (%{ip_address}) kuin muilla käyttäjillä"
      inactive_user: "Ei-aktiivinen käyttäjä"
      reviewable_reject_auto: "Jonossa olevien käsiteltävien kohteiden automaattinen käsittely"
      reviewable_reject: "Tarkistettava käyttäjä hylätty"
    email_in_spam_header: "Käyttäjän ensimmäinen sähköposti liputettiin roskapostiksi"
    already_silenced: "%{staff} hiljensi jo käyttäjän %{time_ago}."
    already_suspended: "%{staff} hyllytti jo käyttäjän %{time_ago}."
    cannot_delete_has_posts:
      one: "Käyttäjällä %{username} on %{count} viesti julkisessa ketjussa tai yksityisviestissä, joten häntä ei voida poistaa."
      other: "Käyttäjällä %{username} on %{count} viestiä julkisessa ketjussa tai yksityisviestissä, joten häntä ei voida poistaa."
  unsubscribe_mailer:
    title: "Peru sähköpostimuistukset"
    subject_template: "Vahvista, ettet enää halua, että %{site_title} lähettää sinulle sähköpostimuistutuksia."
    text_body_template: |
      Joku (mahdollisesti sinä) pyysi, ettei sivustolta %{site_domain_name} enää lähetettäisi sähköposti-ilmoituksia tähän osoitteeseen.
      Vahvista pyyntö klikkaamalla linkkiä:

      %{confirm_unsubscribe_link}

      Jos haluat jatkossakin saada sähköposti-ilmoituksia, voit jättää tämän viestin huomiotta.
  invite_mailer:
    title: "Kutsu keskusteluun"
    subject_template: "%{inviter_name} kutsui sinut ketjuun '%{topic_title}' sivustolla %{site_domain_name}"
    text_body_template: |
      %{inviter_name} kutsui sinut keskusteluun

      > **%{topic_title}**
      >
      > %{topic_excerpt}

      sivustolla

      > %{site_title} -- %{site_description}

      Jos kiinnostuit, klikkaa alla olevaa linkkiä:

      %{invite_link}
  custom_invite_mailer:
    title: "Kutsu keskusteluun saatesanoilla"
    subject_template: "%{inviter_name} kutsui sinut ketjuun '%{topic_title}' sivustolla %{site_domain_name}"
    text_body_template: |
      %{inviter_name} kutsui sinut keskusteluun

      > **%{topic_title}**
      >
      > %{topic_excerpt}

      sivustolla

      > %{site_title} -- %{site_description}

      Tällaisin saatesanoin

      > %{user_custom_message}

      Jos kiinnostuit, klikkaa alla olevaa linkkiä:

      %{invite_link}
  invite_forum_mailer:
    title: "Kutsu foorumille"
    subject_template: "%{inviter_name} kutsui sinut sivustolle %{site_domain_name}"
    text_body_template: |
      %{inviter_name} kutsui sinut liittymään sivustolle

      > **%{site_title}**
      >
      > %{site_description}

      Jos kiinnostuit, klikkaa alla olevaa linkkiä:

      %{invite_link}
  custom_invite_forum_mailer:
    title: "Kutsu foorumille saatesanoilla"
    subject_template: "%{inviter_name} kutsui sinut sivustolle %{site_domain_name}"
    text_body_template: |
      %{inviter_name} kutsui sinut liittymään sivustolle

      > **%{site_title}**
      >
      > %{site_description}

      tällaisin saatesanoin:

      > %{user_custom_message}

      Jos kiinnostuit, klikkaa alla olevaa linkkiä:

      %{invite_link}
  invite_password_instructions:
    title: "Salasanaohjeistus kutsutulle"
    subject_template: "Aseta salasana sivuston %{site_name} tilillesi"
    text_body_template: |
      Kiitos, kun hyväksyit kutsun sivustolle %{site_name} -- tervetuloa!

      Valitse salasana tämän linkin kautta:
      %{base_url}/u/password-reset/%{email_token}

      (Jos yllä oleva linkki on vanhentunut, valitse "Unohdin salasanani", kun kirjaudut sisään sähköpostiosoitteellasi.)
  download_backup_mailer:
    title: "Lataa varmuuskopio"
    subject_template: "[%{email_prefix}] Varmuuskopion lataus sivustosta"
    text_body_template: |
      Tässä pyytämäsi [varmuuskopio sivustosta](%{backup_file_path}).

      Lähetimme tämän latauslinkin varmennettuun sähköpostiosoitteeseesi turvallisuussyistä.

      (Jos *et* pyytänyt varmuuskopiota, on asia otettava vakavissaan -- jollakulla on ylläpitäjän oikeudet sivustoosi.)
    no_token: |
      Pahoittelut, tämä varmuuskopion latauslinkki on jo käytetty tai on vanhentunut.
  admin_confirmation_mailer:
    title: "Ylläpitäjän vahvistaminen"
    subject_template: "[%{email_prefix}] Vahvista uusi ylläpitäjätili"
    text_body_template: |
      Vahvista, että haluat käyttäjästä **%{target_username} (%{target_email})** ylläpitäjän foorumillesi.

      [Vahvista ylläpitäjätili](%{admin_confirm_url})
  test_mailer:
    title: "Sähköpostipalvelun testaus"
    subject_template: "[%{email_prefix}] Sähköpostin toimitettavuustesti"
    text_body_template: |
      Tämä on testisähköposti lähettäjältä

      [**%{base_url}**][0]

      Toivomme, että vastaanotit tämän sähköpostin toimitustestin ongelmitta!

      Tässä on [kätevä tarkistuslista sähköpostin toimitusmäärityksen tarkistamiseen][1].

      Onnea,

      Ystäväsi [Discoursella](https://www.discourse.org)

      [0]: %{base_url}
      [1]: https://meta.discourse.org/t/email-delivery-configuration-checklist/209839
  new_version_mailer:
    title: "Uusi versio"
    subject_template: "[%{email_prefix}] Uusi Discourse-versio, päivitys saatavilla"
    text_body_template: |
      Hurraa, uusi [Discourse-versio](https://www.discourse.org) on saatavilla!

      Sinun versiosi: %{installed_version}
      Uusi versio: **%{new_version}**

      – Päivitä käyttäen helppoa **[yhden klikkauksen päivitystä selaimessa](%{base_url}/admin/upgrade)**

      – Katso mikä on uutta [julkaisutiedoista](https://meta.discourse.org/tag/release-notes) tai tutki [raakaa GitHubin muutoslokia](https://github.com/discourse/discourse/commits/main)

      – Käy osoitteessa [meta.discourse.org](https://meta.discourse.org) lukemassa uutisia ja keskustelua, tai hae apua Discourseen liittyen
  new_version_mailer_with_notes:
    title: "Uusi versio julkaisumuistiolla"
    subject_template: "[%{email_prefix}] päivitys saatavilla"
    text_body_template: |
      Hurraa, uusi [Discourse-versio](https://www.discourse.org) on saatavilla!

      Sinun versiosi: %{installed_version}
      Uusi versio: **%{new_version}**

      – Päivitä käyttäen helppoa **[yhden klikkauksen päivitystä selaimessa](%{base_url}/admin/upgrade)**

      – Katso mikä on uutta [julkaisutiedoista](https://meta.discourse.org/tag/release-notes) tai tutki [raakaa GitHubin muutoslokia](https://github.com/discourse/discourse/commits/main)

      – Käy osoitteessa [meta.discourse.org](https://meta.discourse.org) lukemassa uutisia ja keskustelua, tai hae apua Discourseen liittyen

      ### Julkaisutiedot

      %{notes}
  flag_reasons:
    off_topic: "Viestisi merkittiin **eksyvän aiheesta**: koetaan, ettei se ei kuulu ketjun aiheeseen, jonka määrittelevät sen aloitusviesti ja otsikko."
    inappropriate: "Viestisi liputettiin **sopimattomaksi**: se koetaan loukkaavaksi, herjaavaksi, vihamieliseksi toiminnaksi tai [yhteisön sääntöjen](%{base_path}/guidelines) vastaiseksi."
    spam: "Viestisi merkittiin **roskapostiksi**: sen koetaan olevan luonteeltaan mainostamista eikä hyödyllinen tai asiallinen lisä keskusteluun."
    notify_moderators: "Viestisi merkittiin **valvojien tiedoksi**: siinä koetaan olevan jotain, mihin henkilökunnan pitäisi puuttua."
    responder:
      off_topic: "Viestisi merkittiin **eksyvän aiheesta**: koetaan, ettei se ei kuulu ketjun aiheeseen, jonka määrittelevät sen aloitusviesti ja otsikko."
      inappropriate: "Viesti liputettiin **sopimattomaksi**: se koetaan loukkaavaksi, herjaavaksi, vihamieliseksi toiminnaksi tai [yhteisön sääntöjen](%{base_path}/guidelines) vastaiseksi."
      spam: "Viesti merkittiin **roskapostiksi**: sen koetaan olevan luonteeltaan mainostamista eikä hyödyllinen tai asiallinen lisä keskusteluun."
      notify_moderators: "Viesti merkittiin **valvojien tiedoksi**: siinä koetaan olevan jotain, mihin henkilökunnan pitäisi puuttua."
  flags_dispositions:
    agreed: "Kiitos kun toit asian tietoomme. Olemme samaa mieltä ongelmasta ja selvitämme sitä."
    agreed_and_deleted: "Kiitos kun toit asian tietoomme. Olemme samaa mieltä ongelmasta ja poistimme kyseisen viestin."
    disagreed: "Kiitos kun toit asian tietoomme. Selvitämme asiaa."
    ignored: "Kiitos kun toit asian tietoomme. Selvitämme asiaa."
    ignored_and_deleted: "Kiitos kun toit asian tietoomme. Poistimme kyseisen viestin."
  temporarily_closed_due_to_flags:
    one: "Ketju on väliaikaisesti suljettu ainakin %{count} tunnin ajaksi johtuen suuresta määrästä yhteisön merkintöjä."
    other: "Ketju on väliaikaisesti suljettu ainakin %{count} tunnin ajaksi johtuen suuresta määrästä yhteisön merkintöjä."
  system_messages:
    reviewables_reminder:
      subject_template: "Tarkastusjono käsittelyä vaativia kohteita"
      text_body_template:
        one: "%{mentions} Kohteet lähetettiin yli %{count} tunti sitten. [Tarkasta ne](%{base_url}/review)."
        other: "%{mentions} Kohteet lähetettiin yli %{count} tuntia sitten. [Tarkasta ne](%{base_url}/review)."
    private_topic_title: "Ketju #%{id}"
    contents_hidden: "Käy lukemassa viesti, jotta näet sen sisällön."
    post_hidden:
      title: "Viesti piilotettu"
      subject_template: "Yhteisön piiloon merkitsemä viesti"
      text_body_template: |
        Hello,

        Tämä automaattinen viesti lähetettiin sivustolta %{site_name} kertoaksemme, että viestisi piilotettiin.

        <%{base_url}%{url}>

        %{flag_reason}

        Viesti piilotettiin yhteisön liputusten vuoksi, joten harkitse miten voisit muokata viestiä palautteen pohjalta. **Voit muokata viestiä %{edit_delay} minuutin kuluttua, mikä palauttaa automaattisesti sen näkyville.**

        Jos viesti kuitenkin piilotetaan toisen kerran, se pysyy piilotettuna, kunnes henkilökunta selvittää tilanteen.

        Saat lisätietoa [yhteisön säännöistä](%{base_url}/guidelines).
    post_hidden_again:
      title: "Viesti piilotettiin jälleen"
      subject_template: "Yhteisön merkinnät piilottivat viestin, henkilökunnalle ilmoitettiin"
      text_body_template: |
        Hei,

        Tämä automaattinen viesti lähetettiin sivustolta %{site_name} kertoaksemme, että viestisi piilotettiin uudelleen.

        <%{base_url}%{url}>

        %{flag_reason}

        Yhteisö liputti viestin, ja se on nyt piilotettu. **Koska viestisi on piilotettu useammin kuin kerran, se pysyy piilotettuna, kunnes henkilökunnan jäsen selvittää tilanteen.**

        Saat lisätietoa [yhteisön säännöistä](%{base_url}/guidelines).
    queued_by_staff:
      title: "Viesti odottaa hyväksyntää"
      subject_template: "Henkilökunnan piilottama viesti odottaa hyväksyntää"
      text_body_template: |
        Hei,

        Tämä on automaattinen viesti sivustolta %{site_name}, joka ilmoittaa sinulle, että viestisi on piilotettu.

        <%{base_url}%{url}>

        Viestisi pysyy piilossa, kunnes henkilökunnan jäsen tarkistaa sen.

        Lisätietoja on [yhteisön ohjeissa](%{base_url}/guidelines).
    flags_disagreed:
      title: "Henkilökunta palautti merkityn viestin"
      subject_template: "Henkilökunta palautti merkityn viestin"
      text_body_template: |
        Hello,

        Tämä automaattinen viesti lähetettiin sivustolta %{site_name} kertoaksemme, että [viestisi](%{base_url}%{url}) palautettiin.

        Yhteisö oli liputtanut viestin, ja henkilökunnan jäsen päätti palauttaa sen.

        [details="Klikkaa nähdäksesi palautetun viestin"]
        ``` markdown
        %{flagged_post_raw_content}
        ```
        [/details]
    flags_agreed_and_post_deleted:
      title: "Henkilökunta poisti merkityn viestin"
      subject_template: "Henkilökunta poisti merkityn viestin"
      text_body_template: |
        Hei,

        Tämä automaattinen viesti lähetettiin sivustolta %{site_name} kertoaksemme sinulle että [viestisi](%{base_url}%{url}) poistettiin.

        %{flag_reason}

        Yhteisö liputti viestin, ja henkilökunnan jäsen päätti poistaa sen.

        ``` markdown
        %{flagged_post_raw_content}
        ```

        Kertaa [yhteisön säännöt](%{base_url}/guidelines), jos haluat lisätietoa.
    flags_agreed_and_post_deleted_for_responders:
      title: "Henkilökunta poisti vastauksen liputetusta viestistä"
      subject_template: "Henkilökunta poisti vastauksen liputetusta viestistä"
      text_body_template: |
        Hei,

        Tämä automaattinen viesti lähetettiin sivustolta %{site_name} kertoaksemme sinulle, että [viesti](%{base_url}%{url}), johon vastasit, poistettiin.

        %{flag_reason}

        Yhteisö liputti viestin, ja henkilökunnan jäsen päätti poistaa sen.

        ``` markdown
        %{flagged_post_raw_content}
        ```
        Johon vastasit

        ``` markdown
        %{flagged_post_response_raw_content}
        ```

        Lisätietoja poistamisen syystä saat kertaamalla [yhteisön säännöt](%{base_url}/guidelines).
    usage_tips:
      text_body_template: |
        [Tässä blogikirjoituksessa](https://blog.discourse.org/2016/12/discourse-new-user-tips-and-tricks/) on joitakin käteviä vinkkejä uudelle käyttäjälle.

        Sitä mukaa kun toimit täällä, opimme tuntemaan sinut, ja väliaikaisia uuden käyttäjän rajoitteita poistetaan automaattisesti. Ajan myötä nouset ylemmille [luottamustasoille](https://blog.discourse.org/2018/06/understanding-discourse-trust-levels/) ja saat valtuuksia, joiden avulla voit osallistua yhteisömme ylläpitoon.
    welcome_user:
      title: "Tervetuloa käyttäjä"
      subject_template: "Tervetuloa sivustolle %{site_name}!"
      text_body_template: |
        Kiitos kun liityit sivustolle %{site_name}, ja tervetuloa!

        %{new_user_tips}

        Vaalimme [sivistynyttä yhteisökäyttäytymistä](%{base_url}/guidelines) tilanteessa kuin tilanteessa.

        Toivottavasti viihdyt!
    welcome_tl1_user:
      title: "Tervetuloa LT1-käyttäjä"
      subject_template: "Kiitos että olet viettänyt aikaa kanssamme"
      text_body_template: |
        Hei! Olemme huomanneet että olet lukenut ahkerasti. Se on mahtavaa, ja siksi nostimme sinut ylemmälle [luottamustasolle!](https://blog.discourse.org/2018/06/understanding-discourse-trust-levels/)

        Olemme iloisia siitä, että vietät aikaasi täällä ja haluaisimme tietää sinusta enemmänkin. Käytä hetki aikaa ja [täytä profiilisi](%{base_url}/my/preferences/profile) tai [aloita uusi ketju](%{base_url}/categories) jos siltä tuntuu.
    welcome_staff:
      title: "Tervetuloa henkilökuntaan"
      subject_template: "Onnittelut, sinulle on myönnetty %{role}-status! "
      text_body_template: |
        Toinen henkilökunnan jäsen myönsi sinulle statuksen %{role}

        Status %{role} tuo pääsyn <a href='%{base_url}/admin' target='_blank'>ylläpitokäyttöliittymään</a>.

        Suuri voima tuo mukanaan suuren vastuun. Jos valvonta on sinulle uutta, tutustu [valvontaoppaaseen](https://meta.discourse.org/t/discourse-moderation-guide/63116).
    welcome_invite:
      title: "Tervetuloa kutsuttu"
      subject_template: "Tervetuloa sivustolle %{site_name}!"
      text_body_template: |
        Kiitos kun liityit sivustolle %{site_name}, ja tervetuloa!

        – Loimme sinulle uuden tunnuksen **%{username}**. Muuta nimeäsi tai käyttäjätunnustasi [käyttäjäasetuksissasi][prefs].

        – Kun kirjaudut sisään, **käytä samaa sähköpostiosoitetta kuin kutsuttaessa** — muuten emme tunnista sinua!

        %{new_user_tips}

        Vaalimme [sivistynyttä yhteisökäyttäytymistä](%{base_url}/guidelines) tilanteessa kuin tilanteessa.

        Toivottavasti viihdyt!

        [prefs]: %{user_preferences_url}
    tl2_promotion_message:
      subject_template: "Onnittelut luottamustason noususta!"
      text_body_template: |
        Olemme ylentäneet sinut toiselle [luottamustasolle](https://blog.discourse.org/2018/06/understanding-discourse-trust-levels/)!

        Luottamustason 2 saavuttaminen tarkoittaa, että olet lukenut ja osallistunut aktiivisesti tarpeeksi, jotta sinut voidaan lukea tämän yhteisön jäseneksi.

        Kokeneena käyttäjänä saatat arvostaa [tätä hyödyllisten vinkkien luetteloa](https://blog.discourse.org/2016/12/discourse-new-user-tips-and-tricks/).

        Kutsumme sinut jatkamaan osallistumistasi – on mukavaa, että olet seurassamme.
    backup_succeeded:
      title: "Varmuuskopiointi onnistui"
      subject_template: "Varmuuskopiointi suoritettu onnistuneesti"
      text_body_template: |
        Varmuuskopiointi onnistui.

        Lataa varmuuskopio siirtymällä kohtaan [ylläpito > varmuuskopiot](%{base_url}/admin/backups).

        Tässä loki:

        %{logs}
    backup_failed:
      title: "Varmuuskopiointi epäonnistui"
      subject_template: "Varmuuskopiointi epäonnistui"
      text_body_template: |
        Varmuuskopiointi epäonnistui.

        Tässä loki:

        %{logs}
    restore_succeeded:
      title: "Palautus onnistui"
      subject_template: "Palautus suoritettu onnistuneesti"
      text_body_template: |
        Palautus onnistui.

        Tässä loki:

        %{logs}
    restore_failed:
      title: "Palautus epäonnistui"
      subject_template: "Palautus epäonnistui"
      text_body_template: |
        Palautus epäonnistui.

        Tässä loki:

        %{logs}
    bulk_invite_succeeded:
      title: "Massakutsun lähetys onnistui"
      subject_template: "Massakutsun käsittely onnistui"
      text_body_template: |
        Massakutsutiedostosi käsiteltiin, %{sent} kutsua lähetettiin, %{skipped} ohitettiin, %{warnings} varoitus(ta).

        Tässä loki:

        %{logs}
    bulk_invite_failed:
      title: "Massakutsun lähetys epäonnistui"
      subject_template: "Massakutsun käsittelyssä tapahtui virhe"
      text_body_template: |
        Massakutsutiedostosi käsiteltiin, %{sent} kutsua lähetettiin, %{skipped} ohitettiin, %{warnings} varoitus(ta) ja %{failed} virhe(ttä).

        Tässä loki:

        %{logs}
    user_added_to_group_as_owner:
      title: "Lisätty ryhmään omistajana"
      subject_template: "Sinut on lisätty ryhmän %{group_name} omistajaksi"
      text_body_template: |
        Sinut on lisätty ryhmän [%{group_name}](%{base_url}%{group_path}) omistajaksi.
    user_added_to_group_as_member:
      title: "Lisätty ryhmään jäsenenä"
      subject_template: "Sinut on lisätty ryhmän %{group_name} jäseneksi"
      text_body_template: |
        Sinut on lisätty ryhmän [%{group_name}](%{base_url}%{group_path}) jäseneksi.
    csv_export_succeeded:
      title: "CSV:n vienti onnistui"
      subject_template: "[%{export_title}] Tiedostojen vienti valmis"
      text_body_template: |
        Tietojen vienti onnistui! :dvd:

        %{download_link}

        Yllä oleva latauslinkki toimii 48 tunnin ajan.

        Tiedot on pakattu zip-arkistoksi. Jos arkisto ei purkaudu, kun yrität avata sitä, käytä täällä suositeltua työkalua: https://www.7-zip.org/
    csv_export_failed:
      title: "CSV:n vienti epäonnistui"
      subject_template: "Tietojen vienti epäonnistui"
      text_body_template: "Tietojen vienti epäonnistui. Tarkasta lokit tai [ota yhteyttä henkilökuntaan](%{base_url}/about)."
    email_reject_insufficient_trust_level:
      title: "Sähköposti hylätty – riittämätön luottamustaso"
      subject_template: "[%{email_prefix}] Sähköpostiongelma -- riittämätön luottamustaso"
      text_body_template: |
        Sähköpostin lähettäminen kohteeseen %{destination} (otsikolla %{former_title}) ei onnistunut.

        Et voi lähettää uusia ketjunaloituksia tähän sähköpostiosoitteeseen, koska luottamustasosi ei riitä. Jos uskot, että tämä johtuu virheestä, [ota yhteyttä henkilökuntaan](%{base_url}/about).
    email_reject_user_not_found:
      title: "Sähköposti hylätty – käyttäjää ei löytynyt"
      subject_template: "[%{email_prefix}] Sähköpostiongelma -- käyttäjää ei löytynyt"
      text_body_template: |
        Sähköpostin lähettäminen kohteeseen %{destination} (otsikolla %{former_title}) ei onnistunut.

        Vastauksesi lähetettiin tuntemattomasta sähköpostiosoitteesta. Kokeile lähettää viesti toisesta osoitteesta tai [ota yhteyttä henkilökuntaan](%{base_url}/about).
    email_reject_screened_email:
      title: "Sähköposti hylätty – estetty sähköpostiosoite"
      subject_template: "[%{email_prefix}] Sähköpostiongelma -- estetty sähköpostiosoite"
      text_body_template: |
        Sähköpostin lähettäminen kohteeseen %{destination} (otsikolla %{former_title}) ei onnistunut.

        Vastauksesi lähetettiin estetystä sähköpostiosoitteesta. Kokeile lähettää viesti toisesta sähköpostiosoitteesta tai [ota yhteyttä henkilökuntaan](%{base_url}/about).
    email_reject_not_allowed_email:
      title: "Sähköposti hylätty – osoite ei sallittu"
      subject_template: "[%{email_prefix}] Sähköpostiongelma -- estetty sähköpostiosoite"
      text_body_template: |
        Sähköpostin lähettäminen kohteeseen %{destination} (otsikolla %{former_title}) ei onnistunut.

        Vastauksesi on peräisin estetystä sähköpostiosoitteesta. Kokeile lähettää toisesta sähköpostiosoitteesta tai [ota yhteyttä henkilökuntaan](%{base_url}/about).
    email_reject_inactive_user:
      title: "Sähköposti hylätty – aktivoimaton käyttäjä"
      subject_template: "[%{email_prefix}] Sähköpostiongelma -- aktivoimaton käyttäjä"
      text_body_template: |
        Sähköpostin lähettäminen kohteeseen %{destination} (otsikolla %{former_title}) ei onnistunut.

        Käyttäjätiliä tällä sähköpostiosoitteella ei ole aktivoitu. Aktivoi käyttäjätili ennen sähköpostien lähettämistä.
    email_reject_silenced_user:
      title: "Sähköposti hylätty - hiljennetty käyttäjä"
      subject_template: "%{email_prefix} Sähköpostiongelma – hiljennetty käyttäjä"
      text_body_template: |
        Sähköpostin lähettäminen kohteeseen %{destination} (otsikolla %{former_title}) ei onnistunut.

        Tähän sähköpostiosoitteeseen liittyvä tilisi on hiljennetty.
    email_reject_reply_user_not_matching:
      title: "Sähköposti hylätty – käyttäjä ei täsmää"
      subject_template: "[%{email_prefix}] Sähköpostiongelma -- vastaus odottamattomasta osoitteesta"
      text_body_template: |
        Sähköpostin lähettäminen kohteeseen %{destination} (otsikolla %{former_title}) ei onnistunut.

        Vastauksesi ei saapunut odottamastamme sähköpostiosoitteesta, joten emme voineet olla varmoja lähettäjästä. Kokeile lähettää viestisi toisesta sähköpostiosoitteesta tai [ota yhteyttä henkilökuntaan](%{base_url}/about).
    email_reject_empty:
      title: "Sähköposti hylätty – tyhjä"
      subject_template: "[%{email_prefix}] Sähköpostiongelma -- ei sisältöä"
      text_body_template: |
        Sähköpostin lähettäminen kohteeseen %{destination} (otsikolla %{former_title}) ei onnistunut.

        Emme löytäneet sähköpostiviestistäsi sisältöä.

        Jos saat tämän viestin ja viestisi _sisälsi_ sisältöä, yritä uudestaan yksinkertaisemmalla muotoilulla.
    email_reject_parsing:
      title: "Sähköposti hylätty – jäsennys"
      subject_template: "[%{email_prefix}] Sähköpostiongelma – sisältöä ei tunnistettu"
      text_body_template: |
        Sähköpostin lähettäminen kohteeseen %{destination} (otsikolla %{former_title}) ei onnistunut.

        Emme tunnistaneet sähköpostiviestistäsi sisältöä. **Varmista, että kirjoitit viestisi sähköpostiviestin alkuun** – emme pysty käsittelemään lainausten sekaan kirjoitettuja vastauksia.
    email_reject_invalid_access:
      title: "Sähköposti hylätty – pääsy estetty"
      subject_template: "[%{email_prefix}] Sähköpostiongelma – ei käyttöoikeutta"
      text_body_template: |
        Sähköpostin lähettäminen kohteeseen %{destination} (otsikolla %{former_title}) ei onnistunut.

        Tililläsi ei ole oikeutta aloittaa ketjua sillä alueella. Jos uskot, että tämä johtuu virheestä, [ota yhteyttä henkilökuntaan](%{base_url}/about).
    email_reject_strangers_not_allowed:
      title: "Sähköposti hylätty – vierailla ei pääsyä"
      subject_template: "[%{email_prefix}] Sähköpostiongelma – ei käyttöoikeutta"
      text_body_template: |
        Sähköpostin lähettäminen kohteeseen %{destination} (otsikolla %{former_title}) ei onnistunut.

        Alueelle, jolle lähetit viestin, voivat kirjoittaa ne, joilla on kelvollinen tili ja tunnettu sähköpostiosoite. Jos uskot, että tämä johtuu virheestä, [ota yhteyttä henkilökuntaan](%{base_url}/about).
    email_reject_invalid_post:
      title: "Sähköposti hylätty – viesti ei kelpaa"
      subject_template: "[%{email_prefix}] Sähköpostiongelma – lähetysvirhe"
      text_body_template: |
        Sähköpostin lähettäminen kohteeseen %{destination} (otsikolla %{former_title}) ei onnistunut.

        Mahdollisia syitä ovat ainakin: ei-tuettu muotoilu, liian suuri viesti, liian pieni viesti. Yritä uudelleen tai lähetä viestisi sivuston kautta, jos ongelma toistuu.
    email_reject_invalid_post_specified:
      title: "Sähköposti hylätty – viesti ei kelpaa, tarkennettu"
      subject_template: "[%{email_prefix}] Sähköpostiongelma – lähetysvirhe"
      text_body_template: |
        Sähköpostin lähettäminen kohteeseen %{destination} (otsikolla %{former_title}) ei onnistunut.

        Syy:

        %{post_error}

        Jos voit korjata ongelman, yritä uudelleen.
      date_invalid: "Viestin luomispäivämäärää ei löytynyt. Puuttuuko sähköpostista Date:-otsikkotieto?"
    email_reject_post_too_short:
      title: "Sähköposti hylättiin liian lyhyenä"
      subject_template: "[%{email_prefix}] Sähköpostiongelma – viesti liian lyhyt"
      text_body_template: |
        Sähköpostin lähettäminen kohteeseen %{destination} (otsikolla %{former_title}) ei onnistunut.

        Koska haluamme vaalia syvällisempiä keskusteluja, erittäin lyhyitä vastauksia ei sallita. Voitko laittaa vastauksiisi vähintään %{count} merkkiä? Vaihtoehtoisesti voit tykätä viestistä sähköpostitse vastaamalla "+1".
    email_reject_invalid_post_action:
      title: "Sähköposti hylätty – kielletty viestitoiminto"
      subject_template: "[%{email_prefix}] Sähköpostiongelma – kielletty viestitoiminto"
      text_body_template: |
        Sähköpostin lähettäminen kohteeseen %{destination} (otsikolla %{former_title}) ei onnistunut.

        Toimintoa ei tunnistettu. Yritä uudelleen tai lähetä viesti verkkosivuston kautta, jos ongelma toistuu.
    email_reject_reply_key:
      title: "Sähköposti hylätty – vastausavain"
      subject_template: "[%{email_prefix}] Sähköpostiongelma – tuntematon vastausavain"
      text_body_template: |
        Sähköpostin lähettäminen kohteeseen %{destination} (otsikolla %{former_title}) ei onnistunut.

        Sähköpostiviestin vastaustunniste ('reply key') on virheellinen tai tuntematon, minkä vuoksi emme tiedä, mihin viestiin sähköpostiviestisi oli tarkoitus vastata. [Ota yhteyttä henkilökuntaan](%{base_url}/about).
    email_reject_bad_destination_address:
      title: "Sähköposti hylätty – tuntematon vastaanottajaosoite"
      subject_template: "[%{email_prefix}] Sähköpostiongelma – tuntematon vastaanottajan osoite"
      text_body_template: |
        Sähköpostiviestisi toimittaminen kohteeseen %{destination} (otsikolla %{former_title}) ei onnistunut.

        Tässä on muutamia tarkistettavia asioita:

          – Käytätkö useampaa kuin yhtä sähköpostiosoitetta? Vastasitko eri sähköpostiosoitteella kuin mitä alun perin käytit? Sähköpostivastaukset edellyttävät, että käytät samaa sähköpostiosoitetta vastatessasi.

          – Onko sähköpostiohjelmasi käyttänyt vastaussähköpostiosoitetta oikein vastatessasi? Valitettavasti jotkin sähköpostiohjelmat lähettävät virheellisesti vastaukset lähettäjän osoitteeseen, mikä ei toimi.

          – Muutettiinko sähköpostiviestin viestitunnusotsikkotietoa? Viestitunnuksen on oltava johdonmukainen ja muuttumaton.

        Tarvitsetko lisää apua? Ota yhteyttä meihin käyttämällä osoitteesta %{base_url}/about löytyviä yhteystietoja
    email_reject_old_destination:
      title: "Sähköposti hylätty – vanha kohde"
      subject_template: "[%{email_prefix}] Sähköpostiongelma – yrität vastata vanhaan ilmoitukseen"
      text_body_template: |
        Sähköpostin lähettäminen kohteeseen %{destination} (otsikolla %{former_title}) ei onnistunut.

        Alkuperäisiin ilmoituksiin voi meillä vastata vain %{number_of_days} päivän ajan. Jatka keskustelua [vierailemalla ketjussa](%{short_url}).
    email_reject_topic_not_found:
      title: "Sähköposti hylätty – ketjua ei löytynyt"
      subject_template: "[%{email_prefix}] Sähköpostiongelma – ketjua ei löytynyt"
      text_body_template: |
        Sähköpostin lähettäminen kohteeseen %{destination} (otsikolla %{former_title}) ei onnistunut.

        Ketjua, johon yritit kirjoittaa, ei ole enää olemassa – ehkä se poistettiin? Jos uskot, että tämä johtuu virheestä, [ota yhteyttä henkilökuntaan](%{base_url}/about).
    email_reject_topic_closed:
      title: "Sähköposti hylätty – ketju suljettu"
      subject_template: "[%{email_prefix}] Sähköpostiongelma – ketju suljettu"
      text_body_template: |
        Sähköpostin lähettäminen kohteeseen %{destination} (otsikolla %{former_title}) ei onnistunut.

        Ketju, johon yritit vastata, on tällä hetkellä suljettu, eikä siihen voi enää vastata. Jos uskot, että tämä johtuu virheestä, [ota yhteyttä henkilökuntaan](%{base_url}/about).
    email_reject_auto_generated:
      title: "Sähköposti hylätty – automaattinen vastaus"
      subject_template: "[%{email_prefix}] Sähköpostiongelma – automaattinen vastaus"
      text_body_template: |
        Sähköpostin lähettäminen kohteeseen %{destination} (otsikolla %{former_title}) ei onnistunut.

        Järjestelmä havaitsi viestisi olevan tietokoneen automaattisesti luoma eikä ihmisen kirjoittama, eikä viestiä voitu siksi hyväksyä. Jos uskot, että tämä johtuu virheestä, [ota yhteyttä henkilökuntaan](%{base_url}/about).
    email_reject_unrecognized_error:
      title: "Sähköposti hylätty – tunnistamaton virhe"
      subject_template: "[%{email_prefix}] Sähköpostiongelma – tunnistamaton virhe"
      text_body_template: |
        Sähköpostin lähettäminen kohteeseen %{destination} (otsikolla %{former_title}) ei onnistunut.

        Viestiäsi käsiteltäessä tapahtui tunnistamaton virhe, eikä sitä siksi julkaistu. Kokeile uudelleen tai [ota yhteyttä henkilökuntaan](%{base_url}/about).
    email_reject_attachment:
      title: "Sähköpostiliite hylätty"
      subject_template: "[%{email_prefix}] Sähköpostiongelma – liite hylätty"
      text_body_template: |
        Jotkin liitteet sähköpostiviestissäsi kohteeseen %{destination} (otsikolla%{former_title}) hylättiin.

        Tietoja:
        %{rejected_errors}

        Jos uskot, että tämä johtuu virheestä, [ota yhteyttä henkilökuntaan](%{base_url}/about).
    email_reject_reply_not_allowed:
      title: "Sähköposti hylätty – vastaaminen ei sallittu"
      subject_template: "%{email_prefix} Sähköpostiongelma – vastaaminen ei sallittu"
      text_body_template: |
        Sähköpostin lähettäminen kohteeseen %{destination} (otsikolla %{former_title}) ei onnistunut.

        Sinulla ei ole oikeuksia vastata ketjuun. Jos uskot, että tämä johtuu virheestä, [ota yhteyttä henkilökuntaan](%{base_url}/about).
    email_reject_reply_to_digest:
      title: "Sähköposti hylätty – vastaus yhteenvetoon"
      subject_template: "%{email_prefix} Sähköpostiongelma – vastaus yhteenvetoon"
      text_body_template: |
        Sähköpostin lähettäminen kohteeseen %{destination} (otsikolla %{former_title}) ei onnistunut.

        Vastasit yhteenvetosähköpostiin, mitä ei hyväksytä.

        Jos uskot, että tämä johtuu virheestä, [ota yhteyttä henkilökuntaan](%{base_url}/about).
    email_reject_too_many_recipients:
      title: "Sähköposti hylätty, liian monta vastaanottajaa"
      subject_template: "[%{email_prefix}] Sähköpostiongelma -- liian monta vastaanottajaa"
      text_body_template: |
        Sähköpostin lähettäminen kohteeseen %{destination} (otsikolla %{former_title}) ei onnistunut.

        Yritit lähettää sähköpostin yli %{max_recipients_count} henkilölle, ja järjestelmämme merkitsi sähköpostisi automaattisesti roskapostiksi.

        Jos uskot, että tämä johtuu virheestä, [ota yhteyttä henkilökuntaan](%{base_url}/about).
    email_error_notification:
      title: "Ilmoitus sähköpostivirheestä"
      subject_template: "[%{email_prefix}] Sähköpostiongelma – virhe POP-todennuksessa"
      text_body_template: |
        Sähköpostin pollauksessa POP-serveriltä tapahtui todennusvirhe.

        Varmista, että olet määrittänyt POP-tunnukset oikein [sivuston asetuksissa](%{base_url}/admin/site_settings/category/email).

        Jos POP-sähköpostitilillä on verkkokäyttöliittymä, voit joutua kirjautumaan sinne ja tarkistamaan asetukset.
    email_revoked:
      title: "Sähköposti peruutettiin"
      subject_template: "Onko sähköpostiosoitteesi oikea?"
      text_body_template: |
        Meidän on vaikeaa tavoittaa sinua sähköpostitse. Muutamasta viimeisimmästä sähköpostista kaikki ovat palanneet takaisin, koska niiden toimitus ei ole onnistunut.

        Voisitko varmistaa, että [sähköpostiosoitteesi](%{base_url}/my/preferences/email) on oikea ja toimiva? Voit myös lisätä sähköpostiosoitteemme osoitekirjaasi tai yhteystietoihisi, mikä parantaa viestien perille saapumista.
    email_bounced: |
      Viesti sähköpostiin %{email} palautui.

      ### Tietoja

      ``` text
      %{raw}
      ```
    ignored_users_summary:
      title: "Käyttäjäestojen raja ylittyi"
      subject_template: "Monet ovat estäneet tietyn käyttäjän"
      text_body_template: |
        Hei,

        Tämä automaattinen viesti lähetettiin sivustolta %{site_name} kertoaksemme, että %{ignores_threshold} käyttäjää on estänyt käyttäjän %{username}. Tämä voi viitata siihen, että yhteisössäsi kytee ongelma.

        Voit [tarkastella tämän käyttäjän viimeisimpiä viestejä](%{base_url}/u/%{username}/summary), ja mahdollisesti muidenkin lukemalla [sivuutetut ja hiljennetyt käyttäjät -raportin](%{base_url}/admin/reports/top_ignored_users).

        Saat lisätietoa [yhteisön säännöistä](%{base_url}/guidelines).
    too_many_spam_flags:
      title: "Liian monta roskapostimerkintää"
      subject_template: "Uusi tili on pidossa"
      text_body_template: |
        Hei,

        Tämä automaattinen viesti lähetettiin sivustolta %{site_name} kertoaksemme, että viestisi on piilotettu tilapäisesti, koska yhteisö on liputtanut niitä.

        Varotoimena uusi tilisi on hiljennetty, etkä voi vastata tai aloittaa uusia ketjuja ennen kuin henkilökunnan jäsen tarkastaa tilisi. Pahoittelemme tästä aiheutuvaa vaivaa.

        Saat lisätietoa [yhteisön ohjeista](%{base_url}/guidelines).
    too_many_tl3_flags:
      title: "Liian monta LT3-merkintää"
      subject_template: "Uusi tili on pidossa"
      text_body_template: |
        Hei,

        Tämä automaattinen viesti lähetettiin sivustolta %{site_name} kertoaksemme, että tilisi on pidossa johtuen suuresta määrästä yhteisön liputuksia.

        Varotoimena uusi tilisi on hiljennetty, etkä voi vastata etkä aloittaa uusia ketjuja ennen kuin henkilökunnan jäsen tarkastaa tilisi. Pahoittelemme tästä aiheutuvaa vaivaa.

        Saat lisätietoa [yhteisön ohjeista](%{base_url}/guidelines).
    silenced_by_staff:
      title: "Henkilökunta hiljensi"
      subject_template: "Tili väliaikaisesti pidossa"
      text_body_template: |
        Hei,

        Tämä automaattinen viesti lähetettiin sivustolta %{site_name} kertoaksemme, että tilisi on asetettu tilapäisesti pitoon varotoimena.

        Voit jatkaa selailua, muttet voi vastata etkä aloittaa uusia ketjuja ennen kuin [henkilökunnan jäsen](%{base_url}/about) tarkastaa viimeisimmät viestisi. Pahoittelemme tästä aiheutuvaa vaivaa.

        Saat lisätietoa [yhteisön ohjeista](%{base_url}/guidelines).
    user_automatically_silenced:
      title: "Käyttäjä hiljennettiin automaattisesti"
      subject_template: "Yhteisön merkinnät hiljensivät uuden käyttäjän %{username}"
    spam_post_blocked:
      title: "Roskapostiviesti estettiin"
      subject_template: "Uuden käyttäjän %{username} viestit estettiin toistuvien linkkien vuoksi"
      text_body_template: |
        Tämä on automaattinen viesti.

        Uusi käyttäjä [%{username}](%{user_url}) yritti lähettää useita viestejä, joissa oli linkkejä kohteisiin %{domains}, mutta viestit torjuttiin roskapostin ehkäisemiseksi. Käyttäjä voi silti kirjoittaa viestejä, joissa ei ole linkkejä kohteisiin %{domains}.

        [Arvioi käyttäjä](%{user_url}).

        Tätä voi muuttaa sivustoasetuksilla "newuser_spam_host_threshold" ja "allowed_spam_host_domains". Harkitse kohteiden %{domains} lisäämistä sallittujen luetteloon, jos niiden ei pidä aiheuttaa toimenpiteitä.
    unsilenced:
      title: "Hiljennys kumottu"
      subject_template: "Käyttäjätili ei ole enää pidossa"
      text_body_template: |
        Hei,

        Tämä on automaattinen viesti sivustolta %{site_name} kertoaksemme, ettei käyttäjätilisi ole enää pidossa henkilökunnan arvioinnin jälkeen.

        Voit nyt jälleen kirjoittaa vastauksia ja aloittaa ketjuja. Kiitos kärsivällisyydestäsi.
    pending_users_reminder:
      title: "Käyttäjiä jonossa"
      subject_template:
        one: "%{count} käyttäjä odottaa hyväksymistä"
        other: "%{count} käyttäjää odottaa hyväksymistä"
      text_body_template: |
        Uusia käyttäjiä odottaa hyväksyntää (tai hylkäystä), mitä ennen he eivät voi käyttää foorumia.

        [Tarkasta käyttäjät](%{base_url}/review).
    download_remote_images_disabled:
      title: "Linkattujen kuvien lataaminen on poistettu käytöstä"
      subject_template: "Linkattujen kuvien lataaminen on poistettu käytöstä"
      text_body_template: "Asetus `download_remote_images_to_local` on poistettu käytöstä, koska vapaan tilan rajoitus `download_remote_images_threshold` saavutettiin."
    new_user_of_the_month:
      title: "Olet kuukauden tulokas!"
      subject_template: "Olet kuukauden tulokas!"
      text_body_template: |
        Onneksi olkoon, olet ansainnut **Kuukauden tulokas -palkinnon kuussa %{month_year}** :trophy:

        Palkinto myönnetään vain kahdelle käyttäjälle joka kuukausi, ja se näkyy pysyvästi [kunniamerkkisivullasi](%{url}).

        Sinusta on äkkiä tullut tärkeä osa yhteisöä. Kiitos kun liityit, ja jatka samaa rataa!
    queued_posts_reminder:
      title: "Muistutukset jonossa olevista viesteistä"
      subject_template:
        one: "Yksi viesti odottaa tarkastusta"
        other: "%{count} viestiä odottaa tarkastusta"
      text_body_template: |
        Hei,

        Uusien käyttäjien viestejä on jonossa odottamassa tarkastusta. [Hyväksy tai hylkää ne täällä](%{base_url}/review?type=ReviewableQueuedPost).
  unsubscribe_link: |
    Jos et enää halua näitä viestejä, [klikkaa tästä](%{unsubscribe_url}).
  unsubscribe_link_and_mail: |
    Jos et enää halua näitä viestejä, [klikkaa tästä](%{unsubscribe_url}).
  unsubscribe_mailing_list: |
    Sait tämän viestin, koska olet postituslistatilassa.

    Jos et enää halua näitä viestejä, [klikkaa tästä](%{unsubscribe_url}).
  subject_re: "VS:"
  subject_pm: "[YV]"
  email_from: "%{user_name} sivustolta %{site_name}"
  email_from_without_site: "%{group_name}"
  user_notifications:
    previous_discussion: "Edelliset vastaukset"
    reached_limit:
      one: "Huom. Olemme lähettäneet jo yhden sähköpostin tänään, mikä on enimmäismäärä. Käy sivustolla, jottet jää mistään paitsi. PS. Kiitos kun olet niin suosittu!"
      other: "Huom. Olemme lähettäneet jo %{count} sähköpostia tänään, mikä on enimmäismäärä. Käy sivustolla, jottet jää mistään paitsi. PS. Kiitos kun olet niin suosittu!"
    in_reply_to: "Vastauksena"
    reply_by_email: "Vastaa [vierailemalla ketjussa](%{base_url}%{url}) tai vastaamalla tähän sähköpostiin."
    reply_by_email_pm: "Vastaa käyttäjille %{participants} [vierailemalla keskustelussa](%{base_url}%{url}) tai vastaa vain tähän sähköpostiin."
    only_reply_by_email: "Vastaa vastaamalla tähän sähköpostiin."
    only_reply_by_email_pm: "Vastaa käyttäjille %{participants} vastaamalla tähän sähköpostiin."
    visit_link_to_respond: "[Vieraile ketjussa](%{base_url}%{url}) vastataksesi."
    visit_link_to_respond_pm: "Vastaa käyttäjille %{participants} [vierailemalla viestissä](%{base_url}%{url})."
    reply_above_line: "## Kirjoita vastauksesi tämän viivan yläpuolelle. ##"
    posted_by: "Käyttäjältä %{username} %{post_date}"
    pm_participants: "Osanottajat: %{participants}"
    more_pm_participants:
      one: "%{participants} ja %{count} muu"
      other: "%{participants} ja %{count} muuta"
    invited_group_to_private_message_body: |
      %{username} kutsui ryhmän @%{group_name} yksityiskeskusteluun

      > **[%{topic_title}](%{topic_url})**
      >
      > %{topic_excerpt}

      sivustolla

      > %{site_title} -- %{site_description}

      Liity keskusteluun klikkaamalla linkkiä:

      %{topic_url}
    invited_to_private_message_body: |
      %{username} kutsui sinut yksityiskeskusteluun

      > **[%{topic_title}](%{topic_url})**
      >
      > %{topic_excerpt}

      sivustolla

      > %{site_title} -- %{site_description}

      Liity keskusteluun klikkaamalla linkkiä:

      %{topic_url}
    invited_to_topic_body: |
      %{username} kutsui sinut keskusteluun

      > **[%{topic_title}](%{topic_url})**
      >
      > %{topic_excerpt}

      sivustolla

      > %{site_title} -- %{site_description}

      Liity keskusteluun klikkaamalla linkkiä:

      %{topic_url}
    user_invited_to_private_message_pm_group:
      title: "Ryhmä kutsuttiin yksityiskeskusteluun"
      subject_template: "[%{email_prefix}] %{username} kutsui ryhmän %{group_name} yksityiskeskusteluun '%{topic_title}'"
      text_body_template: |
        %{header_instructions}

        %{message}

        %{respond_instructions}
    user_invited_to_private_message_pm:
      title: "Käyttäjä kutsuttiin yksityiskeskusteluun"
      subject_template: "[%{email_prefix}] %{username} kutsui sinut yksityiskeskusteluun '%{topic_title}'"
      text_body_template: |
        %{header_instructions}

        %{message}

        %{respond_instructions}
    user_invited_to_private_message_pm_staged:
      title: "Esikäyttäjä kutsuttiin yksityiskeskusteluun"
      subject_template: "[%{email_prefix}] %{username} kutsui sinut yksityiskeskusteluun '%{topic_title}'"
      text_body_template: |
        %{header_instructions}

        %{message}

        %{respond_instructions}
    user_invited_to_topic:
      title: "Käyttäjä kutsuttiin ketjuun"
      subject_template: "[%{email_prefix}] %{username} kutsui sinut ketjuun '%{topic_title}'"
      text_body_template: |
        %{header_instructions}

        %{message}

        %{respond_instructions}
    user_replied:
      title: "Käyttäjä vastasi"
      subject_template: "[%{email_prefix}] %{topic_title}"
      text_body_template: |
        %{header_instructions}

        %{message}

        %{context}

        %{respond_instructions}
    user_replied_pm:
      title: "Käyttäjä vastasi yksityisviestiin"
      subject_template: "[%{email_prefix}] [YV] %{topic_title}"
      text_body_template: |
        %{header_instructions}

        %{message}

        %{context}

        %{respond_instructions}
    user_quoted:
      title: "Käyttäjää lainattiin"
      subject_template: "[%{email_prefix}] %{topic_title}"
      text_body_template: |
        %{header_instructions}

        %{message}

        %{context}

        %{respond_instructions}
    user_linked:
      title: "Käyttäjä linkitettiin"
      subject_template: "[%{email_prefix}] %{topic_title}"
      text_body_template: |
        %{header_instructions}

        %{message}

        %{context}

        %{respond_instructions}
    user_mentioned:
      title: "Käyttäjä mainittiin"
      subject_template: "[%{email_prefix}] %{topic_title}"
      text_body_template: |
        %{header_instructions}

        %{message}

        %{context}

        %{respond_instructions}
    user_mentioned_pm:
      title: "Käyttäjä mainittiin YV:ssä"
      subject_template: "[%{email_prefix}] [YV] %{topic_title}"
      text_body_template: |
        %{header_instructions}

        %{message}

        %{context}

        %{respond_instructions}
    user_group_mentioned:
      title: "Käyttäjän ryhmä mainittiin"
      subject_template: "[%{email_prefix}] %{topic_title}"
      text_body_template: |
        %{header_instructions}

        %{message}

        %{context}

        %{respond_instructions}
    user_group_mentioned_pm:
      title: "Käyttäjäryhmä mainittu yksityisviestissä"
      subject_template: "[%{email_prefix}] [YV] %{topic_title}"
      text_body_template: |
        %{header_instructions}

        %{message}

        %{context}

        %{respond_instructions}
    user_group_mentioned_pm_group:
      title: "Käyttäjäryhmä mainittu yksityisviestissä"
      subject_template: "[%{email_prefix}] [YV] %{topic_title}"
      text_body_template: |
        %{header_instructions}

        %{message}

        %{context}

        %{respond_instructions}
    user_posted:
      title: "Käyttäjä kirjoitti"
      subject_template: "[%{email_prefix}] %{topic_title}"
      text_body_template: |
        %{header_instructions}

        %{message}

        %{context}

        %{respond_instructions}
    user_watching_category_or_tag:
      title: "Käyttäjän tarkkailualue tai -tunniste"
      subject_template: "[%{email_prefix}] %{topic_title}"
      text_body_template: |
        %{header_instructions}

        %{message}

        %{context}

        %{respond_instructions}
    user_watching_first_post:
      title: "Käyttäjä tarkkailee uusia ketjuja"
      subject_template: "[%{email_prefix}] %{topic_title}"
      text_body_template: |
        %{header_instructions}

        %{message}

        %{context}

        %{respond_instructions}
    user_posted_pm:
      title: "Käyttäjälle lähetettiin YV"
      subject_template: "[%{email_prefix}] [YV] %{topic_title}"
      text_body_template: |
        %{header_instructions}

        %{message}

        %{context}

        %{respond_instructions}
    user_posted_pm_staged:
      title: "Esikäyttäjälle lähetettiin YV"
      subject_template: "%{optional_re}%{topic_title}"
      text_body_template: |2

        %{message}
    account_suspended:
      title: "Tili hyllytetty"
      subject_template: "[%{email_prefix}] Tilisi on hyllytetty"
      text_body_template: |
        Sinut hyllytettiin foorumilta %{suspended_till} asti.

        Syy – %{reason}
    account_suspended_forever:
      title: "Tili hyllytetty"
      subject_template: "[%{email_prefix}] Tilisi on hyllytetty"
      text_body_template: |
        Sinut hyllytettiin foorumilta.

        Syy: %{reason}
    account_silenced:
      title: "Tili hiljennetty"
      subject_template: "[%{email_prefix}] Tilisi on hiljennetty"
      text_body_template: |
        Sinut hiljennettiin foorumilta %{silenced_till} asti.

        Syy – %{reason}
    account_silenced_forever:
      title: "Tili hiljennetty"
      subject_template: "[%{email_prefix}] Tilisi on hiljennetty"
      text_body_template: |
        Sinut hiljennettiin foorumilta.

        Syy: %{reason}
    account_exists:
      title: "Tili on jo olemassa"
      subject_template: "[%{email_prefix}] TIli on jo olemassa"
      text_body_template: |
        Yritit luoda tilin sivustolle %{site_name} tai yritit muuttaa tilin sähköpostiosoitteeksi %{email}. Sähköpostiosoitteella %{email} on kuitenkin jo tili olemassa.

        Jos unohdit salasanasi, [voit palauttaa sen nyt](%{base_url}/password-reset).

        Jos et yrittänyt luoda tunnusta sähköpostiosoitteella %{email} tai vaihtaa sähköpostiosoitettasi, älä huoli – voit huoletta jättää tämän viestin huomiotta.

        Jos sinulla on kysyttävää, [ota yhteyttä avuliaaseen henkilökuntaamme](%{base_url}/about).
    account_second_factor_disabled:
      title: "Kaksivaiheinen tunnistus poistettu käytöstä"
      subject_template: "[%{email_prefix}] Kaksivaiheinen tunnistus poistettu käytöstä"
      text_body_template: |
        Kaksivaiheinen tunnistus poistettiin käytöstä tililtäsi sivustolla %{site_name}. Voit nyt kirjautua pelkällä salasanallasi; erillistä todennuskoodia ei enää vaadita lisäksi.

        Jos et poistanut kaksivaiheista tunnistusta käytöstä, joku on saattanut murtautua tilillesi.

        Jos sinulla on kysyttävää, [ota yhteyttä avuliaaseen henkilökuntaamme](%{base_url}/about).
    digest:
      why: "Lyhyt kooste siitä, mitä on tapahtunut sivustolla %{site_link} viimeisimmän vierailusi jälkeen %{last_seen_at}."
      since_last_visit: "Viime vierailusi jälkeen"
      new_topics: "Uutta ketjua"
      unread_notifications: "Lukematonta ilmoitusta"
      unread_high_priority: "Lukemattomia korkean prioriteetin ilmoituksia"
      liked_received: "Saatua tykkäystä"
      new_users: "Uutta käyttäjää"
      popular_topics: "Suosittuja ketjuja"
      join_the_discussion: "Lue lisää"
      popular_posts: "Suosittuja viestejä"
      more_new: "Uutta sinulle"
      subject_template: "[%{email_prefix}] Yhteenveto"
      unsubscribe: "Tämä yhteenveto lähetettiin sivustolta %{site_link}, koska sinua ei ole näkynyt vähään aikaan. Voit perua tilauksen muuttamalla %{email_preferences_link} tai %{unsubscribe_link} peruaksesi tilauksen."
      your_email_settings: "sähköpostiasetuksiasi"
      click_here: "klikkaa tätä"
      from: "%{site_name}"
      preheader: "Lyhyt yhteenveto tapahtumista viime vierailusi (%{last_seen_at}) jälkeen"
    forgot_password:
      title: "Unohtunut salasana"
      subject_template: "[%{email_prefix}] Salasanan palauttaminen"
      text_body_template: |
        Salasanasi uusimista pyydettiin sivustolla [%{site_name}](%{base_url}).

        Jos pyytäjä et ollut sinä, voit huoletta jättää tämän viestin huomiotta.

        Valitse uusi salasana klikkaamalla linkkiä:
        %{base_url}/u/password-reset/%{email_token}
    email_login:
      title: "Kirjaudu linkin avulla"
      subject_template: "%{email_prefix} Kirjautuminen linkin avulla"
      text_body_template: |
        Tässä linkki, jolla voit kirjautua sivustolle [%{site_name}](%{base_url}).

        Jos et pyytänyt linkkiä, voit huoletta sivuuttaa tämän sähköpostiviestin.

        Kirjaudu klikkaamalla linkkiä:
        %{base_url}/session/email-login/%{email_token}
    set_password:
      title: "Aseta salasana"
      subject_template: "[%{email_prefix}] Aseta salasana"
      text_body_template: |
        Joku haluaa lisätä salasanan tilillesi sivustolla [%{site_name}](%{base_url}). Vaihtoehtoisesti, voit kirjautua sisään muiden tuettujen palveluiden (Google, Facebook jne.) tileillä, jotka ovat tämän saman sähköpostiosoitteen alaisia.

        Jos et tehnyt tätä pyyntöä, voit huoletta jättää tämän viestin huomiotta.

        Valitse uusi salasana klikkaamalla linkkiä:
        %{base_url}/u/password-reset/%{email_token}
    admin_login:
      title: "Ylläpitäjäkirjautuminen"
      subject_template: "[%{email_prefix}] Kirjautuminen"
      text_body_template: |
        Joku haluaa kirjautua tilillesi sivustolla [%{site_name}](%{base_url}).

        Jos se et ole sinä, voit huoletta jättää tämän viestin huomiotta.

        Kirjaudu sisään klikkaamalla linkkiä:
        %{base_url}/session/email-login/%{email_token}
    account_created:
      title: "Tili luotu"
      subject_template: "[%{email_prefix}] Uusi tilisi"
      text_body_template: |
        Sinulle luotiin tili sivustolle %{site_name}

        Valitse salasana uudelle tilillesi klikkaamalla linkkiä:
        %{base_url}/u/password-reset/%{email_token}
    confirm_new_email:
      title: "Vahvista uusi sähköpostiosoite"
      subject_template: "[%{email_prefix}] Vahvista uusi sähköpostiosoite"
      text_body_template: |
        Vahvista uusi sähköpostiosoitteesi sivustolla %{site_name} klikkaamalla seuraavaa linkkiä:

        %{base_url}/u/confirm-new-email/%{email_token}

        Jos et pyytänyt tätä muutosta, ota yhteyttä [sivuston ylläpitäjään](%{base_url}/about).
    confirm_new_email_via_admin:
      title: "Vahvista uusi sähköpostiosoite"
      subject_template: "[%{email_prefix}] Vahvista uusi sähköpostiosoite"
      text_body_template: |
        Vahvista uusi sähköpostiosoitteesi sivustolla %{site_name} napsauttamalla seuraavaa linkkiä:

        %{base_url}/u/confirm-new-email/%{email_token}

        Sivuston ylläpitäjä pyysi tätä muutosta. Jos et pyytänyt tätä muutosta, ota yhteyttä [sivuston ylläpitäjään](%{base_url}/about).
    confirm_old_email:
      title: "Vahvista vanha sähköpostiosoite"
      subject_template: "[%{email_prefix}] Vahvista nykyinen sähköpostiosoitteesi"
      text_body_template: |
        Ennen kuin voimme muuttaa sähköpostiosoitteesi, meidän tulee varmistua siitä että hallitset nykyistä sähköpostitiliäsi. Kun ensin suoriudut tästä vaiheesta, pyydämme sinua sitten vahvistamaan uuden sähköpostiosoitteesi.

        Vahvista nykyinen sähköpostiosoitteesi sivustolla %{site_name} klikkaamalla linkkiä:

        %{base_url}/u/confirm-old-email/%{email_token}
    confirm_old_email_add:
      title: "Vahvista vanha sähköpostiosoite (lisäys)"
      subject_template: "[%{email_prefix}] Vahvista nykyinen sähköpostiosoitteesi"
      text_body_template: |
        Ennen kuin voimme lisätä uuden sähköpostiosoitteen, meidän tulee varmistua siitä että hallitset nykyistä sähköpostitiliäsi. Kun ensin suoriudut tästä vaiheesta, pyydämme sinua sitten vahvistamaan uuden sähköpostiosoitteesi.

        Vahvista nykyinen sähköpostiosoitteesi sivustolla %{site_name} klikkaamalla linkkiä:

        %{base_url}/u/confirm-old-email/%{email_token}
    notify_old_email:
      title: "Ilmoita vanhaan sähköpostiosoitteeseen"
      subject_template: "[%{email_prefix}] Sähköpostiosoitteesi on vaihdettu"
      text_body_template: |
        Tämä on automaattinen vahvistus siitä, että sähköpostiosoitteesi sivustolle %{site_name} on vaihdettu. Jos on tapahtunut virhe, ota yhteyttä sivuston ylläpitäjään.

        Sähköpostiosoitteeksesi on vaihdettu:

        %{new_email}
    notify_old_email_add:
      title: "Ilmoitus vanhaan sähköpostiosoitteeseen (lisäys)"
      subject_template: "[%{email_prefix}] Uusi sähköpostiosoite on lisätty"
      text_body_template: |
        Tämä on automaattinen vahvistus siitä, että sähköpostiosoite sivustolle %{site_name} on lisätty. Jos on tapahtunut virhe, ota yhteyttä sivuston ylläpitäjään.

        Lisätty sähköpostiosoitteesi on:

        %{new_email}
    signup_after_approval:
      title: "Rekisteröityminen hyväksynnän jälkeen"
      subject_template: "Sinut on hyväksytty sivustolle %{site_name}!"
      text_body_template: |
        Tervetuloa sivustolle %{site_name}!

        Henkilökunnan jäsen hyväksyi tilisi sivustolle %{site_name}.

        Voit kirjautua sisään osoitteessa:
        %{base_url}

        Jos et voi klikata linkkiä, yritä kopioida ja liittää se selaimesi osoiteriville.

        %{new_user_tips}

        Uskomme [sivistyneeseen yhteisökäyttäytymiseen](%{base_url}/guidelines) kaikissa tilanteissa.

        Nauti palstastamme!
    signup_after_reject:
      title: "Rekisteröityminen hylkäyksen jälkeen"
      subject_template: "Sinut on hylätty palveluta %{site_name}"
      text_body_template: |
        Palvelun %{site_name} ylläpitäjät ovat hylänneet tilisi.

        %{reject_reason}
    signup:
      title: "Rekisteröityminen"
      subject_template: "[%{email_prefix}] Vahvista uusi tilisi"
      text_body_template: |
        Tervetuloa sivustolle %{site_name}!

        Vahvista ja aktivoi uusi tilisi klikkaamalla linkkiä:
        %{base_url}/u/activate-account/%{email_token}

        Jos linkkiä ei voi klikata, yritä kopioida ja liittää se selaimen osoiteriville.
    activation_reminder:
      title: "Aktivointimuistutus"
      subject_template: "%{email_prefix} Muistutus tilisi vahvistamisesta"
      text_body_template: |
        Tervetuloa sivustolle %{site_name}!

        Tämä on ystävällismielinen muistutus, jotta muistaisit aktivoida tilisi.

        Vahvista ja aktivoi tilisi klikkaamalla linkkiä:
        %{base_url}/u/activate-account/%{email_token}

        Jos linkkiä ei voi klikata, kokeile kopioida ja liittää se verkkoselaimesi osoitekenttään.
    suspicious_login:
      title: "Varoitus uudesta kirjautumisesta"
      subject_template: "[%{site_name}] Uusi kirjautuminen paikasta %{location}"
      text_body_template: |
        Hei,

        Huomasimme, että kirjauduit sinulle epätavalliselta laitteelta tai paikasta. Olitko se sinä?

         – Paikka: %{location} (%{client_ip})
         – Selain: %{browser}
         – Laite: %{device} – %{os}

        Jos se olit sinä, hyvä! Sinun ei tarvitse reagoida mitenkään.

        Jollet se ollut sinä, [tarkastele käynnissä olevia istuntojasi](%{base_url}/my/preferences/security) ja harkitse salasanasi vaihtamista.
    post_approved:
      title: "Viestisi hyväksyttiin"
      subject_template: "[%{site_name}] Viestisi hyväksyttiin"
      text_body_template: |
        Hei,

        Tämä on automaattinen viesti sivustolta %{site_name}, joka ilmoittaa sinulle, että [viestisi](%{base_url}%{post_url}) on hyväksytty.
  page_forbidden:
    title: "Hups! Tämä sivu on yksityinen."
  site_setting_missing: "Asetus \"%{name}\" on pakollinen."
  page_not_found:
    page_title: "Sivua ei löytynyt"
    title: "Hups! Sivua ei ole tai se on yksityinen."
    popular_topics: "Suosittuja"
    recent_topics: "Tuoreimpia"
    see_more: "Lisää"
    search_title: "Hae tältä sivustolta"
    search_button: "Haku"
  offline:
    title: "Sovellusta ei voida ladata"
    offline_page_message: "Yhteydessäsi vaikuttaa olevan vikaa! Tarkista verkkoyhteytesi ja yritä uudelleen."
  login_required:
    welcome_message: "# [Tervetuloa foorumille %{title}](#welcome)"
  upload:
    edit_reason: "lataa kuvista paikalliset kopiot"
    unauthorized: "Tiedosto, jota yrität ladata, ei ole sallittu (sallitut päätteet: %{authorized_extensions})."
    pasted_image_filename: "Liitetty kuva"
    store_failure: "Latauksen #%{upload_id} käyttäjälle #%{user_id} tallentaminen epäonnistui."
    file_missing: "Sinun täytyy valita ladattava tiedosto."
    empty: "Tiedostosi on tyhjä."
    failed: "Lataus epäonnistui. Yritä uudelleen."
    png_to_jpg_conversion_failure_message: "PNG:n muuttamisessa JPG:ksi tapahtui virhe."
    optimize_failure_message: "Ladatun kuvan optimoinnissa tapahtui virhe."
    download_failure: "Tiedoston lataaminen ulkoiselta palveluntarjoajalta epäonnistui."
    size_mismatch_failure: "S3:een ladatun tiedoston koko ei vastannut ulkoisen latauksen tarkoitettua kokoa. %{additional_detail}"
    create_multipart_failure: "Moniosaisen latauksen luominen ulkoisessa tallennustilassa epäonnistui."
    abort_multipart_failure: "Moniosaisen latauksen hylkääminen ulkoisessa tallennustilassa epäonnistui."
    complete_multipart_failure: "Moniosaisen latauksen viimeistely ulkoisessa tallennustilassa epäonnistui."
    external_upload_not_found: "Latausta ei löytynyt ulkoisesta tallennustilasta. %{additional_detail}"
    checksum_mismatch_failure: "Lataamasi tiedoston tarkistussumma ei täsmää. Tiedoston sisältö on saattanut muuttua latauksen yhteydessä. Yritä uudelleen."
    cannot_promote_failure: "Latausta ei voi suorittaa loppuun, se on ehkä valmistunut tai epäonnistunut jo aikaisemmin."
    size_zero_failure: "Jokin näyttää menneen vikaan. Tiedosto, jota yrität ladata, on 0 tavua. Yritä uudelleen."
    attachments:
      too_large: "Tiedosto, jonka yritit ladata, on liian suuri (suurin tiedostokoko on %{max_size_kb} kt)."
      too_large_humanized: "Tiedosto, jonka yritit ladata, on liian suuri (suurin tiedostokoko on %{max_size})."
    images:
      too_large: "Kuva, jonka yritit ladata, on liian suuri (suurin sallittu koko on %{max_size_kb} kt), pienennä kuvaa ja yritä uudestaan."
      too_large_humanized: "Kuva, jonka yritit ladata, on liian suuri (suurin sallittu koko on %{max_size}), pienennä kuvaa ja yritä uudestaan."
      larger_than_x_megapixels: "Kuva, jonka yritit ladata, on liian suuri (maksimikoko on %{max_image_megapixels} megapikseliä). Muuta kuvan kokoa ja yritä uudelleen."
      size_not_found: "Emme pystyneet selvittämään kuvan kokoa. Ehkä kuvatiedosto on vahingoittunut?"
    placeholders:
      too_large: "(kuva on suurempi kuin %{max_size_kb} kt)"
      too_large_humanized: "(kuva on suurempi kuin %{max_size})"
  avatar:
    missing: "Tähän sähköpostiosoitteeseen liitettyä avataria ei löydy. Voitko yrittää ladata sen uudestaan?"
  flag_reason:
    sockpuppet: "Uusi käyttäjä aloitti ketjun, johon toinen uusi käyttäjä samasta IP-osoitteesta (%{ip_address}) vastasi. Katso asetus <a href='%{base_path}/admin/site_settings/category/spam'>`flag_sockpuppets`</a>."
    spam_hosts: "Tämä uusi käyttäjä yritti luoda useita viestejä, joissa oli linkkejä samaan verkkotunnukseen. Kaikki tämän käyttäjän linkkejä sisältävät viestit tulisi tarkastaa. Katso asetus <a href='%{base_path}/admin/site_settings/category/spam'>`newuser_spam_host_threshold`</a>."
  skipped_email_log:
    exceeded_emails_limit: "max_emails_per_day_per_user ylitettiin"
    exceeded_bounces_limit: "bounce_score_threshold ylitettiin"
    mailing_list_no_echo_mode: "Postituslistan ilmoitukset on poistettu käytöstä käyttäjän omilta viesteiltä"
    user_email_no_user: "Käyttäjää tunnuksella %{user_id} ei löytynyt"
    user_email_post_not_found: "Viestiä tunnuksella %{post_id} ei löytynyt"
    user_email_anonymous_user: "Käyttäjä on anonyymi"
    user_email_user_suspended_not_pm: "Käyttäjä on hyllytetty, ei yksityisviesti"
    user_email_seen_recently: "Käyttäjä nähtiin äskettäin"
    user_email_notification_already_read: "Ilmoitus luettiin jo ennen kuin tämä sähköposti lähetettiin"
    user_email_notification_topic_nil: "post.topic on tyhjä arvo"
    user_email_post_user_deleted: "Viestin lähettänyt käyttäjä on poistettu."
    user_email_post_deleted: "kirjoittaja poisti viestin"
    user_email_user_suspended: "käyttäjä hyllytettiin"
    user_email_already_read: "käyttäjä luki jo viestin"
    user_email_access_denied: "käyttäjällä ei ole oikeutta nähdä tätä viestiä"
    user_email_no_email: "Käyttäjätunnukseen %{user_id} ei ole liitetty sähköpostiosoitetta"
    sender_message_blank: "viesti on tyhjä"
    sender_message_to_blank: "message.to on tyhjä"
    sender_text_part_body_blank: "text_part.body on tyhjä"
    sender_body_blank: "leipäteksti on tyhjä"
    sender_post_deleted: "viesti on poistettu"
    sender_message_to_invalid: "vastaanottajan sähköpostiosoite ei kelpaa"
    sender_topic_deleted: "ketju poistettiin"
    group_smtp_post_deleted: "viesti on poistettu"
    group_smtp_topic_deleted: "ketju poistettiin"
    group_smtp_disabled_for_group: "smtp on poistettu käytöstä ryhmässä"
  color_schemes:
    base_theme_name: "Perus"
    light: "Vaalea"
    dark: "Tumma"
    neutral: "Neutraali"
    grey_amber: "Harmaa ambra"
    shades_of_blue: "Sinisen sävyt"
    latte: "Latte"
    summer: "Kesäinen"
    dark_rose: "Tumma ruusu"
    wcag: "WCAG-vaalea"
    wcag_theme_name: "WCAG-vaalea"
    dracula: "Dracula"
    dracula_theme_name: "Dracula"
    solarized_light: "Solarisoitu valo"
    solarized_light_theme_name: "Solarisoitu valo"
    solarized_dark: "Solarisoitu tumma"
    solarized_dark_theme_name: "Solarisoitu tumma"
    wcag_dark: "WCAG Tumma"
    wcag_dark_theme_name: "WCAG Tumma"
    default_theme_name: "Oletus"
    light_theme_name: "Vaalea"
    dark_theme_name: "Tumma"
    neutral_theme_name: "Neutraali"
    grey_amber_theme_name: "Harmaa ambra"
    shades_of_blue_theme_name: "Sinisen sävyt"
    latte_theme_name: "Latte"
    summer_theme_name: "Kesäinen"
    dark_rose_theme_name: "Tumma ruusu"
  edit_this_page: "Muokkaa tätä sivua"
  csv_export:
    boolean_yes: "Kyllä"
    boolean_no: "Ei"
    rate_limit_error: "Viestit voi ladata kerran vuorokaudessa. Yritä huomenna uudelleen."
  static_topic_first_reply: |
    Muokkaa ketjun aloitusviestiä muokataksesi sivun %{page_name} sisältöä.
  guidelines_topic:
    title: "UKK/Ohjeet"
    body: |
      <a name="civilized"></a>

      ## [Tämä on sivistynyt paikka julkiselle keskustelulle](#civilized)

      Kohtele tätä keskustelufoorumia samalla kunnioituksella kuin kohtelisit julkista puistoa. Mekin olemme yhteinen yhteisön resurssi ja paikka jakaa taitoja, tietoa ja kiinnostuksen kohteita jatkuvan keskustelun kautta.

      Nämä eivät ole ehdottomia sääntöjä. Tämä ovat ohjeita, jotka auttavat yhteisömme inhimillistä harkintakykyä ja pitävät tämän ystävällisenä paikkana sivistyneelle julkiselle keskustelulle.

      <a name="improve"></a>

      ## [Paranna keskustelua](#improve)

      Auta meitä tekemään tästä mahtava paikka keskustelulle lisäämällä aina edes jotakin positiivista keskusteluun. Jos et ole varma siitä, mitä viestisi tuo keskusteluun, mieti mitä haluat sanoa ja kokeile myöhemmin uudelleen.

      Yksi tapa parantaa keskustelua on tutustua jo käynnissä oleviin. Käytä aikaa ketjujen selaamiseen ennen kuin vastaat niihin tai aloitat omasi, ja sinulla on paremmat mahdollisuudet tavata muita, jotka jakavat mielenkiinnon kohteesi.

      Täällä keskustelluilla aiheilla on meille merkitystä, ja haluamme sinun käyttäytyvän niin kuin niillä olisi merkitystä myös sinullekin. Kunnioita aiheita ja niistä keskustelevia ihmisiä, vaikka olisitkin eri mieltä joistakin kommenteista.

      <a name="agreeable"></a>

      ## [Ole miellyttävä myös silloin, kun olet eri mieltä(#agreeable)

      Saatat haluta vastata olemalla eri mieltä. Se on ok. Mutta muista _kritisoida ideoita, älä ihmisiä_. Vältä:

      * nimittelyä
      * ad hominen -hyökkäyksiä
      * vastaamista viestin sävyyn sen sisällön sijaan
      * vaistomaista reagoimista

      Tarjoa sen sijaan harkittuja ajatuksia, jotka parantavat keskustelua.

      <a name="participate"></a>

      ## [Osallistumisellasi on väliä](#participate)

      Täällä käymämme keskustelut asettavat sävyn jokaiselle uudelle saapujalle. Auta meitä vaikuttamaan tämän yhteisön tulevaisuuteen ottamalla osaa keskusteluihin, jotka tekevät tästä foorumista mielenkiintoisen paikan, ja välttämällä niitä, jotka eivät tee.

      Discourse tarjoaa työkaluja, joilla yhteisö voi kollektiivisesti tunnistaa parhaat (ja huonoimmat) kontribuutiot: kirjanmerkit, tykkäykset, merkinnät, vastaukset, muokkaukset, tarkkailu, vaimennus jne. Käytä näitä työkaluja omasi ja kaikkien muidenkin kokemuksen parantamiseen.

      Jätetään yhteisömme parempaan tilaan kuin missä löysimme sen.

      <a name="flag-problems"></a>

      ## [Jos havaitset ongelman, liputa se](#flag-problems)

      Valvojilla on erityinen valta, he vastaavat tästä foorumista. Mutta niin vastaat myös sinäkin. Avullasi valvojat voivat olla yhteisön fasilitaattoreita, eivät vain siivoojia tai poliiseja.

      Kun näet huonoa käyttäytymistä, älä vastaa. Vastaaminen kannustaa huonoon käytökseen tiedostamalla sen, se kuluttaa energiaasi ja tuhlaa kaikkien aikaa. _Merkitse se sen sijaan_. Jos liputuksia kertyy tarpeeksi, toimenpiteitä tehdään joko automaattisesti tai valvojan toimesta.

      Yhteisömme ylläpitämiseksi valvojat pidättävät oikeuden poistaa mitä tahansa sisältöä ja minkä tahansa käyttäjätilin mistä tahansa syystä milloin tahansa. Valvojat eivät esikatsele uusia viestejä; valvojat ja sivuston ylläpitäjät eivät vastaa yhteisössä julkaistusta sisällöstä.

      <a name="be-civil"></a>

      ## [Ole aina kohtelias](#be-civil)

      Mikään ei pilaa tervettä keskustelua niin kuin töykeys:

      * Ole kohtelias. Älä julkaise mitään, mitä kohtuullinen henkilö voisi pitää loukkaavana, herjaavana tai vihapuheena.
      * Pidä sisältö siistinä. Älä julkaise mitään hävytöntä tai seksuaalista.
      * Kunnioittakaa toisianne. Älä häiritse ketään, matki ihmisiä tai paljasta heidän yksityisiä tietojaan.
      * Kunnioita foorumia. Älä lähetä roskapostia tai muutoin vandalisoi foorumia.

      Nämä eivät ole tarkasti määriteltyjä tiukkoja ehtoja, ja niiden ei ole missään nimessä tarkoitus olla sellaisia. Jos olet epävarma, kysy itseltäsi miltä sinusta tuntuisi, jos viestisi julkaistaisiin suuren uutissivuston etusivulla.

      Tämä on julkinen foorumi, ja hakukoneet indeksoivat näitä keskusteluita. Pidä kielenkäyttö, linkit ja kuvat turvallisina perheenjäsenille ja ystäville.

      <a name="keep-tidy"></a>

      ## [Pidä paikat siistinä](#keep-tidy)

      Pyri laittamaan asiat oikeaan paikkaan, jotta voimme käyttää enemmän aikaa keskusteluun ja vähemmän aikaa siivoamiseen:

      * Älä aloita ketjua väärällä alueella; lue alueiden kuvaukset.
      * Älä lähetä samaa viestiä useaan ketjuun.
      * Älä lähetä vastauksia ilman sisältöä.
      * Älä eksy ketjun aiheesta muuttamalla sitä kesken kaiken.
      * Älä lisää allekirjoituksia viesteihisi; jokaiseen viestiin on liitetty profiilitietosi.

      Käytä tykkäyspainiketta sen sijaan, että vastaisit ”+1” tai ”Samaa mieltä”. Käytä Vastaa liittyvässä ketjussa -toimintoa sen sijaan, että ohjaisit olemassa olevan ketjun aivan eri suuntaan.

      <a name="stealing"></a>

      ## [Julkaise vain omaa sisältöäsi](#stealing)

      Et saa julkaista luvatta mitään digitaalista, joka kuuluu jollekulle muulle. Et saa julkaista kuvauksia, linkkejä tai menetelmiä jonkun immateriaalioikeuksien (ohjelmisto, video, ääni, kuvat) rikkomiseen tai minkään muun lain rikkomiseen.

      <a name="power"></a>

      ## [Sinun ylläpitämäsi](#power)

      Tätä sivustoa ylläpitää [ystävällinen paikallinen henkilökunta](%{base_path}/about) ja *te*, yhteisö. Jos sinulla on lisäkysymyksiä siitä, miten asioiden tulisi toimia täällä, aloita uusi ketju [sivuston palautealueella](%{base_path}/c/site-feedback), ja keskustellaan siitä! Jos on kriittinen tai kiireellinen ongelma, jota ei voi käsitellä metaketjun tai merkinnän kautta, ota meihin yhteyttä [henkilökunnan sivun kautta](%{base_path}/about).

      <a name="tos"></a>

      ## [Käyttöehdot](#tos)

      Kyllä, lakiteksti on tylsää, mutta meidän täytyy suojata itseämme ja sitä kautta sinua sekä tietojasi pahantahtoisilta ihmisiltä. Meillä on [käyttöehdot](%{base_path}/tos), joissa kuvataan sinun (ja meidän) toimintaamme ja oikeuksiamme sisällön, tietosuojan ja lakien osalta. Tämän palvelun käyttämiseksi sinun täytyy hyväksyä [käyttöehtomme](%{base_path}/tos).
  tos_topic:
    title: "Käyttöehdot"
    body: |
      Nämä ehdot säätelevät Internet-foorumin käyttöä osoitteessa <%{base_url}>. Käyttääksesi foorumia sinun on hyväksyttävä nämä ehdot yrityksen %{company_name} kanssa, joka on foorumia ylläpitävä yritys.

      Yritys voi tarjota muita tuotteita ja palveluita eri ehdoilla. Näitä ehtoja sovelletaan vain foorumin käyttöön.

      Siirry kohtaan:

      – [Tärkeät ehdot](#heading--important-terms)
      – [Lupasi käyttää foorumia](#heading--permission)
      – [Foorumin käytön ehdot](#heading--conditions)
      – [Hyväksyttävä käyttö](#heading--acceptable-use)
      – [Sisältöstandardit](#heading--content-standards)
      – [Täytäntöönpano](#heading--enforcement)
      – [Tilisi](#heading--your-account)
      – [Sisältösi](#heading--your-content)
      – [Vastuusi](#heading--responsibility)
      – [Vastuuvapausilmoitukset](#heading--disclaimers)
      – [Vastuurajoitukset](#heading--liability)
      – [Palaute](#heading--feedback)
      – [Päättäminen](#heading--termination)
      – [Riidat](#heading--disputes)
      – [Yleiset ehdot](#heading--general)
      – [Yhteydenotto](#heading--contact)
      – [Muutokset](#heading--changes)

      <h2 id="heading--important-terms"><a href="#heading--important-terms">Tärkeät ehdot</a></h2>

      ***Nämä ehdot sisältävät tärkeitä ehtoja, jotka vaikuttavat oikeuksiisi ja vastuihisi, kuten [vastuuvapausilmoitukset](#heading--disclaimers), yrityksen vastuun rajoitukset sinua kohtaan kohdassa [vastuurajoitukset](#heading--liability), suostumuksesi vastata yritykselle foorumin väärinkäytöstäsi aiheutuneista vahingoista kohdassa [vastuu käytöstäsi](#heading--responsibility) sekä suostumuksesi ratkaista riidat välimiesmenettylyllä kohdassa [riidat](#heading--disputes).***

      <h2 id="heading--permission"><a href="#heading--permission">Lupasi käyttää foorumia</a></h2>

      Yritys antaa sinulle luvan käyttää foorumia näiden ehtojen mukaisesti. Kaikkien on hyväksyttävä nämä ehdot käyttääkseen foorumia.

      <h2 id="heading--conditions"><a href="#heading--conditions">Foorumin käytön ehdot</a></h2>

      Lupasi käyttää foorumia edellyttää seuraavien ehtojen täyttymistä:

      1. Sinun on oltava vähintään 13-vuotias.

      2. Sinun ei tule enää käyttää foorumia, jos yritys ottaa sinuun suoraan yhteyttä ja ilmoittaa sinulle, ettei sinun tule tehdä näin.

      3. Sinun tulee käyttää foorumia [hyväksyttävän käytön](#heading--acceptable-use) ja [sisältöstandardien](#heading--content-standards) mukaisesti.

      <h2 id="heading--acceptable-use"><a href="#heading--acceptable-use">Hyväksyttävä käyttö</a></h2>

      1. Sinun ei tule rikkoa lakia käyttäessäsi foorumia.

      2. Sinun ei tule käyttää tai yrittää käyttää toisen henkilön tiliä foorumilla ilman hänen nimenomaista lupaansa.

      3. Sinun ei tule ostaa, myydä tai muutoin vaihtaa käyttäjätunnuksia tai muita yksilöllisiä tunnisteita foorumilla.

      4. Sinun ei tule lähettää mainoksia, ketjukirjeitä tai muita myyntiyhteydenottoja foorumin kautta tai käyttää foorumia osoitteiden tai muiden henkilötietojen keräämiseen kaupallisia postituslistoja tai tietokantoja varten.

      5. Sinun ei tule automatisoida pääsyä foorumille tai tarkkailla foorumia, kuten hakurobotilla, selaimen lisäosalla tai laajennuksella tai muulla tietokoneohjelmalla, joka ei ole verkkoselain. Voit indeksoida foorumia julkisesti saatavilla olevalle hakukoneelle, jos ylläpidät sellaista.

      6. Sinun ei tule käyttää foorumia lähettääksesi sähköpostia jakeluluetteloille, uutisryhmille tai ryhmäpostialiaksille.

      7. Sinun ei tule virheellisesti antaa ymmärtää, että olet sidoksissa yritykseen tai yrityksen hyväksymä.

      8. Sinun ei tule hyperlinkittää kuviin tai muuhun hyperlinkittämättömään sisältöön foorumilla tai muilla verkkosivuilla.

      9. Sinun ei tule poistaa omistusoikeuden osoittavia merkkejä aineistoista, joita lataat foorumilta.

      10. Sinun ei tule näyttää mitään foorumin osaa muilla verkkosivustoilla <iframe>-kehyksissä.

      11. Sinun ei tule poistaa käytöstä, välttää tai kiertää foorumin turvallisuus- tai pääsyrajoituksia.

      12. Sinun ei tule kuormittaa foorumin infrastruktuuria kohtuuttomalla määrällä pyyntöjä tai pyynnöillä, jotka on suunniteltu asettamaan kohtuuton kuormitus foorumin taustalla oleville tietojärjestelmille.

      13. Sinun ei tule tekeytyä muiksi foorumin kautta.

      14. Sinun ei tule kannustaa tai auttaa ketään näiden ehtojen rikkomisessa.

      <h2 id="heading--content-standards"><a href="#heading--content-standards">Sisältöstandardit</a></h2>

      1. Sinun ei tule lähettää foorumille sisältöä, joka on laitonta, loukkaavaa tai muutoin haitallista muille. Tähän sisältyy sisältö, joka on häiritsevää, sopimatonta, loukkaavaa tai vihamielistä toimintaa.

      2. Sinun ei tule lähettää foorumille sisältöä, joka rikkoo lakia, loukkaa jonkun immateriaalioikeuksia, loukkaa jonkun yksityisyyttä tai rikkoo sopimuksia, joita sinulle on muiden kanssa.

      3. Sinun ei tule lähettää foorumille sisältöä, joka sisältää haitallista tietokonekoodia, kuten tietokoneviruksia tai vakoiluohjelmia.

      4. Sinun ei tule lähettää foorumille sisältöä pelkkänä paikkamerkkinä tietyn osoitteen, käyttäjätunnuksen tai muun yksilöllisen tunnisteen pitämiseksi.

      5. Sinun ei tule käyttää foorumia sellaisten tietojen paljastamiseen, joita sinulla ei ole oikeus paljastaa, kuten muiden luottamuksellisia tai henkilökohtaisia tietoja.

      <h2 id="heading--enforcement"><a href="#heading--enforcement">Täytäntöönpano</a></h2>

      Yritys voi tutkia näiden ehtojen rikkomukset ja panna ne syytteeseen täydessä oikeudellisessa laajuudessa. Yritys voi ilmoittaa lainvalvontaviranomaisille ja tehdä niiden kanssa yhteistyötä lain ja näiden ehtojen rikkomusten syytteeseenpanossa.

      Yritys pidättää oikeuden muuttaa, muokata ja poistaa sisältöä foorumilla mistä tahansa syystä. Jos uskot, että joku on lähettänyt foorumille sisältöä näiden ehtojen vastaisesti, [ota meihin yhteyttä välittömästi](#heading--contact).

      <h2 id="heading--your-account"><a href="#heading--your-account">Tilisi</a></h2>

      Sinun tulee luoda tili ja kirjautua sille käyttääksesi joitakin foorumin ominaisuuksia.

      Luodaksesi tilin sinun on annettava joitakin tietoja itsestäsi. Jos luot tilin, hyväksyt antavasi vähimmillään kelvollisen sähköpostiosoitteen ja pitäväsi tämän osoitteen ajan tasalla. Voit sulkea tilisi milloin tahansa lähettämällä sähköpostiviestin osoitteeseen <%{contact_email}>.

      Hyväksyt olevasi vastuussa kaikista tiliäsi käyttämällä tehdyistä toimista rippumatta siitä, ovatko ne valtuuttamiasi vai ei, kunnes joko suljet tilisi tai ilmoitat yritykselle, että tilisi on vaarantunut. Hyväksyt ilmoittavasi yritykselle välittömästi, jos epäilet, että tilisi on vaarantunut. Hyväksyt valitsevasi turvallisen salasanan tilillesi ja pitäväsi sen salassa.

      Yritys voi rajoittaa tiliäsi, asettaa sen käyttökieltoon tai sulkea sen foorumilla tekijänoikeuksiin liittyvien poistopyyntöjen käsittelyä koskevan käytäntönsä mukaisesti tai jos yritys uskoo kohtuudella, että olet rikkonut näiden ehtojen sääntöä.

      <h2 id="heading--your-content"><a href="#heading--your-content">Sisältösi</a></h2>

      Mikään näissä ehdoissa ei anna yritykselle omistusoikeuksia henkiseen omaisuuteen, jota jaat foorumilla, kuten tilitietoihisi, viesteihisi tai muuhun sisältöön, jota lähetät foorumille. Mikään näissä ehdoissa ei myöskään anna sinulle omistusoikeuksia yrityksen henkiseen omaisuuteen.

      Sinun ja yrityksen välillä sinä pysyt täysin vastuussa sisällöstä, jota lähetät foorumille. Hyväksyt, ettet anna virheellisesti ymmärtää väärin, että foorumille lähettämäsi sisältö on yrityksen sponsoroimaa tai hyväksymää. Nämä ehdot eivät velvoita yritystä tallentamaan, säilyttämään tai tarjoamaan kopioita lähettämästäsi sisällöstä ja muuttamaan sitä näiden ehtojen mukaisesti.

      Foorumille lähettämäsi sisältö kuuluu sinulle, ja sinä päätät, mitä lupia annat muille siihen. Vähimmillään lisensoit yrityksen tarjoamaan foorumille lähettämääsi sisältöä muille foorumin käyttäjille. Tämä erikoislisenssi sallii yrityksen kopioivan, julkaisevan ja analysoivan foorumille lähettämääsi sisältöä.

      Kun lähettämäsi sisältö poistetaan foorumilta joko sinun tai yrityksen toimesta, yrityksen erikoislisenssi päättyy, kun viimeinen kopio katoaa yrityksen varmuuskopioista, välimuisteista ja muista järjestelmistä. Muut lisenssit, joita sovellat lähettämääsi sisältöön, kuten [Creative Commons](https://creativecommons.org) -lisenssit, saattavat jatkua sisältösi poistamisen jälkeen. Nämä lisenssit voivat antaa muille tai yritykselle itselleen oikeuden jakaa sisältöäsi foorumin kautta uudelleen.

      Muut, jotka saavat foorumille lähettämääsi sisältöä, saattavat rikkoa ehtoja, joiden mukaan lisensoit sisältösi. Hyväksyt, että yritys ei ole vastuussa sinulle näistä rikkomuksista tai niiden seurauksista.

      <h2 id="heading--responsibility"><a href="#heading--responsibility">Vastuusi</a></h2>

      Hyväksyt suojaavasi yritystä muiden oikeudellisilta vaateilta, jotka liittyvät näiden ehtojen rikkomiseesi tai näiden ehtojen rikkomiseen muiden toimesta tiliäsi käyttämällä foorumilla. Sekä sinä että yritys hyväksytte ilmoittavanne toiselle osapuolelle oikeudellisista vaateista, joissa saatat joutua suojaamaan yritystä, mahdollisimman pian. Jos yritys ei ilmoita sinulle oikeudellisesta vaateesta viipymättä, sinun ei tarvitse suojata yritystä vahingoilta, joita vastaan olisit voinut puolustautua tai jotka olisit voinut välttää saadessasi ilmoituksen viipymättä. Hyväksyt sallivasi yrityksen hallita niiden oikeudellisten vaateiden tutkintaa, puolustusta ja ratkaisua, joissa sinun täytyisi suojata yritystä, ja tekeväsi yhteistyötä näissä pyrkimyksissä. Yritys hyväksyy, ettei se hyväksy ratkaisua, joka hyväksyy vahinkosi tai asettaa sinulle velvollisuuksia, ilman etukäteistä hyväksyntääsi.

      <h2 id="heading--disclaimers"><a href="#heading--disclaimers">Vastuuvapausilmoitukset</a></h2>

      ***Hyväksyt kaiken foorumin käytön ja foorumin sisällön riskin . Lain sallimassa laajuudessa yritys ja sen toimittajat tarjoavat foorumin sellaisenaan ilman minkäänlaisia takuita.***

      Foorumi voi sisältää hyperlinkkejä muiden ylläpitämille foorumeille ja palveluihin sekä integroida niitä. Yritys ei anna takuita muiden ylläpitämistä palveluista eikä niiden mahdollisesti tarjoamasta sisällöstä. Muiden ylläpitämien palveluiden käyttöön voidaan soveltaa muita sinun ja palvelua ylläpitävän tahon välisiä sopimuksia.

      <h2 id="heading--liability"><a href="#heading--liability">Vastuurajoitukset</a></h2>

      ***Yritys tai sen toimittajat eivät ole vastuussa sinulle sopimusrikkomusvahingoista, joita heidän henkilöstönsä ei olisi voinut kohtuudella ennakoida, kun hyväksyit nämä ehdot.***

      ***Lain sallimassa laajuudessa kokonaisvastuu sinulle kaikista foorumiin tai foorumin sisältöön liittyvistä vaateista on rajoitettu 50 dollariin.***

      <h2 id="heading--feedback"><a href="#heading--feedback">Palaute</a></h2>

      Yritys ottaa mielellään vastaan palautettasi ja ehdotuksia foorumin osalta. Katso tapoja ottaa meihin yhteyttä jäljempänä [Yhteydenotto](#heading--contact)-osasta.

      Hyväksyt, että yritys voi toimia vapaasti antamasi palautteen ja ehdotusten perusteella, ja että yrityksen ei tarvitse ilmoittaa sinulle, että palautettasi käytettiin, saada lupaasi käyttää sitä tai maksaa sinulle. Hyväksyt, ettet lähetä palautetta tai ehdotuksia, joiden uskot olevan luottamuksellisia tai yksinoikeudellisia, sinulle tai muille.

      <h2 id="heading--termination"><a href="#heading--termination">Päättäminen</a></h2>

      Joko sinä tai yritys voitte päättää näissä ehdoissa kuvatun sopimuksen milloin tahansa. Kun sopimuksemme päättyy, lupasi käyttää foorumia päättyy myös.

      Seurravat ehdot jäävät voimaan sopimuksemme päättymisen jälkeen: [Sisältösi](#heading--your-content), [Palaute](#heading--feedback), [Vastuusi](#heading--responsibility), [Vastuuvapausilmoitukset](#heading--disclaimers), [Vastuurajoitukset](#heading--liability) ja [Yleiset ehdot](#heading--general).

      <h2 id="heading--disputes"><a href="#heading--disputes">Riidat</a></h2>

      %{governing_law} on näihin ehtoihin tai foorumin käyttöösi liittyviin riitoihin sovellettava laki.

      Sinä ja yritys hyväksytte tekevänne näihin ehtoihin liittyviä kanteita vain kohteen %{city_for_disputes} osavaltion tai liittovaltion tuomioistuimessa. Sinä tai yritys ette vastusta näiden tuomioistuinten toimivaltaa tai niitä käsittelypaikkana.

      ***Muutoin kuin Computer Fraud and Abuse Act -lain mukaisissa kanteissa sinä ja yritys ratkaisette kaikki riidat sitovalla Yhdysvaltain sovitteluelinten yhdistyksen (American Arbitration Association) välimiesmenettely. Välimiesmenettely noudattaa AAA:n kaupallisia välimiesmenettelysääntöjä ja lisäkäytänteitä kuluttajiin liittyvissä riidoissa. Välimiesmenettely tapahtumapaikka on %{city_for_disputes}. Ratkaiset kaikki riidat yksilönä, et osana ryhmäkannetta tai muuta edustusmenettelyä, joko kantajana tai ryhmän jäsenenä. Välimies ei yhdistä riitaa toiseen riitaan ilman yrityksen lupaa.***

      Välitystuomio sisältää välimiesmenettelyn kustannukset, kohtuulliset asianajajan palkkiot ja kohtuulliset todistajien kustannukset. Sinä ja yritys voitte saada välitystuomion missä tahansa toimivaltaisessa tuomioistuimessa.

      <h2 id="heading--general"><a href="#heading--general">Yleiset ehdot</a></h2>

      Jos näiden ehtojen ehto on täytäntöönpanokelvoton kirjoitusmuodossaan, mutta se voitaisiin muuttaa täytäntöönpanokelpoiseksi, tätä ehtoa tulisi muuttaa vähimmässä määrin, mikä on tarpeellista sen tekemiseksi täytäntöönpanokelpoiseksi. Muutoin tämä ehto tulisi poistaa.

      Et voi siirtää sopimustasi yrityksen kanssa. Yritys voi siirtää sopimuksesi yrityksen sidosryhmälle tai muulle yritykselle, joka saa yrityksen hallinnan, tai muulle yritykselle, joka ostaa yrityksen foorumiin liittyvät omaisuuserät. Näiden ehtojen vastaisilla siirtoyrityksillä ei ole laillista vaikutusta.

      Minkä tahansa tämän sopimuksen mukaisen oikeuden käyttäminen tai tämän sopimuksen rikkomuksesta luopuminen ei mitätöi muita tämän sopimuksen rikkomuksia.

      Nämä ehdot käsittävät kaikki sinun ja yrityksen välisen sopimuksen ehdot foorumin käyttöä koskien. Nämä ehdot korvaavat kokonaan muut sopimukset foorumin käyttöäsi koskien riippumatta siitä, ovatko ne kirjallisia.

      <h2 id="heading--contact"><a href="#heading--contact">Yhteydenotto</a></h2>

      Voit antaa yritykselle näiden ehtojen mukaisen ilmoituksen ja lähettää kysymyksiä yritykselle osoitteeseen <%{contact_email}>.

      Yritys voi antaa sinulle näiden ehtojen mukaisen ilmoituksen käyttämällä sähköpostiosoitetta, jonka annat tilillesi foorumilla, tai lähettämällä viestin foorumin aloitussivulle tai tilisivullesi.

      <h2 id="heading--changes"><a href="#heading--changes">Muutokset</a></h2>

      Yritys päivitti näitä ehtoja viimeksi 12.7.2018 ja voi päivittää näitä ehtoja uudelleen. Yritys julkaisee kaikki päivitykset foorumille. Päivityksistä, jotka sisältävät merkittäviä muutoksia, yritys suostuu lähettävänsä sinulle sähköpostiviestin, jos olet luonut tilin ja antanut kelvollisen sähköpostiosoitteen. Yritys voi myös ilmoittaa päivityksistä erikoisviesteillä tai hälytyksillä foorumilla.

      Kun saat ilmoituksen näiden ehtojen päivityksestä, sinun on hyväksyttävä uudet ehdot, jotta voit jatkaa foorumin käyttöä.
  privacy_topic:
    title: "Tietosuojaseloste"
  badges:
    mass_award:
      errors:
        invalid_csv: Rivillä %{line_number} havaittiin virhe. Varmista, että CSV:ssä on yksi sähköpostiosoite riviä kohden.
        too_many_csv_entries: Liian monta merkintää CSV-tiedostossa. Anna CSV-tiedosto, jossa on enintään %{count} merkintää.
        badge_disabled: Ota kunniamerkki %{badge_name} käyttöön ensin.
        cant_grant_multiple_times: Kunniamerkkiä %{badge_name} ei voi myöntää useita kertoja yhdelle käyttäjälle.
    editor:
      name: Muokkaaja
      description: Ensimmäinen viestin muokkaus
      long_description: |
        Tämä ansiomerkki myönnetään, kun ensi kertaa muokkaat viestiäsi. Viestiä ei voi muokata kuin määrätyn ajan viestin lähettämisen jälkeen, mutta sinä aikana muokkaaminen on aina hyvä ajatus. Voit parannella muotoilua, korjata pieniä virheitä tai lisätä jotakin, mikä pääsi unohtumaan viestin kirjoittamisen hetkellä. Muokkaa viesteistäsi entistäkin parempia!
    wiki_editor:
      name: Wiki-muokkaaja
      description: Ensimmäinen wiki-muokkaus
      long_description: |
        Tämä kunniamerkki myönnetään, kun ensi kertaa muokkaat jotakin wiki-viestiä.
    basic_user:
      name: Haastaja
      description: <a href="https://blog.discourse.org/2018/06/understanding-discourse-trust-levels/">Myönnetty</a> kaikki palstan välttämättömimmät toiminnot
      long_description: |
        Tämä kunniamerkki myönnetään, kun nouset luottamustasolle 1. Kiitos siitä, että olet päättänyt antaa palstalle mahdollisuuden ja selvittänyt mistä yhteisössä on kyse lukemalla muutamaa ketjua. Uuden käyttäjän rajoituksia on nyt poistettu; sait käyttöösi välttämättömimmät palstan toiminnot, kuten yksityisviestit, liputukset, wiki-viestien muokkaamisen ja oikeuden lisätä viestiin useampia kuvia ja linkkejä.
    member:
      name: Konkari
      description: <a href="https://blog.discourse.org/2018/06/understanding-discourse-trust-levels/">Myönnetty</a> kutsut, ryhmäviestit ja lisää tykkäyksiä
      long_description: |
        Tämä kunniamerkki myönnetään, kun nouset luottamustasolle 2. Kiitos siitä, että olet ollut keskuudessamme viikkojen ajan ja tullut osaksi yhteisöä. Voit nyt lähettää kutsuja käyttäjäsivultasi ja ketjuista, aloittaa yksityisiä ryhmäkeskusteluja ja käytössäsi on enemmän tykkäyksiä päivää kohden.
    regular:
      name: Mestari
      description: <a href="https://blog.discourse.org/2018/06/understanding-discourse-trust-levels/">Myönnetty</a> ketjujen siirto toiselle alueelle ja uudelleennimeäminen, hakukoneiden seuraamat linkit, wiki-viestit ja lisää tykkäyksiä
      long_description: |
        Tämä kunniamerkki myönnetään, kun nouset luottamustasolle 3. Kiitos kun olet ollut tärkeä osa yhteisöä kuukausien ajan. Olet yksi innokkaimmista lukijoista ja luotettava sisällön tuottaja, ja olet tekemässä yhteisöstä niin hienoa kuin se on. Voit nyt siirtää ketjuja alueelta toiselle ja uudelleennimetä ketjuja, roskapostiliputuksesi ovat tehokkaampia, pääset lounge-alueelle ja käytössäsi on selvästi enemmän tykkäyksiä päivää kohden.
    leader:
      name: Johtaja
      description: <a href="https://blog.discourse.org/2018/06/understanding-discourse-trust-levels/">Myönnetty</a> minkä tahansa viestin muokkaaminen, kiinnittäminen, sulkeminen, arkistoiminen, pilkkominen ja yhdistäminen ja lisää tykkäyksiä
      long_description: |
        Tämä kunniamerkki myönnetään, kun nouset luottamustasolle 4. Palstan henkilökunta on valinnut sinut johtajaksi. Näytät muille hyvää esimerkkiä sanoin ja teoin. Voit nyt muokata mitä tahansa viestiä, ja käytössäsi on yleiset valvojatyökalut kuten kiinnittäminen, sulkeminen, listauksista poistaminen, arkistoiminen, pilkkominen ja yhdistäminen.
    welcome:
      name: Tervetuloa
      description: Sai tykkäyksen
      long_description: |
        Tämä kunniamerkki myönnetään, kun viestistäsi tykätään ensi kertaa. Onnittelut, olet tuottanut jotakin, mitä toinen käyttäjä on pitänyt mielenkiintoisena, hauskana tai hyödyllisenä!
    autobiographer:
      name: Omaelämäkerta
      description: Täytti <a href="%{base_uri}/my/preferences/profile">käyttäjätiedot</a>
      long_description: |
        Tämä kunniamerkki myönnetään, kun täytät <a href="%{base_uri}/my/preferences/profile">käyttäjäprofiilin</a> ja valitset profiilikuvan. Kertomalla hieman itsestäsi ja kiinnostuksen kohteistasi edistät yhteisöllisyyttä. Liity meihin!
    anniversary:
      name: Vuosipäivä
      description: Aktiivinen jäsen vuoden ajan, kirjoittanut ainakin yhden viestin
      long_description: |
        Tämä kunniamerkki myönnetään vuosittain jäsenyytesi vuosipäivän kunniaksi sillä ehdolla, että olet kirjoittanut vuoden aikana ainakin yhden viestin. Kiitos, kun olet yhä keskuudessamme ja antanut panoksesi yhteisön hyväksi. Emme pärjäisi ilman sinua.
    nice_post:
      name: Hyvä vastaus
      description: Vastaus sai 10 tykkäystä
      long_description: |
        Tämä kunniamerkki myönnetään, kun vastauksesi saa 10 tykkäystä. Teit sillä vaikutuksen yhteisöön ja edistit keskustelua!
    good_post:
      name: Erinomainen vastaus
      description: Vastaus sai 25 tykkäystä
      long_description: |
        Tämä kunniamerkki myönnetään, kun vastauksesi saa 25 tykkäystä. Vastauksesi oli poikkeuksellinen ja teki keskustelusta paljon mielenkiintoisemman.
    great_post:
      name: Loistava vastaus
      description: Vastaus sai 50 tykkäystä
      long_description: |
        Tämä kunniamerkki myönnetään, kun vastauksesi saa 50 tykkäystä. Vau! Vastauksesi oli innoittava, hulvaton tai oivaltava, ja yhteisö rakasti sitä!
    nice_topic:
      name: Hyvä ketju
      description: Ketju sai 10 tykkäystä
      long_description: |
        Tämä kunniamerkki myönnetään, kun ketjusi saa 10 tykkäystä. Aloitit kiintoisan keskustelun, josta yhteisö nautti.
    good_topic:
      name: Erinomainen ketju
      description: Ketju sai 25 tykkäystä
      long_description: |
        Tämä kunniamerkki myönnetään, kun ketjusi saa 25 tykkäystä. Aloitit vilkkaan keskustelun, jonka ympärillä oli pöhinää.
    great_topic:
      name: Loistava ketju
      description: Ketju sai 50 tykkäystä
      long_description: |
        Tämä kunniamerkki myönnetään, kun ketjusi saa 50 tykkäystä. Aloitit kiehtovan keskustelun, jota yhteisö rakasti!
    nice_share:
      name: Hyvä jako
      description: Jakoi viestin, ja linkin kautta saapui 25 vierailijaa
      long_description: |
        Tämä kunniamerkki myönnetään, kun jaat linkin, jota klikkaa 25 ulkopuolista vierailijaa. Kiitos kun levität sanaa palstan keskusteluista ja yhteisöstä.
    good_share:
      name: Erinomainen jako
      description: Jakoi viestin, ja linkin kautta saapui 300 vierailijaa
      long_description: |
        Tämä kunniamerkki myönnetään, kun jaat linkin, jota klikkaa 300 ulkopuolista vierailijaa. Hyvää työtä! Olet esitellyt upean keskustelun joukolle uusia ihmisiä ja siten auttanut yhteisöä kasvamaan.
    great_share:
      name: Loistava jako
      description: Jakoi viestin, ja linkin kautta saapui 1 000 vierailijaa
      long_description: |
        Tämä kunniamerkki myönnetään, kun jaat linkin, jota klikkaa 1 000 ulkopuolista vierailijaa. Vau! Olet mainostanut kiinnostavaa keskustelua valtavalle joukolle uusia ihmisiä ja siten auttanut yhteisöä kasvamaan merkittävästi.
    first_like:
      name: Ensimmäinen tykkäys
      description: Tykkäsi viestistä
      long_description: |
        Tämä kunniamerkki myönnetään, kun ensi kertaa tykkäät viestistä käyttäen :heart: -painiketta. Viestistä tykkääminen on hyvä tapa viestiä yhteisön toiselle jäsenelle, että hänen viestinsä oli kiintoisa, hyödyllinen, osuva tai hauska. Jaa rakkautta!
    first_flag:
      name: Ensimmäinen merkintä
      description: Merkitsi viestin
      long_description: |
        Tämä kunniamerkki myönnetään, kun ensi kertaa merkitset viestin. Merkitseminen on keino, jolla yhdessä pidämme mukavana paikkana. Jos huomaat viestin joka valvojien tulisi huomioida syystä tai toisesta, älä epäröi merkitä viestejä. Kun näet ongelman, :flag_black: merkitse se!
    promoter:
      name: Markkinoija
      description: Kutsui käyttäjän
      long_description: |
        Tämä kunniamerkki myönnetään, kun kutsut jonkun liittymään yhteisöön käyttäen kutsupainiketta joko käyttäjäsivullasi tai ketjun alaosassa. Joistain keskusteluista mahdollisesti kiinnostuneen ystävän kutsuminen on erinomainen tapa tuoda uusia ihmisiä yhteisöön, joten kiitos!
    campaigner:
      name: Kampanjoija
      description: Kutsui kolme haastajaa (luottamustaso 1)
      long_description: |
        Tämä kunniamerkki myönnetään, kun 3 kutsumaasi ihmistä viettää sen verran aikaa palstalla, että heidän luottamustasonsa nousee ja heistä tulee "haastajia". Elinvoimainen yhteisö tarvitsee säännöllisesti uusia jäseniä tuomaan tuoreita näkökulmia keskusteluihin.
    champion:
      name: Kampanjapäällikkö
      description: Kutsui viisi konkaria (luottamustaso 2)
      long_description: |
        Tämä kunniamerkki myönnetään, kun 5 kutsumaasi ihmistä viettää sen verran aikaa palstalla, että heistä tulee yhteisön täysivaltaisia jäseniä. Vau! Kiitos, kun edistät yhteisömme monimuotoisuutta tuomalla uusia jäseniä!
    first_share:
      name: Ensimmäinen jako
      description: Jakoi viestin
      long_description: |
        Tämä kunniamerkki myönnetään, kun ensi kertaa jaat linkin vastaukseen tai ketjuun käyttämällä Jaa-nappia. Jakaminen on hyvä tapa esitellä kiintoisia keskusteluita muulle maailmalle ja siten kasvattaa yhteisöä.
    first_link:
      name: Ensimmäinen linkki
      description: Linkitti toiseen ketjuun
      long_description: |
        Tämä kunniamerkki myönnetään, kun ensi kerran linkität toiseen ketjuun. Linkittäminen auttaa kanssalukijoita löytämään kiintoisia asiaa sivuavia keskusteluita ja osoittaa yhteyksiä ketjujen välillä. Linkitä ahkerasti!
    first_quote:
      name: Ensimmäinen lainaus
      description: Lainasi viestiä
      long_description: |
        Tämä kunniamerkki myönnetään, kun ensi kerran lainaat viestiä vastauksessasi. Edellisten viestien olennaisten osien lainaaminen auttaa pitämään keskustelun yhtenäisenä ja aiheen mukaisena. Helpoin tapa on maalata viestin osa ja sitten painaa vastauspainiketta. Muista lainata!
    read_guidelines:
      name: Luki ohjeet
      description: Luki <a href="%{base_uri}/guidelines">yhteisön säännöt</a>
      long_description: |
        Tämä kunniamerkki myönnetään, kun <a href="%{base_uri}/guidelines">luet yhteisön säännöt</a>. Noudattamalla ja jakamalla näitä yksinkertaisia ohjeita edistät yhteisön turvallisuutta, viihtyisyyttä ja jatkuvuutta. Muista aina, että toisessa päässä on toinen ihminen, hyvin itsesi kaltainen. Ole mukava toisille!
    reader:
      name: Lukutoukka
      description: Luki jokaisen viestin ketjusta, jossa on enemmän kuin 100 vastausta
      long_description: |
        Tämä kunniamerkki myönnetään, kun ensi kerran luet pitkän, vähintään 100 vastauksen ketjun. Keskustelua huolellisesti lukemalla tiedät missä mennään ja ymmärrät eri näkökulmia, mikä johtaa mielenkiintoisempiin keskusteluihin. Mitä enemmän luet, sitä parempaa on vuoropuhelu. Kuten tapaamme sanoa, lukeminen on kaiken A ja O! :slight_smile:
    popular_link:
      name: Suosittu linkki
      description: Linkitti ulkoiselle sivustolle, ja linkkiä klikattiin 50 kertaa
      long_description: |
        Tämä kunniamerkki myönnetään, kun jakamaasi linkkiäsi klikataan 50 kertaa. Kiitos kun lisäsit hyödyllisen linkin, joka toi mielenkiintoista sisältöä keskusteluun!
    hot_link:
      name: Kuuma linkki
      description: Linkitti ulkoiselle sivustolle, ja linkkiä klikattiin 300 kertaa
      long_description: |
        Tämä kunniamerkki myönnetään, kun jakamaasi linkkiäsi klikataan 300 kertaa. Kiitos kun lisäsit kiehtovan linkin, joka vei keskustelua eteenpäin ja todella edisti keskustelua!
    famous_link:
      name: Kuuluisa linkki
      description: Linkitti ulkoiselle sivustolle, ja linkkiä klikattiin 1 000 kertaa
      long_description: |
        Tämä kunniamerkki myönnetään, kun jakamasi linkkisi saa 1 000 klikkausta. Vau! Sen sisältö paransi keskustelua merkittävästi. Hyvin tehty!
    appreciated:
      name: Arvostettu
      description: 20 viestiä sai tykkäyksen
      long_description: |
        Tämä kunniamerkki myönnetään, kun olet saanut tykkäyksen vähintään 20 viestistä. Yhteisö nauttii panoksestasi keskusteluun täällä!
    respected:
      name: Kunnioitettu
      description: 100 viestiä sai ainakin 2 tykkäystä
      long_description: |
        Tämä kunniamerkki myönnetään, kun olet saanut vähintään 2 tykkäystä 100 viestistä. Yhteisö alkaa arvostaa panostasi keskusteluihin täällä.
    admired:
      name: Ihailtu
      description: 300 viestiä sai ainakin 5 tykkäystä
      long_description: |
        Tämä kunniamerkki myönnetään, kun olet saanut vähintään 5 tykkäystä 300 viestistä. Wow! Yhteisö ihailee toistuvaa korkealaatuista panostasi keskusteluun täällä!
    out_of_love:
      name: Rakkaudesta
      description: Käytti %{max_likes_per_day} tykkäystä päivässä
      long_description: |
        Tämä kunniamerkki myönnetään, kun olet käyttänyt kaikki %{max_likes_per_day} päivittäistä tykkäystäsi. Se, että muistaa pysähtyä hetkeksi tykkäämään arvostamastaan viestistä, kannustaa muita palstan kirjoittajia luomaan hienoja keskusteluja jatkossakin.
    higher_love:
      name: Lukkarinrakkautta
      description: Käytti %{max_likes_per_day} tykkäystä päivässä viidesti
      long_description: |
        Tämä kunniamerkki myönnetään, kun olet käyttänyt kaikki %{max_likes_per_day} päivittäistä tykkäystäsi viitenä päivänä. Kiitos kun vaivaudut aktiivisesti kannustamaan muita hyviin keskusteluihin joka päivä!
    crazy_in_love:
      name: Korviaan myöten rakastunut
      description: Käytti %{max_likes_per_day} tykkäystä päivässä 20 kertaa
      long_description: |
        Tämä kunniamerkki myönnetään, kun olet käyttänyt kaikki %{max_likes_per_day} päivittäistä tykkäystäsi 20 päivänä. Vau! Esimerkillistä muiden palstan käyttäjien kannustamista!
    thank_you:
      name: Kiitos
      description: 20 viestistä on tykätty ja on tykännyt 10 viestistä
      long_description: |
        Tämä kunniamerkki myönnetään, kun olet sinulla on 20 tykättyä viestiä ja olet antanut 10 tykkäystä takaisin. Kun joku tykkää viestistäsi, löydät aikaa tykätä myös muiden viesteistä.
    gives_back:
      name: Vastavuoroinen
      description: 100 viestistä on tykätty ja on tykännyt 100 viestistä
      long_description: |
        Tämä kunniamerkki myönnetään, kun sinulla on 100 tykättyä viestiä ja olet antanut vähintään 100 tykkäystä takaisin. Kiitos kun laitat hyvän kiertämään!
    empathetic:
      name: Empaattinen
      description: 500 viestistä on tykätty ja on tykännyt 1 000 viestistä
      long_description: |
        Tämä kunniamerkki myönnetään, kun sinulla on 500 tykättyä viestiä ja olet antanut vähintään 1 000 tykkäystä takaisin. Wow! Olet esimerkki avokätisyydestä ja keskinäisestä arvostuksesta :two_hearts:.
    first_emoji:
      name: Ensimmäinen emoji
      description: Käytti emojia viestissä
      long_description: |
        Tämä kunniamerkki myönnetään, kun ensi kerran lisäät emojin viestiin :thumbsup:. Emoji auttaa viestimään tunteista, ilosta :smiley: suruun :anguished: ja vihaan :angry: ja kaikkea siltä väliltä :sunglasses:. Näppäile : (kaksoispiste) tai paina viestikentän työkalupalkin emojipainiketta, niin pääset valitsemaan sadoista vaihtoehdoista :ok_hand:
    first_mention:
      name: Ensimmäinen maininta
      description: Mainitsi käyttäjän viestissä
      long_description: |
        Tämä kunniamerkki myönnetään, kun ensi kerran mainitset jonkun @käyttäjätunnuksen viestissäsi. Jokaisesta maininnasta sen kohde saa ilmoituksen, jotta tietää viestistäsi. Mainitse käyttäjä kirjoittamalla @ (at-merkki), tai voit mainita myös ryhmän, jos se on sallittua. Se on helppo tapa kiinnittää heidän huomionsa.
    first_onebox:
      name: Ensimmäinen Onebox
      description: Lähetti linkin, josta tehtiin onebox
      long_description: |
        Tämä kunniamerkki myönnetään, kun ensi kertaa lisäät linkin omalle rivilleen, josta sitten automaattisesti tehdään onebox-esikatselu otsikolla, lyhyellä kuvauksella ja (jos saatavilla) kuvalla.
    first_reply_by_email:
      name: Ensimmäinen vastaus sähköpostilla
      description: Vastasi sähköpostilla
      long_description: |
        Tämä kunniamerkki myönnetään, kun ensi kertaa vastaat viestiin sähköpostilla :e-mail:.
    new_user_of_the_month:
      name: "Kuukauden tulokas"
      description: Erinomaista osallistumista ensimmäisen kuukauden aikana
      long_description: |
        Tämä kunniamerkki myönnetään kahdelle uudelle käyttäjälle joka kuukausi kiitoksena erinomaisesta osallistumisestaan. Mittari on tykkäykset: kuinka usein viesteistä tykätään ja kuka tykkää.
    enthusiast:
      name: Intoilija
      description: Vieraili 10 perättäisenä päivänä
      long_description: |
        Tämä kunniamerkki myönnetään, kun vierailet 10 peräkkäisenä päivänä. Kiitos kun olet ollut kanssamme yli viikon ajan!
    aficionado:
      name: Hullaantunut
      description: Vieraili 100 perättäisenä päivänä
      long_description: |
        Tämä kunniamerkki myönnetään, kun vierailet 100 peräkkäisenä päivänä. Sehän on yli kolme kuukautta!
    devotee:
      name: Omistautunut
      description: Vieraili 365 perättäisenä päivänä
      long_description: |
        Tämä kunniamerkki myönnetään, kun vierailet 365 peräkkäisenä päivänä. Vau, kokonainen vuosi!
    badge_title_metadata: "Kunniamerkki %{display_name} sivustolla %{site_title}"
  admin_login:
    success: "Sähköposti lähetetty"
    errors:
      unknown_email_address: "Tuntematon sähköpostiosoite."
      invalid_token: "Tunniste ei kelpaa."
    email_input: "Ylläpitäjän sähköpostiosoite"
    submit_button: "Lähetä sähköposti"
    safe_mode: "Vikasietotila: poista kaikki teemat ja lisäosat käytöstä kirjautuessasi sisään"
  performance_report:
    initial_post_raw: Tämä ketju sisältää päivittäisiä suorituskykyrapotteja sivustoltasi
    initial_topic_title: Sivuston suorituskykyraportit
  tags:
    title: "Tunnisteet"
    restricted_tag_disallowed: 'Et voi käyttää tunnistetta "%{tag}".'
    restricted_tag_remove_disallowed: 'Et voi poistaa tunnistetta "%{tag}".'
    minimum_required_tags:
      one: "Sinun täytyy valita ainakin %{count} tunniste."
      other: "Sinun täytyy valita ainakin %{count} tunnistetta."
    upload_row_too_long: "CSV:ssä tulee olla yksi tunniste per rivi. Tunnistetta voi seurata pilkku ja sitä tunnisteryhmän nimi."
    forbidden:
      invalid:
        one: "Valitsemaasi tunnistetta ei voi käyttää"
        other: "Mitään valitsemistasi tunnisteista ei voi käyttää"
      in_this_category: 'Tunnistetta "%{tag_name}" ei voi käyttää tällä alueella'
      restricted_to:
        one: 'Tunnistetta "%{tag_name}" voi käyttää ainoastaan alueella %{category_names}'
        other: 'Tunnistetta "%{tag_name}" voi käyttää ainoastaan seuraavilla alueilla: %{category_names}'
      synonym: 'Synonyymit kielletty. Käytä sen sijaan tunnistetta "%{tag_name}".'
      has_synonyms: 'Tunnistetta "%{tag_name}" ei voi käyttää, koska sillä on synonyymejä.'
      restricted_tags_cannot_be_used_in_category:
        one: 'Tunnistetta "%{tags}" ei voi käyttää alueella "%{category}". Poista se.'
        other: 'Tunnisteita "%{tags}" ei voi käyttää alueella "%{category}". Poista ne.'
      category_does_not_allow_tags:
        one: 'Alue "%{category}" ei salli tunnistetta "%{tags}". Poista se.'
        other: 'Alue "%{category}" ei salli tunnisteita "%{tags}". Poista ne.'
    required_tags_from_group:
      one: "Sinun täytyy lisätä vähintään %{count} ryhmän %{tag_group_name} tunniste. Tämän ryhmän tunnisteet ovat: %{tags}."
      other: "Sinun täytyy lisätä vähintään %{count} ryhmän %{tag_group_name} tunnistetta. Tämän ryhmän tunnisteet ovat: %{tags}."
    limited_to_one_tag_from_group: "Tunnisteiden %{tags} samanaikainen käyttö ei ole mahdollista. Sisällytä vain yksi."
    invalid_target_tag: "ei voi olla synonyymin synonyymi"
    synonyms_exist: "ei ole sallittua, kun synonyymejä on olemassa"
  rss_by_tag: "Ketjut tunnisteella %{tag}"
  finish_installation:
    congratulations: "Onneksi olkoon, asensit Discoursen!"
    register:
      button: "Rekisteröidy"
      title: "Rekisteröi ylläpitäjän tili"
      help: "Aloita rekisteröimällä uusi tili."
      no_emails: "Ylläpitäjän sähköpostiosoitetta ei määritetty asennuksen aikana, joten asennuksen viimeistely voi olla vaikeaa. Lisää kehittäjän sähköpostiosoite määritystiedostoon tai <a href='https://meta.discourse.org/t/create-admin-account-from-console/17274'>luo ylläpitäjän tili konsolissa</a>."
    confirm_email:
      title: "Vahvista sähköpostisi"
      message: "<p>Lähetimme aktivointiviestin sähköpostiosoitteeseen <b>%{email}</b>. Aktivoi tili seuraamalla sähköpostiviestin ohjeita.</p><p>Jos viesti ei saavu, tarkista roskapostikansio ja <a href='https://meta.discourse.org/t/troubleshooting-email-on-a-new-discourse-install/16326'>varmista, että määritit sähköpostin oikein</a>.</p>"
    resend_email:
      title: "Lähetä aktivointisähköposti uudelleen"
      message: "<p>Lähetimme uuden aktivointiviestin osoitteeseen <b>%{email}</b>"
  safe_mode:
    title: "Siirry vikasietotilaan"
    no_themes: "Poista teemat ja teeman komponentit käytöstä"
    enter: "Siirry vikasietotilaan"
    must_select: "Ainakin yksi on valittava, jotta voi siirtyä vikasietotilaan."
  wizard:
    title: "Discoursen asennus"
    step:
      introduction:
        title: "Tietoa sivustostasi"
        description: "Nämä näkyvät kirjautumisessasi ja kaikilla julkisilla sivuilla. Voit aina muuttaa niitä myöhemmin."
        fields:
          title:
            label: "Yhteisön nimi"
            placeholder: "Jennin mesta"
          site_description:
            label: "Kuvaile yhteisöä yhdellä lauseella"
            placeholder: "Paikka, jossa Jenni ja hänen ystävänsä voivat keskustella kivoista jutuista"
          default_locale:
            label: "Kieli"
      privacy:
        title: "Jäsenkokemus"
        fields:
          login_required:
            placeholder: "Yksityinen"
            extra_description: "Vain kirjautuneilla käyttäjillä on pääsy yhteisöön"
          invite_only:
            placeholder: "Vain kutsusta"
            extra_description: "Luotettujen käyttäjien tai henkilökunnan on kutsuttava käyttäjät, muutoin käyttäjät voivat rekisteröityä itse"
          must_approve_users:
            placeholder: "Vaadi hyväksyntä"
            extra_description: "Henkilökunnan täytyy hyväksyä käyttäjät"
          chat_enabled:
            placeholder: "Ota chat käyttöön"
            extra_description: "Pidä yhteyttä jäseniisi reaaliajassa"
          enable_sidebar:
            placeholder: "Ota sivupalkki käyttöön"
            extra_description: "Helppo pääsy suosikkitiloihisi"
      ready:
        title: "Sivustosi on valmis!"
        description: "Olet nyt tehnyt perusasioat yhteisösi määrittämiseksi. Nyt voit alkaa tutustumaan paikkoihin, kirjoittaa tervetuloketjun ja lähettää kutsuja!<br><br>Pidä hauskaa!"
      styling:
        title: "Ulkoasu ja tuntuma"
        fields:
          color_scheme:
            label: "Värimalli"
          body_font:
            label: "Leipätekstin fontti"
          heading_font:
            label: "Otsikon fontti"
          styling_preview:
            label: "Esikatselu"
          homepage_style:
            label: "Aloitussivun tyyli"
            choices:
              latest:
                label: "Tuoreimmat ketjut"
              categories_only:
                label: "Vain alueet"
              categories_with_featured_topics:
                label: "Alueet, joissa on esiteltyjä ketjuja"
              categories_and_latest_topics:
                label: "Alueet ja tuoreimmat ketjut"
              categories_and_latest_topics_created_date:
                label: "Alueet ja tuoreimmat ketjut (lajiteltuna ketjun luomispäivän mukaan)"
              categories_and_top_topics:
                label: "Alueet ja suosittuja ketjuja"
              categories_boxes:
                label: "Alueet laatikoissa"
              categories_boxes_with_topics:
                label: "Alueet laatikoissa, joissa ketjuja"
              subcategories_with_featured_topics:
                label: "Ala-alueet, joissa on esiteltyjä ketjuja"
      branding:
        title: "Sivuston logo"
        fields:
          logo:
            label: "Ensisijainen logo"
            description: "Suositeltu koko: 600 x 200"
          logo_small:
            label: "Neliölogo"
            description: "Suositeltu koko: 512 x 512. Käytetään myös faviconina ja mobiilialoitusnäytön sovelluskuvakkeena."
      corporate:
        title: "Organisaatiosi"
        description: "Seuraavia tietoja käytetään käyttöehdoissasi ja tietosivuillasi. Jos yritystä ei ole, voit ohittaa nämä."
        fields:
          company_name:
            label: "Yrityksen nimi"
            placeholder: "Esimerkkiorganisaatio"
          governing_law:
            label: "Sovellettava lainsäädäntö"
            placeholder: "Kalifornian laki"
          contact_url:
            label: "Verkkosivu"
            placeholder: "https://www.esimerkki.fi/ota-yhteytta"
          city_for_disputes:
            label: "Kaupunki, jonka oikeudessa riidat ratkotaan"
            placeholder: "San Francisco, Kalifornia"
          site_contact:
            label: "Automaattiset viestit"
            description: "Kaikki Discoursen automaattiset yksityisviestit lähetetään tältä käyttäjältä, kuten varoitukset merkinnöistä ja ilmoitukset valmistuneista varmuuskopioista."
          contact_email:
            label: "Yhteyshenkilö"
            placeholder: "esimerkki@käyttäjä.com"
            description: "Sivustosta vastaavan henkilön sähköpostiosoite. Siihen lähetetään kriittiset ilmoitukset, ja se näkyy myös <a href='%{base_path}/about' target='_blank'>tietosivullasi</a> kiireellisiä yhteydenottoja varten."
      invites:
        title: "Kutsu henkilökuntaa"
        description: "Melkein valmista! Kutsu vielä joitakin ihmisiä <a href='https://blog.discourse.org/2014/08/building-a-discourse-community/' target='blank'>pohjustamaan keskusteluita</a> mielenkiintoisilla aiheilla ja vastauksilla, jotta yhteisösi pääsee alkuun."
        disabled: "Koska paikalliset kirjautumiset ovat pois käytöstä, ei ole mahdollista kutsua ketään. Jatka seuraavaan vaiheeseen."
      finished:
        title: "Discourse-sivustosi on valmis!"
        description: |
          <p>Jos haluat muuttaa näitä asetuksia myöhemmin, <b>suorita tämä ohjattu toiminto uudelleen</b> tai vieraile <a href='%{base_path}/admin' target='_blank'>ylläpitopaneelissa</a>; löydät sen jakoavainkuvakkeen vierestä sivuston valikosta.</p>
          <p>Discoursea on helppo mukauttaa entisestään sen tehokkaalla teemajärjestelmällä. <a href="https://meta.discourse.org/" target="_blank">meta.discourse.org</a>-sivustosta löydät esimerkkejä <a href="https://meta.discourse.org/c/theme/61/l/top" target="_blank">suosituista teemoista ja komponenteista</a>.</p>
          <p>Onnittelut, ja pidä hauskaa <a href='https://blog.discourse.org/2014/08/building-a-discourse-community/' target='_blank'>rakentaessasi uutta yhteisöäsi!</a></p>
  search_logs:
    graph_title: "Hakujen määrä"
  discourse_push_notifications:
    popup:
      mentioned: '%{username} mainitsi sinut ketjussa "%{topic}" – %{site_title}'
      group_mentioned: '%{username} mainitsi sinut ketjussa "%{topic}" – %{site_title}'
      quoted: '%{username} lainasi sinua ketjussa "%{topic}" – %{site_title}'
      replied: '%{username} vastasi sinulle ketjussa "%{topic}" – %{site_title}'
      posted: '%{username} lähetti viestin ketjuun "%{topic}" – %{site_title}'
      private_message: '%{username} lähetti sivulle yksityisviestin keskustelussa "%{topic}" – %{site_title}'
      linked: '%{username} linkitti viestiisi ketjusta "%{topic}" – %{site_title}'
      watching_first_post: '%{username} loi uuden ketjun "%{topic}" – %{site_title}'
      confirm_title: "Ilmoitukset käytössä – %{site_title}"
      confirm_body: "Onnistui! Ilmoitukset ovat käytössä."
      custom: "Ilmoitus käyttäjältä %{username} sivustolla %{site_title}"
  staff_action_logs:
    not_found: "ei löytynyt"
    unknown: "tuntematon"
    user_merged: "%{username} yhdistettiin tähän käyttäjätiliin"
    user_delete_self: "Poisti itsensä asetuksistaan %{url}"
    webhook_deactivation_reason: "Webhookisi on poistettu käytöstä automaattisesti. Saimme useita \"%{status}\"-HTTP-tilavirhevastauksia."
    api_key:
      automatic_revoked:
        one: "Peruutettiin automaattisesti, toimintaa viimeksi yli %{count} päivä sitten"
        other: "Peruutettiin automaattisesti, toimintaa viimeksi yli %{count} päivää sitten"
      revoked: Peruttu
      restored: Palautettu
  reviewables:
    already_handled: "Kiitos, mutta olemme jo tarkistaneet viestin ja arvioineet, että sitä ei tarvitse merkitä uudelleen."
    already_handled_and_user_not_exist: "Kiitos, mutta joku muu on tehnyt jo tarkistuksen, eikä kyseistä käyttäjää ei ole enää olemassa."
    priorities:
      low: "Matala"
      medium: "Keskitaso"
      high: "Korkea"
    sensitivity:
      disabled: "Pois käytöstä"
      low: "Matala"
      medium: "Keskitaso"
      high: "Korkea"
    must_claim: "Sinun täytyy osoittaa asia itsellesi ennen kuin voit toimia sen suhteen."
    user_claimed: "Tämä asia on osoitettu toiselle käyttäjälle."
    missing_version: "Sinun on annettava version parametri"
    conflict: "Tapahtui muutosristiriita, joka estää tämän toimenpiteen."
    reasons:
      post_count: "Muutama ensimmäinen viesti jokaiselta uudelta käyttäjältä tulee henkilökunnan hyväksyttäväksi. Katso %{link}."
      trust_level: "Matalan luottamustason käyttäjien vastaukset tulevat henkilökunnan hyväksyttäviksi. Katso %{link}."
      new_topics_unless_trust_level: "Matalan luottamustason käyttäjien ketjut tulevat henkilökunnan hyväksyttäviksi. Katso %{link}."
      fast_typer: "Uusi käyttäjä kirjoitti ensimmäisen viestinsä epäilyttävän nopeasti. Käyttäytyminen viittaa bottiin tai roskapostittajaan. Katso %{link}."
      auto_silence_regex: "Uusi käyttäjä, jonka ensimmäinen viesti vastaa %{link}-asetusta."
      watched_word: "Tämä viesti sisälsi tarkkaillun sanan. Katso %{link}."
      staged: "Henkilökunnan täytyy hyväksyä esikäyttäjien uudet ketjut ja viestit. Katso %{link}."
      category: "Tämän alueen viestit vaativat henkilökunnan hyväksyntää. Katso %{link}."
      must_approve_users: "Henkilökunnan täytyy hyväksyä kaikki uudet käyttäjät. Katso %{link}."
      invite_only: "Kaikki uudet käyttäjät täytyy kutsua. Katso %{link}."
      email_auth_res_enqueue: "Tämän sähköpostiviestin DMARC-tarkistus epäonnistui, todennäköisesti se ei ole kyseiseltä henkilöltä. Tarkista sähköpostin otsikkotiedot saadaksesi lisätietoja."
      email_spam: "Tämä sähköposti liputettiin roskapostiksi asetuksessa %{link} määritellyllä otsikolla."
      suspect_user: "Tämä uusi käyttäjä täytti profiilitiedot lukematta ketjuja tai viestejä, mikä viittaa vahvasti siihen, että hän saattaa olla roskapostittaja. Katso %{link}."
      contains_media: "Tämä viesti sisältää upotettua mediasisältöä. Katso %{link}."
      queued_by_staff: "Henkilökunnan jäsen kokee, että tämä viesti on tarkistettava. Se pysyy piilotettuna, kunnes se on tarkastettu."
      links:
        watched_word: tarkkailtujen sanojen luettelo
        category: alueen asetukset
    actions:
      agree:
        title: "Kyllä"
      agree_and_suspend:
        title: "Jäädytä käyttäjä"
        description: "Hyväksy merkintä ja hyllytä käyttäjä."
      agree_and_silence:
        title: "Hiljennä käyttäjä"
        description: "Hyväksy merkintä ja hiljennä käyttäjä."
      agree_and_restore:
        title: "Palauta viesti"
        description: "Palauta viesti, niin kaikki käyttäjät näkevät sen."
      agree_and_hide:
        title: "Piilota viesti"
        description: "Hyväksy liputtamalla ja piilota julkaisu + lähetä käyttäjälle automattisesti yksityisviesti, jossa häntä pyydetään muokkaamaan sitä."
      delete_single:
        title: "Poista"
      delete:
        title: "Poista..."
      delete_and_ignore_replies:
        confirm: "Oletko varma, että haluat poistaa myös viestin vastaukset?"
      delete_and_agree:
        title: "Poista viesti"
      delete_and_agree_replies:
        title: "Poista viesti ja vastaukset"
        confirm: "Oletko varma, että haluat poistaa myös viestin vastaukset?"
      disagree_and_restore:
        description: "Palauta viesti, niin kaikki käyttäjät näkevät sen."
      disagree:
        title: "Ei"
      ignore:
        title: "Sivuuta"
      ignore_and_do_nothing:
        title: "Älä tee mitään"
      approve:
        title: "Hyväksy"
      approve_post:
        title: "Hyväksy viesti"
        confirm_closed: "Tämä ketju on suljettu. Haluatko silti luoda viestin?"
      reject_post:
        title: "Hylkää viesti"
      approve_user:
        title: "Hyväksy käyttäjä"
      reject_user:
        title: "Poista käyttäjä..."
        delete:
          title: "Poista käyttäjä"
          description: "Käyttäjä poistetaan foorumista."
        block:
          title: "Poista ja estä käyttäjä"
          description: "Käyttäjä poistetaan ja hänen IP-osoitteensa sekä sähköpostiosoitteensa estetään."
      reject:
        title: "Hylkää"
        bundle_title: "Hylkää..."
      reject_and_suspend:
        title: "Hylkää ja hyllytä käyttäjä"
      reject_and_silence:
        title: "Hylkää ja hiljennä käyttäjä"
      reject_and_delete:
        title: "Hylkää ja poista viesti"
      reject_and_keep_deleted:
        title: "Pidä viesti poistettuna"
      approve_and_restore:
        title: "Hyväksy ja palauta viesti"
      delete_user:
        reason: "Poistettiin tarkastusjonon kautta"
  email_style:
    html_missing_placeholder: "HTML-pohjan täytyy sisältää %{placeholder}"
  notification_level:
    ignore_error: "Et voi sivuuttaa kyseistä käyttäjää."
    mute_error: "Et voi hiljentää kyseistä käyttäjää."
    error: "Et voi muuttaa tämän käyttäjän ilmoitustasoa."
    invalid_value: '"%{value}" ei ole kelvollinen ilmoitustaso.'
  discord:
    not_in_allowed_guild: "Todennus epäonnistui. Et ole sallitun Discord-killan jäsen."
  old_keys_reminder:
    title: "Muistutus vanhoista tunnistetiedoista"
    body: |
      Hei! Tämä on vuosittainen tietoturvamuistutus Discourse-instanssistasi.

      Seuraavia Discourse-instanssissasi käytettyjä tunnistetietoja ei ole päivitetty yli kahden vuoden aikana:

      %{keys}

      Toimenpiteitä ei tällä hetkellä tarvita, mutta on kuitenkin hyvä turvallisuuskäytäntö vaihtaa kaikki tärkeät tunnistetiedot muutaman vuoden välein.
  create_linked_topic:
    topic_title_with_sequence:
      one: "%{topic_title} (osa %{count})"
      other: "%{topic_title} (osa %{count})"
    post_raw: "Jatkaa keskustelua ketjusta %{parent_url}.\n\nAikaisemmat keskustelut:\n\n%{previous_topics}"
    small_action_post_raw: "Jatka keskustelua ketjussa %{new_title}."
  fallback_username: "käyttäjä"
  user_status:
    errors:
      ends_at_should_be_greater_than_set_at: "ends_at täytyy olla suurempi kuin set_at"
  webhooks:
    payload_url:
      blocked_or_internal: "Hyötykuorman URL-osoitetta ei voi käyttää, koska se selvitetään estettyyn tai sisäiseen IP-osoitteeseen"
      unsafe: "Hyötykuorman URL-osoitetta ei voi käyttää, koska se ei ole turvallinen"
  activemodel:
    errors:
      <<: *errors<|MERGE_RESOLUTION|>--- conflicted
+++ resolved
@@ -2120,17 +2120,9 @@
     suggest_weekends_in_date_pickers: "Sisällytä viikonloput (lauantai ja sunnuntai) päivämäärävalitsimen ehdotuksiin (poista tämä käytöstä, jos käytät Discoursea vain arkipäivisin maanantaista perjantaihin)."
     splash_screen: "Näyttää väliaikaisen latausnäytön sivuston resurssien latautuessa"
     navigation_menu: "Määritä käytettävä navigointivalikko. Sivupalkin ja yläpalkin navigointi ovat käyttäjien mukautettavissa. Vanha vaihtoehto on käytettävissä yhteensopivuuden varmistamiseksi vanhojen versioiden kanssa."
-<<<<<<< HEAD
-    default_sidebar_categories: "Valitut alueet näkyvät sivupalkin Alueet-osiossa oletuksena."
-    default_sidebar_tags: "Valitut tunnisteet näkyvät sivupalkin Tunnisteet-osiossa oletuksena."
-    enable_new_user_profile_nav_groups: "KOKEELLINEN: valittujen ryhmien käyttäjille näytetään uusi käyttäjäprofiilin navigointivalikko"
-    enable_experimental_topic_timeline_groups: "KOKEELLINEN: valittujen ryhmien käyttäjille näytetään uudelleenmuotoiltu ketjun aikajana"
-    enable_experimental_hashtag_autocomplete: "KOKEELLINEN: käytä alueille ja tunnisteille uutta automaattista #hashtag-täydennysjärjestelmää, jotka hahmontaa valitun kohteen eri tavalla ja on parantanut hakua"
-=======
     enable_experimental_hashtag_autocomplete: "KOKEELLINEN: käytä alueille ja tunnisteille uutta automaattista #hashtag-täydennysjärjestelmää, jotka hahmontaa valitun kohteen eri tavalla ja on parantanut hakua"
     experimental_topics_filter: "KOKEELLINEN: Ottaa käyttöön kokeellisen aiheiden suodatuspolun osoitteella /filter"
     enable_experimental_lightbox: "KOKEELLINEN: Korvaa kuvien oletusarvoinen lightbox-tehoste uudistetulla tyylillä."
->>>>>>> 9b339bcd
     errors:
       invalid_css_color: "Virheellinen väri. Anna värin nimi tai heksadesimaaliarvo."
       invalid_email: "Sähköpostiosoite ei kelpaa."
@@ -3873,178 +3865,6 @@
       Kyllä, lakiteksti on tylsää, mutta meidän täytyy suojata itseämme ja sitä kautta sinua sekä tietojasi pahantahtoisilta ihmisiltä. Meillä on [käyttöehdot](%{base_path}/tos), joissa kuvataan sinun (ja meidän) toimintaamme ja oikeuksiamme sisällön, tietosuojan ja lakien osalta. Tämän palvelun käyttämiseksi sinun täytyy hyväksyä [käyttöehtomme](%{base_path}/tos).
   tos_topic:
     title: "Käyttöehdot"
-    body: |
-      Nämä ehdot säätelevät Internet-foorumin käyttöä osoitteessa <%{base_url}>. Käyttääksesi foorumia sinun on hyväksyttävä nämä ehdot yrityksen %{company_name} kanssa, joka on foorumia ylläpitävä yritys.
-
-      Yritys voi tarjota muita tuotteita ja palveluita eri ehdoilla. Näitä ehtoja sovelletaan vain foorumin käyttöön.
-
-      Siirry kohtaan:
-
-      – [Tärkeät ehdot](#heading--important-terms)
-      – [Lupasi käyttää foorumia](#heading--permission)
-      – [Foorumin käytön ehdot](#heading--conditions)
-      – [Hyväksyttävä käyttö](#heading--acceptable-use)
-      – [Sisältöstandardit](#heading--content-standards)
-      – [Täytäntöönpano](#heading--enforcement)
-      – [Tilisi](#heading--your-account)
-      – [Sisältösi](#heading--your-content)
-      – [Vastuusi](#heading--responsibility)
-      – [Vastuuvapausilmoitukset](#heading--disclaimers)
-      – [Vastuurajoitukset](#heading--liability)
-      – [Palaute](#heading--feedback)
-      – [Päättäminen](#heading--termination)
-      – [Riidat](#heading--disputes)
-      – [Yleiset ehdot](#heading--general)
-      – [Yhteydenotto](#heading--contact)
-      – [Muutokset](#heading--changes)
-
-      <h2 id="heading--important-terms"><a href="#heading--important-terms">Tärkeät ehdot</a></h2>
-
-      ***Nämä ehdot sisältävät tärkeitä ehtoja, jotka vaikuttavat oikeuksiisi ja vastuihisi, kuten [vastuuvapausilmoitukset](#heading--disclaimers), yrityksen vastuun rajoitukset sinua kohtaan kohdassa [vastuurajoitukset](#heading--liability), suostumuksesi vastata yritykselle foorumin väärinkäytöstäsi aiheutuneista vahingoista kohdassa [vastuu käytöstäsi](#heading--responsibility) sekä suostumuksesi ratkaista riidat välimiesmenettylyllä kohdassa [riidat](#heading--disputes).***
-
-      <h2 id="heading--permission"><a href="#heading--permission">Lupasi käyttää foorumia</a></h2>
-
-      Yritys antaa sinulle luvan käyttää foorumia näiden ehtojen mukaisesti. Kaikkien on hyväksyttävä nämä ehdot käyttääkseen foorumia.
-
-      <h2 id="heading--conditions"><a href="#heading--conditions">Foorumin käytön ehdot</a></h2>
-
-      Lupasi käyttää foorumia edellyttää seuraavien ehtojen täyttymistä:
-
-      1. Sinun on oltava vähintään 13-vuotias.
-
-      2. Sinun ei tule enää käyttää foorumia, jos yritys ottaa sinuun suoraan yhteyttä ja ilmoittaa sinulle, ettei sinun tule tehdä näin.
-
-      3. Sinun tulee käyttää foorumia [hyväksyttävän käytön](#heading--acceptable-use) ja [sisältöstandardien](#heading--content-standards) mukaisesti.
-
-      <h2 id="heading--acceptable-use"><a href="#heading--acceptable-use">Hyväksyttävä käyttö</a></h2>
-
-      1. Sinun ei tule rikkoa lakia käyttäessäsi foorumia.
-
-      2. Sinun ei tule käyttää tai yrittää käyttää toisen henkilön tiliä foorumilla ilman hänen nimenomaista lupaansa.
-
-      3. Sinun ei tule ostaa, myydä tai muutoin vaihtaa käyttäjätunnuksia tai muita yksilöllisiä tunnisteita foorumilla.
-
-      4. Sinun ei tule lähettää mainoksia, ketjukirjeitä tai muita myyntiyhteydenottoja foorumin kautta tai käyttää foorumia osoitteiden tai muiden henkilötietojen keräämiseen kaupallisia postituslistoja tai tietokantoja varten.
-
-      5. Sinun ei tule automatisoida pääsyä foorumille tai tarkkailla foorumia, kuten hakurobotilla, selaimen lisäosalla tai laajennuksella tai muulla tietokoneohjelmalla, joka ei ole verkkoselain. Voit indeksoida foorumia julkisesti saatavilla olevalle hakukoneelle, jos ylläpidät sellaista.
-
-      6. Sinun ei tule käyttää foorumia lähettääksesi sähköpostia jakeluluetteloille, uutisryhmille tai ryhmäpostialiaksille.
-
-      7. Sinun ei tule virheellisesti antaa ymmärtää, että olet sidoksissa yritykseen tai yrityksen hyväksymä.
-
-      8. Sinun ei tule hyperlinkittää kuviin tai muuhun hyperlinkittämättömään sisältöön foorumilla tai muilla verkkosivuilla.
-
-      9. Sinun ei tule poistaa omistusoikeuden osoittavia merkkejä aineistoista, joita lataat foorumilta.
-
-      10. Sinun ei tule näyttää mitään foorumin osaa muilla verkkosivustoilla <iframe>-kehyksissä.
-
-      11. Sinun ei tule poistaa käytöstä, välttää tai kiertää foorumin turvallisuus- tai pääsyrajoituksia.
-
-      12. Sinun ei tule kuormittaa foorumin infrastruktuuria kohtuuttomalla määrällä pyyntöjä tai pyynnöillä, jotka on suunniteltu asettamaan kohtuuton kuormitus foorumin taustalla oleville tietojärjestelmille.
-
-      13. Sinun ei tule tekeytyä muiksi foorumin kautta.
-
-      14. Sinun ei tule kannustaa tai auttaa ketään näiden ehtojen rikkomisessa.
-
-      <h2 id="heading--content-standards"><a href="#heading--content-standards">Sisältöstandardit</a></h2>
-
-      1. Sinun ei tule lähettää foorumille sisältöä, joka on laitonta, loukkaavaa tai muutoin haitallista muille. Tähän sisältyy sisältö, joka on häiritsevää, sopimatonta, loukkaavaa tai vihamielistä toimintaa.
-
-      2. Sinun ei tule lähettää foorumille sisältöä, joka rikkoo lakia, loukkaa jonkun immateriaalioikeuksia, loukkaa jonkun yksityisyyttä tai rikkoo sopimuksia, joita sinulle on muiden kanssa.
-
-      3. Sinun ei tule lähettää foorumille sisältöä, joka sisältää haitallista tietokonekoodia, kuten tietokoneviruksia tai vakoiluohjelmia.
-
-      4. Sinun ei tule lähettää foorumille sisältöä pelkkänä paikkamerkkinä tietyn osoitteen, käyttäjätunnuksen tai muun yksilöllisen tunnisteen pitämiseksi.
-
-      5. Sinun ei tule käyttää foorumia sellaisten tietojen paljastamiseen, joita sinulla ei ole oikeus paljastaa, kuten muiden luottamuksellisia tai henkilökohtaisia tietoja.
-
-      <h2 id="heading--enforcement"><a href="#heading--enforcement">Täytäntöönpano</a></h2>
-
-      Yritys voi tutkia näiden ehtojen rikkomukset ja panna ne syytteeseen täydessä oikeudellisessa laajuudessa. Yritys voi ilmoittaa lainvalvontaviranomaisille ja tehdä niiden kanssa yhteistyötä lain ja näiden ehtojen rikkomusten syytteeseenpanossa.
-
-      Yritys pidättää oikeuden muuttaa, muokata ja poistaa sisältöä foorumilla mistä tahansa syystä. Jos uskot, että joku on lähettänyt foorumille sisältöä näiden ehtojen vastaisesti, [ota meihin yhteyttä välittömästi](#heading--contact).
-
-      <h2 id="heading--your-account"><a href="#heading--your-account">Tilisi</a></h2>
-
-      Sinun tulee luoda tili ja kirjautua sille käyttääksesi joitakin foorumin ominaisuuksia.
-
-      Luodaksesi tilin sinun on annettava joitakin tietoja itsestäsi. Jos luot tilin, hyväksyt antavasi vähimmillään kelvollisen sähköpostiosoitteen ja pitäväsi tämän osoitteen ajan tasalla. Voit sulkea tilisi milloin tahansa lähettämällä sähköpostiviestin osoitteeseen <%{contact_email}>.
-
-      Hyväksyt olevasi vastuussa kaikista tiliäsi käyttämällä tehdyistä toimista rippumatta siitä, ovatko ne valtuuttamiasi vai ei, kunnes joko suljet tilisi tai ilmoitat yritykselle, että tilisi on vaarantunut. Hyväksyt ilmoittavasi yritykselle välittömästi, jos epäilet, että tilisi on vaarantunut. Hyväksyt valitsevasi turvallisen salasanan tilillesi ja pitäväsi sen salassa.
-
-      Yritys voi rajoittaa tiliäsi, asettaa sen käyttökieltoon tai sulkea sen foorumilla tekijänoikeuksiin liittyvien poistopyyntöjen käsittelyä koskevan käytäntönsä mukaisesti tai jos yritys uskoo kohtuudella, että olet rikkonut näiden ehtojen sääntöä.
-
-      <h2 id="heading--your-content"><a href="#heading--your-content">Sisältösi</a></h2>
-
-      Mikään näissä ehdoissa ei anna yritykselle omistusoikeuksia henkiseen omaisuuteen, jota jaat foorumilla, kuten tilitietoihisi, viesteihisi tai muuhun sisältöön, jota lähetät foorumille. Mikään näissä ehdoissa ei myöskään anna sinulle omistusoikeuksia yrityksen henkiseen omaisuuteen.
-
-      Sinun ja yrityksen välillä sinä pysyt täysin vastuussa sisällöstä, jota lähetät foorumille. Hyväksyt, ettet anna virheellisesti ymmärtää väärin, että foorumille lähettämäsi sisältö on yrityksen sponsoroimaa tai hyväksymää. Nämä ehdot eivät velvoita yritystä tallentamaan, säilyttämään tai tarjoamaan kopioita lähettämästäsi sisällöstä ja muuttamaan sitä näiden ehtojen mukaisesti.
-
-      Foorumille lähettämäsi sisältö kuuluu sinulle, ja sinä päätät, mitä lupia annat muille siihen. Vähimmillään lisensoit yrityksen tarjoamaan foorumille lähettämääsi sisältöä muille foorumin käyttäjille. Tämä erikoislisenssi sallii yrityksen kopioivan, julkaisevan ja analysoivan foorumille lähettämääsi sisältöä.
-
-      Kun lähettämäsi sisältö poistetaan foorumilta joko sinun tai yrityksen toimesta, yrityksen erikoislisenssi päättyy, kun viimeinen kopio katoaa yrityksen varmuuskopioista, välimuisteista ja muista järjestelmistä. Muut lisenssit, joita sovellat lähettämääsi sisältöön, kuten [Creative Commons](https://creativecommons.org) -lisenssit, saattavat jatkua sisältösi poistamisen jälkeen. Nämä lisenssit voivat antaa muille tai yritykselle itselleen oikeuden jakaa sisältöäsi foorumin kautta uudelleen.
-
-      Muut, jotka saavat foorumille lähettämääsi sisältöä, saattavat rikkoa ehtoja, joiden mukaan lisensoit sisältösi. Hyväksyt, että yritys ei ole vastuussa sinulle näistä rikkomuksista tai niiden seurauksista.
-
-      <h2 id="heading--responsibility"><a href="#heading--responsibility">Vastuusi</a></h2>
-
-      Hyväksyt suojaavasi yritystä muiden oikeudellisilta vaateilta, jotka liittyvät näiden ehtojen rikkomiseesi tai näiden ehtojen rikkomiseen muiden toimesta tiliäsi käyttämällä foorumilla. Sekä sinä että yritys hyväksytte ilmoittavanne toiselle osapuolelle oikeudellisista vaateista, joissa saatat joutua suojaamaan yritystä, mahdollisimman pian. Jos yritys ei ilmoita sinulle oikeudellisesta vaateesta viipymättä, sinun ei tarvitse suojata yritystä vahingoilta, joita vastaan olisit voinut puolustautua tai jotka olisit voinut välttää saadessasi ilmoituksen viipymättä. Hyväksyt sallivasi yrityksen hallita niiden oikeudellisten vaateiden tutkintaa, puolustusta ja ratkaisua, joissa sinun täytyisi suojata yritystä, ja tekeväsi yhteistyötä näissä pyrkimyksissä. Yritys hyväksyy, ettei se hyväksy ratkaisua, joka hyväksyy vahinkosi tai asettaa sinulle velvollisuuksia, ilman etukäteistä hyväksyntääsi.
-
-      <h2 id="heading--disclaimers"><a href="#heading--disclaimers">Vastuuvapausilmoitukset</a></h2>
-
-      ***Hyväksyt kaiken foorumin käytön ja foorumin sisällön riskin . Lain sallimassa laajuudessa yritys ja sen toimittajat tarjoavat foorumin sellaisenaan ilman minkäänlaisia takuita.***
-
-      Foorumi voi sisältää hyperlinkkejä muiden ylläpitämille foorumeille ja palveluihin sekä integroida niitä. Yritys ei anna takuita muiden ylläpitämistä palveluista eikä niiden mahdollisesti tarjoamasta sisällöstä. Muiden ylläpitämien palveluiden käyttöön voidaan soveltaa muita sinun ja palvelua ylläpitävän tahon välisiä sopimuksia.
-
-      <h2 id="heading--liability"><a href="#heading--liability">Vastuurajoitukset</a></h2>
-
-      ***Yritys tai sen toimittajat eivät ole vastuussa sinulle sopimusrikkomusvahingoista, joita heidän henkilöstönsä ei olisi voinut kohtuudella ennakoida, kun hyväksyit nämä ehdot.***
-
-      ***Lain sallimassa laajuudessa kokonaisvastuu sinulle kaikista foorumiin tai foorumin sisältöön liittyvistä vaateista on rajoitettu 50 dollariin.***
-
-      <h2 id="heading--feedback"><a href="#heading--feedback">Palaute</a></h2>
-
-      Yritys ottaa mielellään vastaan palautettasi ja ehdotuksia foorumin osalta. Katso tapoja ottaa meihin yhteyttä jäljempänä [Yhteydenotto](#heading--contact)-osasta.
-
-      Hyväksyt, että yritys voi toimia vapaasti antamasi palautteen ja ehdotusten perusteella, ja että yrityksen ei tarvitse ilmoittaa sinulle, että palautettasi käytettiin, saada lupaasi käyttää sitä tai maksaa sinulle. Hyväksyt, ettet lähetä palautetta tai ehdotuksia, joiden uskot olevan luottamuksellisia tai yksinoikeudellisia, sinulle tai muille.
-
-      <h2 id="heading--termination"><a href="#heading--termination">Päättäminen</a></h2>
-
-      Joko sinä tai yritys voitte päättää näissä ehdoissa kuvatun sopimuksen milloin tahansa. Kun sopimuksemme päättyy, lupasi käyttää foorumia päättyy myös.
-
-      Seurravat ehdot jäävät voimaan sopimuksemme päättymisen jälkeen: [Sisältösi](#heading--your-content), [Palaute](#heading--feedback), [Vastuusi](#heading--responsibility), [Vastuuvapausilmoitukset](#heading--disclaimers), [Vastuurajoitukset](#heading--liability) ja [Yleiset ehdot](#heading--general).
-
-      <h2 id="heading--disputes"><a href="#heading--disputes">Riidat</a></h2>
-
-      %{governing_law} on näihin ehtoihin tai foorumin käyttöösi liittyviin riitoihin sovellettava laki.
-
-      Sinä ja yritys hyväksytte tekevänne näihin ehtoihin liittyviä kanteita vain kohteen %{city_for_disputes} osavaltion tai liittovaltion tuomioistuimessa. Sinä tai yritys ette vastusta näiden tuomioistuinten toimivaltaa tai niitä käsittelypaikkana.
-
-      ***Muutoin kuin Computer Fraud and Abuse Act -lain mukaisissa kanteissa sinä ja yritys ratkaisette kaikki riidat sitovalla Yhdysvaltain sovitteluelinten yhdistyksen (American Arbitration Association) välimiesmenettely. Välimiesmenettely noudattaa AAA:n kaupallisia välimiesmenettelysääntöjä ja lisäkäytänteitä kuluttajiin liittyvissä riidoissa. Välimiesmenettely tapahtumapaikka on %{city_for_disputes}. Ratkaiset kaikki riidat yksilönä, et osana ryhmäkannetta tai muuta edustusmenettelyä, joko kantajana tai ryhmän jäsenenä. Välimies ei yhdistä riitaa toiseen riitaan ilman yrityksen lupaa.***
-
-      Välitystuomio sisältää välimiesmenettelyn kustannukset, kohtuulliset asianajajan palkkiot ja kohtuulliset todistajien kustannukset. Sinä ja yritys voitte saada välitystuomion missä tahansa toimivaltaisessa tuomioistuimessa.
-
-      <h2 id="heading--general"><a href="#heading--general">Yleiset ehdot</a></h2>
-
-      Jos näiden ehtojen ehto on täytäntöönpanokelvoton kirjoitusmuodossaan, mutta se voitaisiin muuttaa täytäntöönpanokelpoiseksi, tätä ehtoa tulisi muuttaa vähimmässä määrin, mikä on tarpeellista sen tekemiseksi täytäntöönpanokelpoiseksi. Muutoin tämä ehto tulisi poistaa.
-
-      Et voi siirtää sopimustasi yrityksen kanssa. Yritys voi siirtää sopimuksesi yrityksen sidosryhmälle tai muulle yritykselle, joka saa yrityksen hallinnan, tai muulle yritykselle, joka ostaa yrityksen foorumiin liittyvät omaisuuserät. Näiden ehtojen vastaisilla siirtoyrityksillä ei ole laillista vaikutusta.
-
-      Minkä tahansa tämän sopimuksen mukaisen oikeuden käyttäminen tai tämän sopimuksen rikkomuksesta luopuminen ei mitätöi muita tämän sopimuksen rikkomuksia.
-
-      Nämä ehdot käsittävät kaikki sinun ja yrityksen välisen sopimuksen ehdot foorumin käyttöä koskien. Nämä ehdot korvaavat kokonaan muut sopimukset foorumin käyttöäsi koskien riippumatta siitä, ovatko ne kirjallisia.
-
-      <h2 id="heading--contact"><a href="#heading--contact">Yhteydenotto</a></h2>
-
-      Voit antaa yritykselle näiden ehtojen mukaisen ilmoituksen ja lähettää kysymyksiä yritykselle osoitteeseen <%{contact_email}>.
-
-      Yritys voi antaa sinulle näiden ehtojen mukaisen ilmoituksen käyttämällä sähköpostiosoitetta, jonka annat tilillesi foorumilla, tai lähettämällä viestin foorumin aloitussivulle tai tilisivullesi.
-
-      <h2 id="heading--changes"><a href="#heading--changes">Muutokset</a></h2>
-
-      Yritys päivitti näitä ehtoja viimeksi 12.7.2018 ja voi päivittää näitä ehtoja uudelleen. Yritys julkaisee kaikki päivitykset foorumille. Päivityksistä, jotka sisältävät merkittäviä muutoksia, yritys suostuu lähettävänsä sinulle sähköpostiviestin, jos olet luonut tilin ja antanut kelvollisen sähköpostiosoitteen. Yritys voi myös ilmoittaa päivityksistä erikoisviesteillä tai hälytyksillä foorumilla.
-
-      Kun saat ilmoituksen näiden ehtojen päivityksestä, sinun on hyväksyttävä uudet ehdot, jotta voit jatkaa foorumin käyttöä.
   privacy_topic:
     title: "Tietosuojaseloste"
   badges:
