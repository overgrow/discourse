--- conflicted
+++ resolved
@@ -2371,38 +2371,6 @@
     title: "Käyttöehdot"
   privacy_topic:
     title: "Rekisteriseloste"
-<<<<<<< HEAD
-  static:
-    search_help: |
-      <h3>Vinkkejä</h3>
-      <p>
-      <ul>
-      <li>Otsikon vastaavuudet ovat etusijalla &ndash; jos olet epävarma, hae otsikkoa</li>
-      <li>Parhaat tulokset saa uniikeilla ja harvinaisilla sanoilla</li>
-      <li>Voit kokeilla etsiä tietyn alueen, ketjun tai käyttäjän viesteistä</li>
-      </ul>
-      </p>
-      <h3>Valinnat</h3>
-      <p>
-      <table>
-      <tr><td><code>order:views</code></td><td><code>order:latest</code></td><td><code>order:likes</code></td><td><code>@username</code></td><td><code>user:foo</code></td></tr>
-      <tr><td><code>status:open</code></td><td><code>status:closed</code></td><td><code>status:archived</code></td><td><code>status:noreplies</code></td><td><code>status:single_user</code></td></tr>
-      <tr><td><code>#category-slug</code></td><td><code>category:foo</code></td><td><code>group:foo</code></td><td><code>badge:foo</code></td><td></td></tr>
-      <tr><td><code>in:likes</code></td><td><code>in:posted</code></td><td><code>in:watching</code></td><td><code>in:tracking</code></td><td><code>in:private</code></td></tr>
-      <tr><td><code>in:bookmarks</code></td><td><code>in:first</code></td><td><code>in:pinned</code></td><td><code>in:unpinned</code></td><td><code>in:wiki</code></td></tr>
-      <tr><td><code>posts_count:num</code></td><td><code>before:days or date</code></td><td><code>after:days or date</code></td><td><code>tags:one,two</code></td><td></td></tr>
-      </table>
-      </p>
-      <h3>Esimerkkejä</h3>
-      <p>
-      <ul>
-      <li><code>rainbows #parks</code> hakee alueelta "parks" ketjuja, joissa esiintyy sana "rainbows".</li>
-      <li><code>rainbows category:parks status:open order:latest</code> etsii alueelta "parks" ketjuja, joissa esiintyy sana "rainbows" ja joita ei suljettu tai arkistoitu, ja esittää ylimmäisinä ne ketjut, joihin on viimeksi kirjoitettu.</li>
-      <li><code>rainbows category:"parks and gardens" in:bookmarks</code> etsii alueelta "parks and gardens" kirjanmerkkeihin lisäämiäsi ketjuja, joissa esiintyy sana "rainbows".</li>
-      </ul>
-      </p>
-=======
->>>>>>> 5a2e989e
   badges:
     editor:
       name: Muokkaaja
@@ -2472,15 +2440,6 @@
     great_topic:
       name: Loistava ketju
       description: Ketjunavaus sai 50 tykkäystä
-<<<<<<< HEAD
-      long_description: |
-        Tämä arvomerkki myönnetään, kun luomasi ketju saa 50 tykkäystä. Aloitit kiehtovan keskustelun, jossa vaihdetuista ajatuksista yhteisö nautti!
-    nice_share:
-      name: Hyvä jako
-      description: Jakoi viestin, ja linkin kautta saapui 25 vierailijaa
-      long_description: |
-        Tämä arvomerkki myönnetään, kun jaat linkin, jota klikkaa 25 ulkopuolista vierailijaa. Kiitos kun levität sanaa palstan keskusteluista ja yhteisöstä.
-=======
       long_description: |+
         Tämä ansiomerkki myönnetään, kun luomasi ketju saa 50 tykkäystä. Aloitit kiehtovan keskustelun, jossa vaihdetuista ajatuksista yhteisö nautti!
 
@@ -2490,7 +2449,6 @@
       long_description: |+
         Tämä ansiomerkki myönnetään, kun jaat linkin, jota klikkaa 25 ulkopuolista vierailijaa. Kiitos kun levität sanaa palstan keskusteluista ja yhteisöstä.
 
->>>>>>> 5a2e989e
     good_share:
       name: Erinomainen jako
       description: Jakoi viestin, ja linkin kautta saapui 300 vierailijaa
