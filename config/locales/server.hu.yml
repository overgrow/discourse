--- conflicted
+++ resolved
@@ -1009,14 +1009,10 @@
     default_other_skip_new_user_tips: "A tippek és jelvények kihagyása az új felhasználók regisztrációjakor"
     default_other_like_notification_frequency: "A felhasználók értesítése a kedvelésekről alapértelmezett esetben."
     company_name: "Cégnév"
-<<<<<<< HEAD
-    use_email_for_username_and_name_suggestions: "Használja az e-mail-címek első részét a felhasználónév- és névjavaslatokhoz. Vegye figyelembe, hogy ez megkönnyíti a nyilvánosság számára a teljes felhasználói e-mail-címek kitalálását (mivel az emberek nagy része olyan gyakori szolgáltatásokat használ, mint a „gmail.com”)."
-=======
     use_email_for_username_and_name_suggestions: "Használja az e-mail címek első részét a felhasználónév- és névjavaslatokhoz. Vegye figyelembe, hogy ez megkönnyíti a nyilvánosság számára a teljes felhasználói e-mail címek kitalálását (mivel az emberek nagy része olyan gyakori szolgáltatásokat használ, mint a „gmail.com”)."
     navigation_menu: "Határozza meg, melyik navigációs menüt használja. Az oldalsáv és a fejléc navigációja a felhasználók által testreszabható. A visszamenőleges kompatibilitás érdekében a régebbi opció is elérhető."
     enable_experimental_topic_timeline_groups: "KÍSÉRLETI: A kiválasztott csoportok felhasználóinak megjelenik az átdolgozott téma idővonala"
     enable_experimental_hashtag_autocomplete: "KÍSÉRLETI: Használja az új #hashtag automatikus kiegészítési rendszert a kategóriákhoz és címkékhez, amelyek másképp jelenítik meg a kiválasztott elemet, és javítják a keresést"
->>>>>>> 3ee0a492
     errors:
       invalid_email: "Érvénytelen e-mail cím."
       invalid_username: "Nincs ilyen nevű felhasználó."
@@ -1031,10 +1027,7 @@
       invalid_string_min: "Nem lehet rövidebb, mint %{min} karakter."
       invalid_string_max: "Nem lehet hosszabb, mint %{max} karakter."
       invalid_domain_hostname: "Nem tartalmazhatja a * vagy a ? karaktereket."
-<<<<<<< HEAD
-=======
       invalid_regex_with_message: "A(z) „%{regex}” regexben hiba van: %{message}"
->>>>>>> 3ee0a492
       min_username_length_range: "Nem lehet a legnagyobb értéknél nagyobb legkisebb értéket beállítani."
       max_username_length_range: "Nem lehet a legkisebb értéknél kisebb legnagyobb értéket beállítani."
       search_tokenize_chinese_enabled: "A beállítás engedélyezése előtt le kell tiltania a „search_tokenize_chinese” beállítást."
