# WARNING: Never edit this file.
# It will be overwritten when translations are pulled from Crowdin.
#
# To work with us on translations, join this project:
# https://translate.discourse.org/

tr_TR:
  js:
    number:
      format:
        separator: "."
        delimiter: ","
      human:
        storage_units:
          format: "%n %u"
          units:
            byte:
              one: Bayt
              other: Bayt
            gb: GB
            kb: KB
            mb: MB
            tb: TB
      short:
        thousands: "%{number} bin"
        millions: "%{number} Milyon"
    dates:
      time: "HH:mm"
      time_with_zone: "HH:mm (z)"
      time_short_day: "ddd, HH:mm"
      timeline_date: "MMM YYYY"
      long_no_year: "D MMM, HH:mm"
      long_no_year_no_time: "D MMM"
      full_no_year_no_time: "Do MMMM"
      long_with_year: "D MMM YYYY HH:mm"
      long_with_year_no_time: "D MMM YYYY"
      full_with_year_no_time: "D MMMM YYYY"
      long_date_with_year: "D MMM, 'YY LT"
      long_date_without_year: "D MMM LT"
      long_date_with_year_without_time: "D MMM, 'YY"
      long_date_without_year_with_linebreak: "D MMM <br/>LT"
      long_date_with_year_with_linebreak: "D MMM 'YY <br/>LT"
      wrap_ago: "%{date} önce"
      wrap_on: "%{date} tarihinde"
      tiny:
        half_a_minute: "< 1dk"
        less_than_x_seconds:
          one: "< %{count} sn"
          other: "< %{count} sn"
        x_seconds:
          one: "%{count} sn"
          other: "%{count} sn"
        less_than_x_minutes:
          one: "< %{count} dk"
          other: "< %{count} dk"
        x_minutes:
          one: "%{count} dk"
          other: "%{count} dk"
        about_x_hours:
          one: "%{count} sa"
          other: "%{count} sa"
        x_days:
          one: "%{count} g"
          other: "%{count} g"
        x_months:
          one: "%{count} ay"
          other: "%{count} ay"
        about_x_years:
          one: "%{count} y"
          other: "%{count} y"
        over_x_years:
          one: "> %{count} y"
          other: "> %{count} y"
        almost_x_years:
          one: "%{count} y"
          other: "%{count} y"
        date_month: "D MMM"
        date_year: "MMM 'YY"
      medium:
        less_than_x_minutes:
          one: "%{count} dk.'dan az"
          other: "%{count} dk.'dan az"
        x_minutes:
          one: "%{count} dk"
          other: "%{count} dk"
        x_hours:
          one: "%{count} saat"
          other: "%{count} saat"
        about_x_hours:
          one: "yaklaşık %{count} saat"
          other: "yaklaşık %{count} saat"
        x_days:
          one: "%{count} gün"
          other: "%{count} gün"
        x_months:
          one: "%{count} ay"
          other: "%{count} ay"
        about_x_years:
          one: "yaklaşık %{count} yıl"
          other: "yaklaşık %{count} yıl"
        over_x_years:
          one: "%{count} yıldan fazla"
          other: "%{count} yıldan fazla"
        almost_x_years:
          one: "yaklaşık %{count} yıl"
          other: "yaklaşık %{count} yıl"
        date_year: "D MMM 'YY"
      medium_with_ago:
        x_minutes:
          one: "%{count} dk önce"
          other: "%{count} dk önce"
        x_hours:
          one: "%{count} saat önce"
          other: "%{count} saat önce"
        x_days:
          one: "%{count} gün önce"
          other: "%{count} gün önce"
        x_months:
          one: "%{count} ay önce"
          other: "%{count} ay önce"
        x_years:
          one: "%{count} yıl önce"
          other: "%{count} yıl önce"
      later:
        x_days:
          one: "%{count} gün sonra"
          other: "%{count} gün sonra"
        x_months:
          one: "%{count} ay sonra"
          other: "%{count} ay sonra"
        x_years:
          one: "%{count} yıl sonra"
          other: "%{count} yıl sonra"
      previous_month: "Önceki Ay"
      next_month: "Gelecek Ay"
      placeholder: tarih
      from_placeholder: "başlangıç tarihi"
      to_placeholder: "bugüne kadar"
    share:
      topic_html: 'Konu: <span class="topic-title">%{topicTitle}</span>'
      post: "@%{username} adlı kullanıcının #%{postNumber}. gönderisi"
      close: "kapat"
      twitter: "Twitter'da paylaş"
      facebook: "Facebook'ta paylaş"
      email: "E-posta ile gönder"
      url: "URL'yi kopyala ve paylaş"
    word_connector:
      comma: ", "
    action_codes:
      public_topic: "Bu konuyu herkese açık yaptı, %{when}"
      open_topic: "Bunu bir konuya dönüştürdü, %{when}"
      private_topic: "Bu konuyu kişisel mesaj yaptı, %{when}"
      split_topic: "Bu konuyu böldü, %{when}"
      invited_user: "%{who} adlı kullanıcıyı davet etti, %{when}"
      invited_group: "%{who} adlı kullanıcıyı davet etti, %{when}"
      user_left: "%{who}, %{when} tarihinde bu mesajdan kendini çıkardı"
      removed_user: "%{who} adlı kullanıcıyı çıkardı, %{when}"
      removed_group: "%{who} adlı kullanıcıyı çıkardı, %{when}"
      autobumped: "Otomatik olarak üste sıçradı, %{when}"
<<<<<<< HEAD
=======
      tags_changed: "Etiketler güncellendi (%{when})"
      category_changed: "Kategori güncellendi (%{when})"
>>>>>>> 9b339bcd
      autoclosed:
        enabled: "Kapattı, %{when}"
        disabled: "Açtı, %{when}"
      closed:
        enabled: "Kapatıldı, %{when}"
        disabled: "Açıldı, %{when}"
      archived:
        enabled: "Arşivlendi, %{when}"
        disabled: "Arşivden çıkarıldı, %{when}"
      pinned:
        enabled: "Sabitlendi, %{when}"
        disabled: "Sabitlemesi kaldırıldı, %{when}"
      pinned_globally:
        enabled: "Küresel olarak sabitlendi, %{when}"
        disabled: "Sabitlemesi kaldırıldı, %{when}"
      visible:
        enabled: "Listelendi, %{when}"
        disabled: "Listeden kaldırıldı, %{when}"
      banner:
        enabled: "Bunu banner yaptı, %{when}. Kullanıcı tarafından kapatılana kadar her sayfanın en üstünde görünecek."
        disabled: "Bu banner'ı kaldırdı, %{when}. Bundan sonra her sayfanın en üstünde görünmeyecek."
      forwarded: "Yukarıdaki e-postayı iletti"
    topic_admin_menu: "konu eylemleri"
    skip_to_main_content: "Ana içeriğe atla"
    skip_user_nav: "Profil içeriğine atla"
    emails_are_disabled: "Giden tüm e-postalar bir yönetici tarafından devre dışı bırakıldı. Herhangi bir e-posta bildirimi gönderilmeyecek."
    emails_are_disabled_non_staff: "Giden e-posta, personel olmayan kullanıcılar için devre dışı bırakıldı."
    software_update_prompt:
      message: "Siteyi güncelledik, <span>lütfen sayfayı yenileyin</span>, aksi takdirde beklenmedik davranışlarla karşılaşabilirsiniz."
      dismiss: "Kapat"
    bootstrap_mode: "Başlarken"
    themes:
      default_description: "Varsayılan"
      broken_theme_alert: "Bir temada / bileşende hata olduğu için siteniz çalışmayabilir."
      error_caused_by: "\"%{name}\" neden oldu. Güncellemek, yeniden yapılandırmak veya devre dışı bırakmak için <a target='blank' href='%{path}'>buraya tıklayın</a>."
      only_admins: "(bu mesaj sadece site yöneticilerine gösterilir)"
    broken_decorator_alert: "Sitenizdeki içerik dekoratörlerinden biri bir hataya neden olduğundan gönderiler doğru görüntülenmeyebilir."
    s3:
      regions:
        ap_northeast_1: "Asya Pasifik (Tokyo)"
        ap_northeast_2: "Asya Pasifik (Seul)"
        ap_east_1: "Asya Pasifik (Hong Kong)"
        ap_south_1: "Asya Pasifik (Mumbai)"
        ap_southeast_1: "Asya Pasifik (Singapur)"
        ap_southeast_2: "Asya Pasifik (Sidney)"
        ca_central_1: "Kanada (Merkez)"
        cn_north_1: "Çin (Pekin)"
        cn_northwest_1: "Çin (Ningşia)"
        eu_central_1: "AB (Frankfurt)"
        eu_north_1: "Avrupa (Stockholm)"
        eu_south_1: "AB (Milan)"
        eu_west_1: "AB (İrlanda)"
        eu_west_2: "AB (Londra)"
        eu_west_3: "AB (Paris)"
        sa_east_1: "Güney Amerika (Sao Paulo)"
        us_east_1: "Doğu ABD (Kuzey Virjinya)"
        us_east_2: "Doğu ABD (Ohio)"
        us_gov_east_1: "AWS GovCloud (ABD-Doğu)"
        us_gov_west_1: "AWS GovCloud (ABD-Batı)"
        us_west_1: "Batı ABD (Kuzey Kaliforniya)"
        us_west_2: "Batı ABD (Oregon)"
    clear_input: "Girdiyi temizle"
    edit: "bu konunun başlığını ve kategorisini düzenle"
    expand: "Genişlet"
    not_implemented: "Bu özellik henüz uygulanmadı, üzgünüz!"
    no_value: "Hayır"
    yes_value: "Evet"
    ok_value: "Tamam"
    cancel_value: "İptal et"
    submit: "Gönder"
    delete: "Sil"
    generic_error: "Üzgünüz, bir hata oluştu."
    generic_error_with_reason: "Bir hata oluştu: %{error}"
    multiple_errors: "Birden fazla hata oluştu: %{errors}"
    sign_up: "Kaydol"
    log_in: "Giriş Yap"
    age: "Yaş"
    joined: "Katılma Tarihi"
    admin_title: "Yönetici"
    show_more: "daha fazla göster"
    show_help: "seçenekler"
    links: "Bağlantılar"
    links_lowercase:
      one: "bağlantı"
      other: "bağlantı"
    faq: "SSS"
    guidelines: "Kılavuz"
    privacy_policy: "Gizlilik Politikası"
    privacy: "Gizlilik"
    tos: "Hizmet Şartları"
    rules: "Kurallar"
    conduct: "Davranış Kuralları"
    mobile_view: "Mobil Görünüm"
    desktop_view: "Masaüstü Görünümü"
    now: "az önce"
    read_more: "devamını oku"
    more: "Daha fazla"
    x_more:
      one: "%{count} Daha"
      other: "%{count} Daha"
    never: "asla"
    every_30_minutes: "30 dakikada bir"
    every_hour: "saat başı"
    daily: "günlük"
    weekly: "haftalık"
    every_month: "her ay"
    every_six_months: "altı ayda bir"
    max_of_count: "maksimum %{count}"
    character_count:
      one: "%{count} karakter"
      other: "%{count} karakter"
    period_chooser:
      aria_label: "Döneme göre filtrele"
    related_messages:
      title: "İlgili Mesajlar"
      see_all: '@%{username} adlı kullanıcıdan gelen <a href="%{path}">bütün mesajları</a> gör...'
    suggested_topics:
      title: "Önerilen Konular"
      pm_title: "Önerilen Mesajlar"
    about:
      simple_title: "Hakkında"
      title: "%{title} Hakkında"
      stats: "Site İstatistikleri"
      our_admins: "Yöneticilerimiz"
      our_moderators: "Moderatörlerimiz"
      moderators: "Moderatörler"
      stat:
        all_time: "Tüm Zamanlar"
        last_day: "Son 24 saat"
        last_7_days: "Son 7 gün"
        last_30_days: "Son 30 gün"
      like_count: "Beğeniler"
      topic_count: "Konular"
      post_count: "Gönderiler"
      user_count: "Kaydolmalar"
      active_user_count: "Aktif Kullanıcılar"
      contact: "İletişim"
      contact_info: "Bu siteyi etkileyen ciddi bir sorun veya acil bir durum olduğunda, lütfen %{contact_info} adresi üzerinden bizimle iletişime geçin."
    bookmarked:
      title: "Yer İmi"
      edit_bookmark: "Yer İmini Düzenle"
      clear_bookmarks: "Yer İmlerini Temizle"
      help:
        bookmark: "Bu konuyu yer imlerine eklemek için tıklayın"
        edit_bookmark: "Bu konuda hakkında bir gönderi üzerine yer imini düzenlemek için tıklayın"
        edit_bookmark_for_topic: "Bu konunun yer imini düzenlemek için tıklayın"
        unbookmark: "Bu konudaki tüm yer imlerini kaldırmak için tıklayın"
        unbookmark_with_reminder: "Bu konudaki tüm yer imlerini ve anımsatıcıları kaldırmak için tıklayın"
    bookmarks:
      created: "Bu gönderiyi yer imlerine eklediniz. %{name}"
      created_generic: "Bunu yer imlerine eklediniz. %{name}"
      create: "Yer imi oluştur"
      edit: "Yer imini düzenle"
      not_bookmarked: "bu gönderiye yer imi ekle"
      remove_reminder_keep_bookmark: "Anımsatıcıyı kaldır ve yer imini tut"
      created_with_reminder: "Bu gönderiyi %{date} tarihli bir anımsatıcı ile yer imlerine eklediniz. %{name}"
      created_with_reminder_generic: "Bunu %{date} tarihli bir anımsatıcıyla yer imlerine eklediniz. %{name}"
      delete: "Yer İmini Sil"
      confirm_delete: "Bu yer imini silmek istediğinizden emin misiniz? Anımsatıcı da silinir."
      confirm_clear: "Bu konudaki tüm yer imlerinizi silmek istediğinize emin misiniz?"
      save: "Kaydet"
      no_timezone: 'Henüz saat dilimi belirlemediniz. Anımsatıcı ayarlayamazsınız. <a href="%{basePath}/my/preferences/profile">Profilinizde</a> bir saat dilimi belirleyin.'
      invalid_custom_datetime: "Sağladığınız tarih ve saat geçersiz, lütfen tekrar deneyin."
      list_permission_denied: "Bu kullanıcının yer imlerini görüntüleme izniniz yok."
      no_user_bookmarks: "Yer imli gönderiniz yok; yer imleri, belirli gönderilere hızlı bir şekilde ulaşabilmenizi sağlar."
      auto_delete_preference:
        label: "Size bildirildikten sonra"
        never: "Yer imini koru"
        when_reminder_sent: "Yer imini sil"
        on_owner_reply: "Yanıt verdiğimde yer imini sil"
        clear_reminder: "Yer imini koru ve anımsatıcıyı temizle"
      search_placeholder: "Yer imlerini ada, konu başlığına veya gönderi içeriğine göre arayın"
      search: "Ara"
      reminders:
        today_with_time: "bugün %{time}"
        tomorrow_with_time: "yarın %{time}"
        at_time: "%{date_time}"
        existing_reminder: "Bu yer imi için %{at_date_time} tarihine ayarlanmış bir anımsatıcınız var"
    copy_codeblock:
      copied: "kopyalandı!"
      copy: "kodu panoya kopyala"
      fullscreen: "kodu tam ekranda göster"
    drafts:
      label: "Taslaklar"
      label_with_count: "Taslaklar (%{count})"
      resume: "Sürdür"
      remove: "Kaldır"
      remove_confirmation: "Bu taslağı silmek istediğinize emin misiniz?"
      new_topic: "Yeni konu taslağı"
      new_private_message: "Yeni kişisel ileti taslağı"
      abandon:
<<<<<<< HEAD
        confirm: "Bu konu için devam eden bir taslağınız var. Bununla ne yapmak istersiniz?"
=======
        confirm: "Halihazırda bir taslağınız var. Bununla ne yapmak istersiniz?"
>>>>>>> 9b339bcd
        yes_value: "Kapat"
        no_value: "Düzenlemeyi sürdür"
    topic_count_categories:
      one: "%{count} yeni veya güncellenmiş konuya bakın"
      other: "%{count} yeni veya güncellenmiş konuya bakın"
    topic_count_latest:
      one: "%{count} yeni veya güncellenmiş konuya bakın"
      other: "%{count} yeni veya güncellenmiş konuya bakın"
    topic_count_unseen:
      one: "%{count} yeni veya güncellenmiş konuya bakın"
      other: "%{count} yeni veya güncellenmiş konuya bakın"
    topic_count_unread:
      one: "%{count} okunmamış konuya bakın"
      other: "%{count} okunmamış konuya bakın"
    topic_count_new:
      one: "%{count} yeni konuya bakın"
      other: "%{count} yeni konuya bakın"
    preview: "ön izleme"
    cancel: "iptal et"
    deleting: "Siliniyor..."
    save: "Değişiklikleri Kaydet"
    saving: "Kaydediliyor..."
    saved: "Kaydedildi!"
    upload: "Yükle"
    uploading: "Yükleniyor..."
    processing: "İşleniyor..."
    uploading_filename: "Yükleniyor: %{filename}..."
    processing_filename: "İşleniyor: %{filename}..."
    clipboard: "pano"
    uploaded: "Yüklendi!"
    pasting: "Yapıştırılıyor..."
    enable: "Etkinleştir"
    disable: "Devre dışı bırak"
    continue: "Devam et"
    switch_to_anon: "Anonim Moda Gir"
    switch_from_anon: "Anonim Moddan Çık"
    banner:
      close: "Bu banner'ı kapat"
      edit: "Düzenle"
    pwa:
      install_banner: "Bu cihaza <a href>%{title} yüklemek ister misiniz?</a>"
    choose_topic:
      none_found: "Konu bulunamadı."
      title:
        search: "Konu Ara"
        placeholder: "konu başlığını, url'yi veya kimliği buraya yazın"
    choose_message:
      none_found: "Mesaj bulunamadı."
      title:
        search: "Mesaj Arama"
        placeholder: "mesaj başlığını, url'yi veya kimliği buraya yazın"
    review:
      show_more: "Daha fazla göster"
      show_less: "Daha az göster"
      order_by: "Şuna göre sırala"
      date_filter: "Şu tarihler arasında gönderildi"
      in_reply_to: "şuna yanıt olarak"
      explain:
        why: "bu ögenin neden kuyruğa girdiğini açıklayın"
        title: "İncelenebilir Puanlama"
        formula: "Formül"
        subtotal: "Ara toplam"
        total: "Toplam"
        min_score_visibility: "Görünürlük için Minimum Puan"
        score_to_hide: "Gönderiyi Gizlemek için Puan"
        take_action_bonus:
          name: "harekete geçti"
          title: "Bir personel harekete geçmeyi seçtiğinde bayrağa bonus verilir."
        user_accuracy_bonus:
          name: "kullanıcı doğruluğu"
          title: "Bayrakları tarihsel olarak kabul edilen kullanıcılara bonus verilir."
        trust_level_bonus:
          name: "güven seviyesi"
          title: "Güven seviyesi yüksek kullanıcılar tarafından oluşturulan, incelenebilir ögeler daha yüksek bir puana sahiptir."
        type_bonus:
          name: "tür bonusu"
          title: "Bazı incelenebilir türlere daha yüksek öncelikli olmaları için personel tarafından bonus atanabilir."
      stale_help: "Bu incelenebilir, <b>%{username}</b> tarafından çözüldü."
      claim_help:
        optional: "Başkalarının incelemesini engellemek için bu ögeyi talep edebilirsiniz."
        required: "Ögeleri inceleyebilmek için önce talepte bulunmalısınız."
        claimed_by_you: "Bu ögeyi talep ettiniz ve inceleyebilirsiniz."
        claimed_by_other: "Bu öge yalnızca <b>%{username}</b> adlı kullanıcı tarafından incelenebilir."
      claim:
        title: "bu konuyu talep et"
      unclaim:
        help: "bu talebi iptal et"
      awaiting_approval: "Onay Bekleniyor"
      delete: "Sil"
      settings:
        saved: "Kaydedildi"
        save_changes: "Değişiklikleri Kaydet"
        title: "Ayarlar"
        priorities:
          title: "İncelenebilir Öncelikler"
      moderation_history: "Moderasyon Tarihi"
      view_all: "Tümünü görüntüle"
      grouped_by_topic: "Konuya göre gruplandı"
      none: "İncelenecek öge yok."
      view_pending: "bekleyen görünüm"
      topic_has_pending:
        one: "Bu konuda onay bekleyen <b>%{count}</b> gönderi var"
        other: "Bu konuda onay bekleyen <b>%{count}</b> gönderi var"
      title: "İncele"
      topic: "Konu:"
      filtered_topic: "Tek bir konu içerisinde incelenebilir içerikleri filtrelediniz."
      filtered_user: "Kullanıcı"
      filtered_reviewed_by: "İnceleyen"
      show_all_topics: "bütün konuları göster"
      deleted_post: "(gönderi silindi)"
      deleted_user: "(kullanıcı silindi)"
      user:
        bio: "Biyo"
        website: "Web sitesi"
        username: "Kullanıcı Adı"
        email: "E-posta"
        name: "Ad"
        fields: "Alanlar"
        reject_reason: "Sebep"
      user_percentage:
        summary:
          one: "%{agreed}, %{disagreed}, %{ignored} (son bayraktan)"
          other: "%{agreed}, %{disagreed}, %{ignored} (son %{count} bayraktan)"
        agreed:
          one: "%%{count} katılıyor"
          other: "%%{count} katılıyor"
        disagreed:
          one: "% %{count} katılmıyor"
          other: "% %{count} katılmıyor"
        ignored:
          one: "% %{count} yok sayıyor"
          other: "% %{count} yok sayıyor"
      topics:
        topic: "Konu"
        reviewable_count: "Say"
        reported_by: "Bildiren"
        deleted: "[Konu Silindi]"
        original: "(asıl konu)"
        details: "ayrıntılar"
        unique_users:
          one: "%{count} kullanıcı"
          other: "%{count} kullanıcı"
      replies:
        one: "%{count} yanıt"
        other: "%{count} yanıt"
      edit: "Düzenle"
      save: "Kaydet"
      cancel: "İptal et"
      new_topic: "Bu ögeyi onaylamak yeni bir konu yaratır"
      filters:
        all_categories: "(tüm kategoriler)"
        type:
          title: "Tür"
          all: "(bütün türler)"
        minimum_score: "Minimum Skor:"
        refresh: "Yenile"
        status: "Durum"
        category: "Kategori"
        orders:
          score: "Puan"
          score_asc: "Puan (ters)"
          created_at: "Oluşturulma:"
          created_at_asc: "Oluşturulma (ters):"
        priority:
          title: "Minimum Öncelik"
          any: "(hiç)"
          low: "Düşük"
          medium: "Orta"
          high: "Yüksek"
      conversation:
        view_full: "konuşmanın tamamını görüntüle"
      scores:
        about: "Bu puan, bildiren kişinin güven seviyesine, önceki bayraklarının doğruluğuna ve bildirilen ögenin önceliğine göre hesaplanır."
        score: "Puan"
        date: "Rapor tarihi"
        type: "Sebep"
        status: "Durum"
        submitted_by: "Bildiren"
        reviewed_by: "İnceleyen:"
        reviewed_timestamp: "İnceleme tarihi"
      statuses:
        pending:
          title: "Bekleyen"
        approved:
          title: "Onaylandı"
        approved_flag:
          title: "Bayrak onaylandı"
        approved_user:
          title: "Kullanıcı onaylandı"
        approved_post:
          title: "Gönderi onaylandı"
        rejected:
          title: "Reddedildi"
        rejected_flag:
          title: "Bayrak reddedildi"
        rejected_user:
          title: "Kullanıcı reddedildi"
        rejected_post:
          title: "Gönderi reddedildi"
        ignored:
          title: "Bayrak yok sayıldı"
        deleted:
          title: "Konu veya gönderi silindi"
        reviewed:
<<<<<<< HEAD
          title: "(tümü incelendi)"
=======
          title: "Tümü incelendi"
>>>>>>> 9b339bcd
        all:
          title: "Her şey"
      context_question:
        is_this_post: "Bu gönderi %{reviewable_human_score_types} özelliği taşıyor mu?"
        delimiter: "veya"
        something_else_wrong: "Bu gönderide bir sorun var mı?"
      types:
        reviewable_flagged_post:
          title: "Bayrak Eklenen Gönderi"
          flagged_by: "Bayrak Ekleyen Kişi"
        reviewable_queued_topic:
          title: "Kuyruğa Eklenen Konu"
        reviewable_queued_post:
          title: "Kuyruğa Eklenen Gönderi"
        reviewable_user:
          title: "Kullanıcı"
        reviewable_post:
          title: "Gönderi"
        reviewable_chat_message:
          title: "Bayraklı sohbet mesajı"
      approval:
        title: "Gönderi Onay Gerektiriyor"
        description: "Yeni gönderinizi aldık fakat görünmeden önce moderatör tarafından onaylanması gerekiyor. Lütfen sabırlı olun."
        pending_posts:
          one: "Bekleyen <strong>%{count}</strong> gönderiniz var."
          other: "Bekleyen <strong>%{count}</strong> gönderiniz var."
        ok: "Tamam"
      example_username: "kullanıcı adı"
      reject_reason:
        title: "Bu kullanıcıyı neden reddediyorsunuz?"
        send_email: "Ret e-postası gönder"
    relative_time_picker:
      minutes:
        one: "dakika"
        other: "dakika"
      hours:
        one: "saat"
        other: "saat"
      days:
        one: "gün"
        other: "gün"
      months:
        one: "ay"
        other: "ay"
      years:
        one: "yıl"
        other: "yıl"
      relative: "Görece"
    time_shortcut:
      now: "Şimdi"
      in_one_hour: "Bir saat içinde"
      in_two_hours: "İki saat içinde"
      later_today: "Bugün ilerleyen saatlerde"
      two_days: "İki gün"
      next_business_day: "Bir sonraki iş günü"
      tomorrow: "Yarın"
      post_local_date: "Gönderideki tarih"
      later_this_week: "Bu hafta içinde"
      this_weekend: "Bu hafta sonu"
      start_of_next_business_week: "Pazartesi"
      start_of_next_business_week_alt: "Gelecek pazartesi"
      next_week: "Gelecek hafta"
      two_weeks: "İki hafta"
      next_month: "Gelecek ay"
      two_months: "İki ay"
      three_months: "Üç ay"
      four_months: "Dört ay"
      six_months: "Altı ay"
      one_year: "Bir yıl"
      forever: "Sonsuza dek"
      relative: "Görece zaman"
      none: "Hiçbirine gerek yok"
      never: "Asla"
      last_custom: "Son özel tarih/saat"
      custom: "Özel tarih ve saat"
      select_timeframe: "Zaman aralığı seçin"
    user_action:
      user_posted_topic: "<a href='%{userUrl}'>%{user}</a>, <a href='%{topicUrl}'>konusunu</a> açtı"
      you_posted_topic: "<a href='%{topicUrl}'>Bu konu</a> <a href='%{userUrl}'>sizin tarafınızdan</a> açıldı"
      user_replied_to_post: "<a href='%{userUrl}'>%{user}</a>, <a href='%{postUrl}'>%{post_number}</a> gönderisini yanıtladı"
      you_replied_to_post: "<a href='%{postUrl}'>%{post_number}</a> gönderisini <a href='%{userUrl}'>yanıtladınız</a>"
      user_replied_to_topic: "<a href='%{userUrl}'>%{user}</a>, <a href='%{topicUrl}'>konusunu</a> yanıtladı"
      you_replied_to_topic: "<a href='%{topicUrl}'>Konuyu</a> <a href='%{userUrl}'>yanıtladınız</a>"
      user_mentioned_user: "<a href='%{user1Url}'>%{user}</a>, <a href='%{user2Url}'>%{another_user}</a> adlı kullanıcıdan bahsetti"
      user_mentioned_you: "<a href='%{user1Url}'>%{user}</a>, <a href='%{user2Url}'>sizden</a> bahsetti"
      you_mentioned_user: "<a href='%{user1Url}'>Siz</a>, <a href='%{user2Url}'>%{another_user}</a> adlı kullanıcıdan bahsettiniz"
      posted_by_user: "<a href='%{userUrl}'>%{user}</a> tarafından gönderildi"
      posted_by_you: "<a href='%{userUrl}'>Sizin</a> tarafınızdan gönderildi"
      sent_by_user: "<a href='%{userUrl}'>%{user}</a> tarafından gönderildi"
      sent_by_you: "<a href='%{userUrl}'>Sizin</a> tarafınızdan gönderildi"
    directory:
      username: "Kullanıcı Adı"
      filter_name: "kullanıcı adına göre filtrele"
      title: "Kullanıcılar"
      likes_given: "Verilen"
      likes_received: "Alınan"
      topics_entered: "Görüntülenen"
      topics_entered_long: "Görüntülenen Konular"
      time_read: "Okuma Zamanı"
      topic_count: "Konular"
      topic_count_long: "Oluşturulan Konular"
      post_count: "Yanıtlar"
      post_count_long: "Gönderilen Yanıtlar"
      no_results: "Sonuç bulunamadı."
      days_visited: "Ziyaretler"
      days_visited_long: "Ziyaret edilen günler"
      posts_read: "Okundu"
      posts_read_long: "Okunan Gönderiler"
      last_updated: "Son Güncelleme:"
      total_rows:
        one: "%{count} kullanıcı"
        other: "%{count} kullanıcı"
      edit_columns:
        title: "Dizin Sütunlarını Düzenle"
        save: "Kaydet"
        reset_to_default: "Varsayılana sıfırla"
      group:
        all: "tüm gruplar"
      sort:
        label: "%{criteria} kriterine göre sırala"
    group_histories:
      actions:
        change_group_setting: "Grup ayarlarını değiştir"
        add_user_to_group: "Kullanıcı ekle"
        remove_user_from_group: "Kullanıcı kaldır"
        make_user_group_owner: "Sahibi yap"
        remove_user_as_group_owner: "Sahipliğini iptal et"
    groups:
      member_added: "Eklendi"
      member_requested: "Talep zamanı:"
      add_members:
        title: "%{group_name} grubuna Kullanıcı ekleyin"
        description: "Gruba davet etmek istediğiniz kullanıcıları birer birer veya virgülle ayrılmış bir liste olarak yapıştırarak girin :"
        usernames_placeholder: "kullanıcı adları"
        usernames_or_emails_placeholder: "kullanıcı adı veya e-posta"
        notify_users: "Kullanıcıları bilgilendir"
        set_owner: "Kullanıcıları bu grubun sahipleri olarak ayarla"
      requests:
        title: "Talepler"
        reason: "Sebep"
        accept: "Kabul et"
        accepted: "kabul edildi"
        deny: "Reddet"
        denied: "reddedildi"
        undone: "talep reddedildi"
        handle: "üyelik talebini işle"
        undo: "Geri Al"
      manage:
        title: "Yönet"
        name: "Ad"
        full_name: "Ad Soyad"
        add_members: "Kullanıcı ekle"
        invite_members: "Davet et"
        delete_member_confirm: "'%{username}' adlı kullanıcı \"%{group}\" grubundan çıkarılsın mı?"
        profile:
          title: Profil
        interaction:
          title: Etkileşim
          posting: Gönderiliyor
          notification: Bildirim
        email:
          title: "E-posta"
          status: "IMAP üzerinden senkronize edilmiş e-postalar %{old_emails} / %{total_emails}"
          enable_smtp: "SMTP'yi etkinleştir"
          enable_imap: "IMAP'i etkinleştir"
          test_settings: "Test Ayarları"
          save_settings: "Ayarları kaydet"
          last_updated: "Son güncelleme:"
          last_updated_by: "Güncelleyen:"
          settings_required: "Tüm ayarlar gerekli, lütfen doğrulamadan önce tüm alanları doldurun."
          smtp_settings_valid: "SMTP ayarları geçerli."
          smtp_title: "SMTP"
          smtp_instructions: "Grup için SMTP'yi etkinleştirdiğinizde, grubun gelen kutusundan gönderilen tüm e-postalar, forumunuz tarafından gönderilen diğer e-postalar için yapılandırılmış posta sunucusu yerine burada belirtilen SMTP ayarları gözetilerek gönderilir."
          imap_title: "IMAP"
          imap_additional_settings: "Ek Ayarlar"
          imap_instructions: 'Grup için IMAP''i etkinleştirdiğinizde, e-postalar gruba ait gelen kutusu, sağlanan IMAP sunucusu ve posta kutusu arasında senkronize edilir. IMAP''in etkinleştirilebilmesi için SMTP''nin geçerli ve test edilmiş kimlik bilgileriyle etkinleştirilmesi gerekir. SMTP için kullanılan e-posta kullanıcı adı ve şifre IMAP için kullanılır. Daha fazla bilgi için <a target="_blank" href="https://meta.discourse.org/t/imap-support-for-group-inboxes/160588">Discourse Meta özellik duyurusuna</a> bakın.'
          imap_alpha_warning: "Uyarı: Bu bir alfa aşaması özelliğidir. Resmi olarak yalnızca Gmail desteklenmektedir. Kendi sorumluluğunuzda kullanın!"
          imap_settings_valid: "IMAP ayarları geçerli."
          smtp_disable_confirm: "SMTP'yi devre dışı bırakırsanız tüm SMTP ve IMAP ayarları sıfırlanır ve ilgili işlevler devre dışı bırakılır. Devam etmek istediğinize emin misiniz?"
          imap_disable_confirm: "IMAP'i devre dışı bırakırsanız, tüm IMAP ayarları sıfırlanacak ve ilgili işlevler devre dışı bırakılacaktır. Sürdürmek istediğinize emin misiniz?"
          imap_mailbox_not_selected: "Bu IMAP yapılandırması için bir Posta Kutusu seçmelisiniz, yoksa hiçbir posta kutusu senkronize edilmez!"
          prefill:
            title: "Şu ayarlarla önceden doldurun:"
            gmail: "GMail"
          credentials:
            title: "Kimlik bilgileri"
            smtp_server: "SMTP Sunucusu"
            smtp_port: "SMTP Bağlantı Noktası"
            smtp_ssl: "SMTP için SSL kullan"
            imap_server: "IMAP Sunucusu"
            imap_port: "IMAP Bağlantı Noktası"
            imap_ssl: "IMAP için SSL kullan"
            username: "Kullanıcı Adı"
            password: "Şifre"
          settings:
            title: "Ayarlar"
            allow_unknown_sender_topic_replies: "Bilinmeyen gönderici konu yanıtlarına izin ver."
            allow_unknown_sender_topic_replies_hint: "Bilinmeyen göndericilerin grup konularını yanıtlamalarına izin verir. Bu ayar etkinleştirilmezse konuya davet edilmemiş e-posta adreslerinden gelen yanıtlar yeni bir konu oluşturur."
            from_alias: "Takma Addan"
            from_alias_hint: "Grup SMTP e-postaları gönderirken gönderici adresi olarak kullanılacak takma ad. Bunun tüm posta sağlayıcıları tarafından desteklenmeyebileceğini unutmayın, lütfen posta sağlayıcınızın belgelerini inceleyin."
          mailboxes:
            synchronized: "Senkronize Posta Kutusu"
            none_found: "Bu e-posta hesabında posta kutusu bulunamadı."
            disabled: "Devre dışı"
        membership:
          title: Üyelik
          access: Erişim
        categories:
          title: Kategoriler
          long_title: "Kategori varsayılan bildirimleri"
          description: "Kullanıcılar bu gruba eklendiğinde, kategori bildirim ayarları bu varsayılanlara ayarlanır. Sonrasında, onları değiştirebilirler."
          watched_categories_instructions: "Bu kategorilerdeki tüm konuları otomatik olarak izleyin. Grup üyelerine tüm yeni mesajlar ve konular hakkında bildirim gönderilir ve konunun yanında yeni gönderilerin sayısı da görünür."
          tracked_categories_instructions: "Bu kategorilerdeki tüm konuları otomatik olarak takip edin. Konunun yanında yeni gönderilerin sayısı görünür."
          watching_first_post_categories_instructions: "Kullanıcılara bu kategorilerdeki her yeni konudaki ilk gönderi için bildirim gönderilir."
          regular_categories_instructions: "Bu kategoriler sessize alınırsa grup üyeleri için sesi açılır. Kullanıcılardan bahsedilirse veya biri onlara yanıt verirse kullanıcılara bildirim gönderilir."
          muted_categories_instructions: "Kullanıcılara bu kategorilerdeki yeni konular hakkında hiçbir konuda bildirim gönderilmez ve kategorilerde veya en son konu sayfalarında görünmezler."
        tags:
          title: Etiketler
          long_title: "Etiketler varsayılan bildirimleri"
          description: "Kullanıcılar bu gruba eklendiğinde, etiket bildirim ayarları bu varsayılanlara ayarlanır. Daha sonra onları değiştirebilirler."
          watched_tags_instructions: "Bu etikette tüm konuları otomatik olarak takip edin. Grup üyelerine tüm yeni gönderiler ve konular için bildirim gönderilir ve konunun yanında yeni gönderi sayısı görünür."
          tracked_tags_instructions: "Bu etiketlerle tüm konuları otomatik olarak takip edin. Konunun yanında yeni gönderi sayısı görünür."
          watching_first_post_tags_instructions: "Kullanıcılara bu etiketlerin olduğu her yeni konudaki ilk gönderi için bildirim gönderilir."
          regular_tags_instructions: "Bu etiketlerin sesi kapatılırsa grup üyeleri için sesi açılır. Kullanıcılara kendilerinden bahsedilirse veya birileri onları yanıtlarsa bildirim gönderilir."
          muted_tags_instructions: "Kullanıcılar bu etiketlerin olduğu yeni konular hakkında hiçbir konuda bildirim almazlar ve en sonda görünmezler."
        logs:
          title: "Günlükler"
          when: "Ne zaman"
          action: "Eylem"
          acting_user: "Vekil kullanıcı"
          target_user: "Hedef kullanıcı"
          subject: "Konu"
          details: "Ayrıntılar"
          from: "Kimden"
          to: "Kime"
      permissions:
        title: "İzinler"
        none: "Bu grupla ilişkilendirilmiş kategori yok."
        description: "Bu grubun üyeleri bu kategorilere erişebilir"
      public_admission: "Kullanıcıların gruba özgürce olarak katılmalarına izin ver (Grubun herkese açık olması gerekiyor)"
      public_exit: "Kullanıcıların gruptan özgürce ayrılmalarına izin ver"
      empty:
        posts: "Bu grubun üyeleri henüz gönderi yapmamış."
        members: "Bu grupta henüz üye bulunmuyor."
        requests: "Bu grup için üyelik talebi yok."
        mentions: "Bu gruptan bahsedilmemiş."
        messages: "Bu grup için mesaj bulunmuyor."
        topics: "Bu grubun üyeleri tarafından oluşturulmuş konu bulunmuyor."
        logs: "Bu grup için herhangi bir günlük bulunmuyor."
      add: "Ekle"
      join: "Katıl"
      leave: "Ayrıl"
      request: "Talep"
      message: "Mesaj"
      confirm_leave: "Bu gruptan ayrılmak istediğinizden emin misiniz?"
      allow_membership_requests: "Kullanıcıların grup sahiplerine üyelik talepleri göndermesine izin ver (Genel olarak görünür grup gerektirir)"
      membership_request_template: "Üyelik talebi gönderirken kullanıcılara gösterilen özel şablon"
      membership_request:
        submit: "Talep gönder"
        title: "@%{group_name} için katılım talebi gönder"
        reason: "Grup sahiplerine neden bu gruba ait olduğunu bildir"
      membership: "Üyelik"
      name: "Ad"
      group_name: "Grup adı"
      user_count: "Kullanıcılar"
      bio: "Grup Hakkında"
      selector_placeholder: "kullanıcı adı girin"
      owner: "sahip"
      index:
        title: "Gruplar"
        all: "Tüm Gruplar"
        empty: "Görünür grup bulunmuyor."
        filter: "Grup türüne göre filtrele"
        owner_groups: "Sahip olduğum gruplar"
        close_groups: "Kapalı Gruplar"
        automatic_groups: "Otomatik Gruplar"
        automatic: "Otomatik"
        closed: "Kapalı"
        public: "Genel"
        private: "Özel"
        public_groups: "Genel Gruplar"
        my_groups: "Gruplarım"
        group_type: "Grup türü"
        is_group_user: "Üye"
        is_group_owner: "Sahip"
        search_results: "Arama sonuçları aşağıda görünür."
      title:
        one: "Grup"
        other: "Grup"
      activity: "Aktivite"
      members:
        title: "Üyeler"
        filter_placeholder_admin: "kullanıcı adı veya e-posta"
        filter_placeholder: "kullanıcı adı"
        remove_member: "Üyeyi çıkar"
        remove_member_description: "<b>%{username}</b> adlı kullanıcıyı bu gruptan çıkar"
        make_owner: "Sahibi Yap"
        make_owner_description: "<b>%{username}</b> adlı kullanıcıyı bu grubun sahibi yap"
        remove_owner: "Sahiplikten çıkar"
        remove_owner_description: "<b>%{username}</b> adlı kullanıcıyı grup sahipliğinden çıkar"
        make_primary: "Birincil yap"
        make_primary_description: "Bunu <b>%{username}</b> için birincil grup yap"
        remove_primary: "Birincillikten çıkar"
        remove_primary_description: "Bunu <b>%{username}</b> için birincil grupluktan çıkar"
        remove_members: "Üyeleri çıkar"
        remove_members_description: "Seçili kullanıcıları bu gruptan çıkar"
        make_owners: "Sahibi Yap"
        make_owners_description: "Seçili kullanıcıları bu grubun sahipleri yap"
        remove_owners: "Sahipleri Kaldır"
        remove_owners_description: "Seçili kullanıcıları bu grubun sahiplerinden çıkar"
        make_all_primary: "Tümünü Birincil Yap"
        make_all_primary_description: "Bunu tüm seçili kullanıcılar için birincil grup yap"
        remove_all_primary: "Birincillikten çıkar"
        remove_all_primary_description: "Bu grubu birincil olarak kaldır"
        status: "Durum"
        owner: "Sahip"
        primary: "Birincil"
        forbidden: "Üyeleri görüntülemenize izin verilmiyor."
        no_filter_matches: "Bu aramayla eşleşen üye yok."
      topics: "Konular"
      posts: "Gönderiler"
      aria_post_number: "%{title} - gönderi #%{postNumber}"
      mentions: "Bahsetmeler"
      messages: "Mesajlar"
      notification_level: "Grup mesajları için varsayılan bildirim seviyesi"
      alias_levels:
        mentionable: "Bu gruptan kimler @bahsedebilir?"
        messageable: "Bu gruba kimler mesaj gönderebilir?"
        nobody: "Hiç kimse"
        only_admins: "Yalnızca yöneticiler"
        mods_and_admins: "Yalnızca moderatörler ve Yöneticiler"
        members_mods_and_admins: "Yalnızca grup üyeleri, moderatörler ve yöneticiler"
        owners_mods_and_admins: "Yalnızca grup sahipleri, moderatörler ve yöneticiler"
        everyone: "Herkes"
      notifications:
        watching:
          title: "İzleniyor"
          description: "Her mesajdaki her yeni gönderi için size bildirim gönderilir ve bir dizi yeni yanıt gösterilir."
        watching_first_post:
          title: "İlk Gönderi izleniyor"
          description: "Mesajlara yanıtlar dışında, bu gruptaki yeni iletiler için bildirim alırsınız."
        tracking:
          title: "Takip ediliyor"
          description: "Herhangi birisi @adınızdan bahseder veya size yanıt verirse bildirim alırsınız ve yeni yanıt sayısını gösterilir."
        regular:
          title: "Normal"
          description: "Biri @adınızdan bahseder veya size yanıt verirse bildirim alırsınız."
        muted:
          title: "Sessize alındı"
          description: "Bu gruptaki mesajlarla ilgili her konuda bildirim almazsınız."
      flair_url: "Gelişmiş Avatar Görüntüsü"
      flair_upload_description: "En küçük 20 x 20 px kare görüntüler kullanın."
      flair_bg_color: "Gelişmiş Avatar Arka Plan Rengi"
      flair_bg_color_placeholder: "(İsteğe bağlı) Hex renk değeri"
      flair_color: "Gelişmiş Avatar Rengi"
      flair_color_placeholder: "(İsteğe bağlı) Hex renk değeri"
      flair_preview_icon: "Simgeyi önizle"
      flair_preview_image: "Görüntüyü önizle"
      flair_type:
        icon: "Simge seçin"
        image: "Görüntü yükleyin"
      default_notifications:
        modal_title: "Kullanıcı varsayılan bildirimleri"
        modal_description: "Bu değişikliği tarihsel olarak uygulamak ister misiniz? Bu, %{count} mevcut kullanıcının tercihlerini ​​değiştirir."
        modal_yes: "Evet"
        modal_no: "Hayır, yalnızca ileriye dönük değişiklikleri uygula"
    user_action_groups:
      "1": "Beğeniler"
      "2": "Beğeniler"
      "3": "Yer imleri"
      "4": "Konular"
      "5": "Yanıtlar"
      "6": "Karşılıklar"
      "7": "Bahsetmeler"
      "9": "Alıntılar"
      "11": "Düzenlemeler"
      "12": "Gönderilen Ögeler"
      "13": "Gelen Kutusu"
      "14": "Bekleyen"
      "15": "Taslaklar"
    categories:
      all: "tüm kategoriler"
      all_subcategories: "tüm"
      no_subcategory: "hiçbiri"
      category: "Kategori"
      category_list: "Kategori listesini göster"
      reorder:
        title: "Kategorileri Yeniden Sırala"
        title_long: "Kategori listesini yeniden düzenle"
        save: "Kaydetme Sırası"
        apply_all: "Uygula"
        position: "Konum"
      posts: "Gönderiler"
      topics: "Konular"
      latest: "En Son"
      subcategories: "Alt kategoriler"
      muted: "Sessize alınan kategoriler"
      topic_sentence:
        one: "%{count} konu"
        other: "%{count} konu"
      topic_stat:
        one: "%{number} / %{unit}"
        other: "%{number} / %{unit}"
      topic_stat_unit:
        week: "hafta"
        month: "ay"
      topic_stat_all_time:
        one: "toplam %{number}"
        other: "toplam %{number}"
      topic_stat_sentence_week:
        one: "Geçen hafta %{count} yeni konu."
        other: "Geçen hafta %{count} yeni konu."
      topic_stat_sentence_month:
        one: "Geçen ay %{count} yeni konu."
        other: "Geçen ay %{count} yeni konu."
      n_more: "Kategoriler (%{count} tane daha) ..."
    ip_lookup:
      title: IP Adresi Ara
      hostname: Sunucu Adı
      location: Konum
      location_not_found: (bilinmeyen)
      organisation: Organizasyon
      phone: Telefon
      other_accounts: "Bu IP adresine sahip diğer hesaplar:"
      delete_other_accounts: "%{count} tanesini sil"
      username: "kullanıcı adı"
      trust_level: "GS"
      read_time: "okuma süresi"
      topics_entered: "girilen konular"
      post_count: "# gönderi"
      confirm_delete_other_accounts: "Bu hesapları silmek isteğinize emin misiniz?"
      powered_by: "<a href='https://maxmind.com'>MaxMindDB</a> kullanıyor"
      copied: "kopyalandı"
    user_fields:
      none: "(bir seçenek belirleyin)"
      required: 'Lütfen "%{name}" için bir değer girin'
      same_as_password: "Şifreniz diğer alanlarda tekrarlanmamalıdır."
    user:
      said: "%{username}:"
      profile: "Profil"
      mute: "Sessiz"
      edit: "Tercihleri Düzenle"
      download_archive:
        title: "Verilerinizi dışa aktarın"
        description: "Hesap aktivitenizin ve tercihlerinizin arşivini indirin."
        button_text: "Arşiv talep edin"
        confirm: "Hesap aktivitenizin ve tercihlerinizin arşivini indirmeyi gerçekten istiyor musunuz?"
        success: "Arşivinizi toplamaya başladık, işlem tamamlandığında bir mesaj alacaksınız."
        rate_limit_error: "Hesap arşivleri günde bir kez indirilebilir, lütfen yarın tekrar deneyin."
      new_private_message: "Yeni Mesaj"
      private_message: "Mesaj"
      private_messages: "Mesajlar"
      user_notifications:
        filters:
          filter_by: "Şuna göre filtrele"
          all: "Tümü"
          read: "Okundu"
          unread: "Okunmadı"
          unseen: "Görülmedi"
        ignore_duration_title: "Kullanıcıyı Yok Say"
        ignore_duration_username: "Kullanıcı Adı"
        ignore_duration_when: "Süre:"
        ignore_duration_save: "Yok say"
        ignore_duration_note: "Lütfen yok sayma süresi dolduktan sonra tüm yok saymaların otomatik olarak kaldırıldığını dikkate alın."
        ignore_duration_time_frame_required: "Lütfen bir zaman aralığı seçin"
        ignore_no_users: "Yok saydığınız kullanıcı bulunmuyor."
        ignore_option: "Yok sayıldı"
        ignore_option_title: "Bu kullanıcıyla ilgili bildirim almayacaksınız ve kullanıcının tüm başlık ve yanıtları gizlenecek."
        add_ignored_user: "Ekle..."
        mute_option: "Sessize alındı"
        mute_option_title: "Bu kullanıcıyla ilgili bildirim almayacaksınız."
        normal_option: "Normal"
        normal_option_title: "Bu kullanıcı size yanıt verirse, sizi alıntılarsa veya sizden bahsederse bildirim alırsınız."
      notification_schedule:
        title: "Bildirim Zamanlaması"
        label: "Özel bildirim zamanlamasını etkinleştir"
        tip: "Bu saatler dışında bildirimleriniz duraklatılacak."
        midnight: "Gece yarısı"
        none: "Hiçbiri"
        monday: "Pazartesi"
        tuesday: "Salı"
        wednesday: "Çarşamba"
        thursday: "Perşembe"
        friday: "Cuma"
        saturday: "Cumartesi"
        sunday: "Pazar"
        to: "kime"
      activity_stream: "Aktivite"
      read: "Okundu"
      read_help: "Son okunan konular"
      preferences: "Tercihler"
      feature_topic_on_profile:
        open_search: "Yeni Konu seçin"
        title: "Konu seçin"
        search_label: "Başlığa göre konu arayın"
        save: "Kaydet"
        clear:
          title: "Temizle"
          warning: "Öne çıkarılan konunuzu silmek istediğinizden emin misiniz?"
      use_current_timezone: "Mevcut Saat Dilimini Kullan"
      profile_hidden: "Bu kullanıcının genel profili gizli."
      inactive_user: "Bu kullanıcı artık aktif değil."
      expand_profile: "Genişlet"
      sr_expand_profile: "Profil detaylarını genişlet"
      collapse_profile: "Daralt"
      sr_collapse_profile: "Profil detaylarını daralt"
      bookmarks: "Yer imleri"
      bio: "Hakkımda"
      timezone: "Saat dilimi"
      invited_by: "Davet Eden:"
      trust_level: "Güven Seviyesi"
      notifications: "Bildirimler"
      statistics: "İstatistikler"
      desktop_notifications:
        label: "Canlı Bildirimler"
        not_supported: "Bildirimler bu tarayıcıda desteklenmiyor. Üzgünüz."
        perm_default: "Bildirimleri Aç"
        perm_denied_btn: "İzin Reddedildi"
        perm_denied_expl: "Bildirim izinlerini reddettiniz. Bildirimlere tarayıcı ayarlarınızdan izin verebilirsiniz."
        disable: "Bildirimleri Devre Dışı Bırak"
        enable: "Bildirimleri Etkinleştir"
<<<<<<< HEAD
        each_browser_note: 'Not: Kullandığınız her tarayıcıda bu ayarı değiştirmeniz gerekir. Bu ayardan bağımsız olarak, kullanıcı menüsünden bildirimleri duraklattığınızda tüm bildirimler devre dışı bırakılır.'
=======
        each_browser_note: "Not: Kullandığınız her tarayıcıda bu ayarı değiştirmeniz gerekir. Bu ayardan bağımsız olarak, kullanıcı menüsünden bildirimleri duraklattığınızda tüm bildirimler devre dışı bırakılır."
>>>>>>> 9b339bcd
        consent_prompt: "Gönderilerinize yanıt verildiğinde canlı bildirim almak ister misiniz?"
      dismiss: "Kapat"
      dismiss_notifications: "Tümünü Kapat"
      dismiss_notifications_tooltip: "Tüm okunmamış bildirimleri okundu olarak işaretle"
      dismiss_bookmarks_tooltip: "Okunmamış tüm yer imi anımsatıcılarını okundu olarak işaretle"
      dismiss_messages_tooltip: "Tüm okunmamış kişisel mesaj bildirimlerini okundu olarak işaretle"
      no_likes_title: "Henüz hiç beğeni almadınız"
      no_likes_body: >
        Biri gönderilerinizden birini beğendiğinde burada bilgilendirilirsiniz, böylece başkalarının neyi değerli bulduğunu görebilirsiniz. Başkaları da siz onların gönderilerini beğendiğinizde aynı şeyi görür! <br><br> Beğeniler için bildirimler size asla e-posta ile gönderilmez, ancak <a href='%{preferencesUrl}'>bildirim tercihlerinizden</a> sitedeki beğenilerle ilgili bildirimleri nasıl alacağınızı ayarlayabilirsiniz.
      no_messages_title: "Hiç mesajınız yok"
      no_messages_body: >
        Normal konuşma akışının dışında, biriyle doğrudan kişisel bir konuşma yapmanız mı gerekiyor? Avatarlarını seçip %{icon} mesaj düğmesini kullanarak ona mesaj gönderin. <br><br> Yardıma ihtiyacınız varsa <a href='%{aboutUrl}'> bir personele mesaj gönderebilirsiniz</a>.
      no_bookmarks_title: "Henüz hiçbir şeye yer imi koymadınız"
      no_bookmarks_body: >
        %{icon} düğmesiyle gönderilere yer imi eklemeye başlayın ve kolayca erişilebilecek şekilde burada listelensinler. Ayrıca bir anımsatıcı da planlayabilirsiniz!
      no_bookmarks_search: "Sağlanan arama sorgusuyla yer imi bulunamadı."
      no_notifications_title: "Henüz bildiriminiz yok"
      no_notifications_body: >
        Konu ve gönderilerinize verilen yanıtlar da dahil olmak üzere, doğrudan sizinle alakalı etkinlik olduğunda, biri sizden <b>@bahsettiğinde</b> veya sizden alıntı yaptığında bu panelde bildirim alırsınız. Bir süredir giriş yapmadığınızda da bildirimler e-posta ile gönderilir. <br><br> Hangi konular, kategoriler ve etiketler hakkında bilgilendirilmek istediğinize karar vermek için %{icon} simgesini bulun. Daha fazlası için <a href='%{preferencesUrl}'> bildirim tercihlerinize bakın</a>.
      no_other_notifications_title: "Henüz başka bildiriminiz yok"
      no_other_notifications_body: >
        Bu panelde, sizinle ilgili olabilecek diğer etkinlik türleri hakkında bildirim alısınız; örneğin, biri gönderilerinizden birine bağlantı eklediğinde veya gönderilerinizden birini düzenlediğinde.
      no_notifications_page_title: "Henüz bildiriminiz yok"
      no_notifications_page_body: >
        Konu ve gönderilerinize verilen yanıtlar da dahil olmak üzere, doğrudan sizinle alakalı etkinlik olduğunda, biri sizden <b>@bahsettiğinde</b> veya sizden alıntı yaptığında bildirim alırsınız. Bir süredir giriş yapmadığınızda da bildirimler e-posta ile gönderilir. <br><br> Hangi konular, kategoriler ve etiketler hakkında bilgilendirilmek istediğinize karar vermek için %{icon} simgesini bulun. Daha fazlası için <a href='%{preferencesUrl}'> bildirim tercihlerinize bakın</a>.
      dynamic_favicon: "Sayıları, tarayıcı simgesi üzerinde göster"
      skip_new_user_tips:
        description: "Yeni kullanıcı ipuçlarını ve rozetlerini atla"
      reset_seen_user_tips: "Kullanıcı ipuçlarını tekrar göster"
      theme_default_on_all_devices: "Bu temayı bütün cihazlarımda varsayılan yap"
      color_scheme_default_on_all_devices: "Tüm cihazlarımda varsayılan renk düzenlerini ayarla"
      color_scheme: "Renk Düzeni"
      color_schemes:
        default_description: "Tema varsayılanı"
        disable_dark_scheme: "Normal ile aynı"
        dark_instructions: "Cihazınızın koyu moduna geçerek koyu mod renk düzenini ön izleyebilirsiniz."
        undo: "Sıfırla"
        regular: "Normal"
        dark: "Koyu mod"
        default_dark_scheme: "(site varsayılanı)"
      dark_mode: "Koyu Mod"
      dark_mode_enable: "Otomatik koyu mod renk düzenini etkinleştir"
      text_size_default_on_all_devices: "Bunu bütün cihazlarımda varsayılan metin boyutu yap"
      allow_private_messages: "Diğer kullanıcıların bana kişisel mesaj göndermesine izin ver"
      external_links_in_new_tab: "Tüm dış bağlantıları yeni sekmede aç"
      enable_quoting: "Vurgulanan metin için alıntı yanıtını etkinleştir"
      enable_defer: "Okunmamış konuları işaretlemek için ertelemeyi etkinleştir"
      experimental_sidebar:
        enable: "Kenar çubuğunu etkinleştir"
        options: "Seçenekler"
        navigation_section: "Gezinti"
        navigation_section_instruction: "Gezinme menüsündeki bir konu listesinde yeni veya okunmamış öğeler olduğunda…"
        link_to_filtered_list_checkbox_description: "Filtrelenmiş liste bağlantısı"
        show_count_new_items_checkbox_description: "Yeni öğelerin sayısını göster"
      change: "değiştir"
      featured_topic: "Öne Çıkan Konu"
      moderator: "%{user} bir moderatör"
      admin: "%{user} bir yönetici"
      moderator_tooltip: "Bu kullanıcı bir moderatör"
      admin_tooltip: "Bu kullanıcı bir yönetici"
      silenced_tooltip: "Bu kullanıcı susturuldu"
      suspended_notice: "Bu kullanıcı %{date} tarihine kadar uzaklaştırıldı."
      suspended_permanently: "Bu kullanıcı uzaklaştırıldı."
      suspended_reason: "Sebep: "
      github_profile: "Github"
      email_activity_summary: "Aktivite özeti"
      mailing_list_mode:
        label: "Posta listesi modu"
        enabled: "Posta listesi modunu etkinleştir"
        instructions: |
          Bu ayar aktivite özetini geçersiz kılar.<br />
          Sessize alınan konular ve kategoriler bu e-postalarda yer almaz.
        individual: "Her yeni gönderi için bir e-posta gönder"
        individual_no_echo: "Kendi gönderilerim hariç her gönderi için e-posta gönder"
        many_per_day: "Her yeni gönderi için bana bir e-posta gönder (günde yaklaşık %{dailyEmailEstimate})."
        few_per_day: "Her yeni gönderi için bana e-posta gönder (günde yaklaşık 2 )"
        warning: "Posta listesi modu etkin. E-posta bildirim ayarları geçersiz kılındı."
      tag_settings: "Etiketler"
      watched_tags: "İzlendi"
      watched_tags_instructions: "Bu etiketlere sahip olan tüm konuları otomatik olarak izleyeceksiniz. Tüm yeni gönderi ve konular için bildirim alacak ve yeni gönderilerin sayısını konunun yanında göreceksiniz."
      tracked_tags: "Takip edildi"
      tracked_tags_instructions: "Bu etiketlere sahip olan tüm konuları otomatik olarak takip edeceksiniz. Yeni gönderilerin sayısını konunun yanında göreceksiniz."
      muted_tags: "Sessize alındı"
      muted_tags_instructions: "Bu etiketlere sahip olan yeni konular hakkında bildirim almayacaksınız ve en sonda da görünmeyecekler."
      watched_categories: "İzlendi"
      watched_categories_instructions: "Bu kategorilerdeki tüm konuları otomatik olarak izleyeceksiniz. Tüm yeni gönderi ve konu başlıkları için bildirim alacak ve yeni gönderilerin sayısını konu başlıklarının yanında göreceksiniz."
      tracked_categories: "Takip edildi"
      tracked_categories_instructions: "Bu kategorilerdeki tüm konuları otomatik olarak takip edeceksiniz. Yeni gönderilerin sayısı konunun yanında görünecek."
      watched_first_post_categories: "İlk Gönderi izleniyor"
      watched_first_post_categories_instructions: "Bu kategorilerdeki tüm yeni konuların ilk gönderileri için bildirim alacaksınız."
      watched_first_post_tags: "İlk Gönderi izleniyor"
      watched_first_post_tags_instructions: "Bu etiketlere sahip olan her yeni konunun ilk gönderisi için bildirim alacaksınız."
      watched_precedence_over_muted: "Sessize aldıklarım dahil, izlediğim kategorilerdeki veya etiketlerdeki konular hakkında beni bilgilendir"
      muted_categories: "Sessize alındı"
      muted_categories_instructions: "Bu kategorilerdeki yeni konular hakkında bildirim almayacaksınız ve kategorilerde ya da en son sayfalarda görünmeyecekler."
      muted_categories_instructions_dont_hide: "Bu kategorilerdeki yeni konular hakkında bildirim almayacaksınız."
      regular_categories: "Normal"
      regular_categories_instructions: "Bu kategorileri \"En son\" ve \"Popüler\" konu listelerinde göreceksiniz."
      no_category_access: "Moderatör olarak kategori erişiminiz sınırlı ve kaydetme devre dışı."
      delete_account: "Hesabımı Sil"
      delete_account_confirm: "Hesabınızı kalıcı olarak silmek istediğinize emin misiniz? Bu eylem geri alınamaz!"
      deleted_yourself: "Hesabınız başarıyla silindi."
      delete_yourself_not_allowed: "Hesabınızın silinmesini istiyorsanız lütfen bir personelle iletişime geçin."
      unread_message_count: "Mesajlar"
      admin_delete: "Sil"
      users: "Kullanıcılar"
      muted_users: "Sessize alındı"
      muted_users_instructions: "Bu kullanıcılardan gelen tüm bildirimleri ve kişisel mesajları engelleyin."
      allowed_pm_users: "İzin Verildi"
      allowed_pm_users_instructions: "Yalnızca bu kullanıcılardan kişisel mesajlara izin verin."
      allow_private_messages_from_specific_users: "Yalnızca belirli kullanıcıların bana kişisel mesajlar göndermesine izin ver"
      ignored_users: "Yok Sayıldı"
      ignored_users_instructions: "Bu kullanıcılardan gelen tüm gönderileri, bildirimleri ve kişisel mesajları engelle."
      tracked_topics_link: "Göster"
      automatically_unpin_topics: "En alta geldiğimde tüm konuların sabitlemesini kaldır."
      apps: "Uygulamalar"
      revoke_access: "Erişimi İptal Et"
      undo_revoke_access: "Erişim İptalini Geri Al"
      api_approved: "Onaylandı:"
      api_last_used_at: "Son kullanım zamanı:"
      theme: "Tema"
      save_to_change_theme: 'Tema "%{save_text}" düğmesine tıklandıktan sonra güncellenir'
      home: "Varsayılan Ana Sayfa"
      staged: "Aşamalı"
      staff_counters:
<<<<<<< HEAD
        flags_given: "yardımcı bayraklar"
        flagged_posts: "bayrak eklenen gönderiler"
        deleted_posts: "silinen gönderiler"
        suspensions: "uzaklaştırmalar"
        warnings_received: "uyarılar"
        rejected_posts: "reddedilen gönderiler"
=======
        flags_given:
          one: '<span class="%{className}">%{count}</span> faydalı bayrak'
          other: '<span class="%{className}">%{count}</span> faydalı bayrak'
        flagged_posts:
          one: '<span class="%{className}">%{count}</span> bayrak eklenmiş gönderi'
          other: '<span class="%{className}">%{count}</span> bayrak eklenmiş gönderi'
        deleted_posts:
          one: '<span class="%{className}">%{count}</span> silinmiş gönderi'
          other: '<span class="%{className}">%{count}</span> silinmiş gönderi'
        suspensions:
          one: '<span class="%{className}">%{count}</span> askıya alma'
          other: '<span class="%{className}">%{count}</span> askıya alma'
        warnings_received:
          one: '<span class="%{className}">%{count}</span> uyarı'
          other: '<span class="%{className}">%{count}</span> uyarı'
        rejected_posts:
          one: '<span class="%{className}">%{count}</span> reddedilmiş gönderi'
          other: '<span class="%{className}">%{count}</span> reddedilmiş gönderi'
>>>>>>> 9b339bcd
      messages:
        all: "tüm gelen kutuları"
        inbox: "Gelen Kutusu"
        personal: "Kişisel"
        latest: "En Son"
        sent: "Gönderildi"
        unread: "Okunmamış"
        unread_with_count:
          one: "Okunmamış (%{count})"
          other: "Okunmamış (%{count})"
        new: "Yeni"
        new_with_count:
          one: "Yeni (%{count})"
          other: "Yeni (%{count})"
        archive: "Arşiv"
        groups: "Gruplarım"
        move_to_inbox: "Gelen kutusuna taşı"
        move_to_archive: "Arşiv"
        failed_to_move: "Seçilen mesajlar taşınamadı (muhtemelen ağınız çalışmıyor)"
        tags: "Etiketler"
        all_tags: "Tüm Etiketler"
        warnings: "Resmi Uyarılar"
        read_more_in_group: "Daha fazla okumak ister misiniz? %{groupLink} bağlantısındaki diğer mesajlara göz atın."
        read_more: "Daha fazla okumak isterseniz <a href='%{basePath}/u/%{username}/messages'>kişisel mesajlardaki</a> diğer mesajlara göz atın."
        read_more_group_pm_MF: |
          { HAS_UNREAD_AND_NEW, select,
            true {
              { UNREAD, plural,
                   =0 {}
                  one { <a href='{basePath}/u/{username}/messages/group/{groupName}/unread'># okunmamış</a>}
                other { <a href='{basePath}/u/{username}/messages/group/{groupName}/unread'># okunmamış</a>}
              }
              { NEW, plural,
                   =0 {}
                  one { ve <a href='{basePath}/u/{username}/messages/group/{groupName}/new'># yeni</a> mesaj kaldı veya {groupLink} içindeki diğer mesajlara göz atın}
                other { ve <a href='{basePath}/u/{username}/messages/group/{groupName}/new'># yeni</a> mesaj kaldı veya {groupLink} içindeki diğer mesajlara göz atın}
              }
            }
            false {
              { UNREAD, plural,
                   =0 {}
                  one { <a href='{basePath}/u/{username}/messages/group/{groupName}/unread'># okunmamış</a> mesaj kaldı veya {groupLink} içindeki diğer mesajlara göz atın!}
                other { <a href='{basePath}/u/{username}/messages/group/{groupName}/unread'># okunmamış</a> mesaj kaldı veya {groupLink} içindeki diğer mesajlara göz atın}
              }
              { NEW, plural,
                   =0 {}
                  one { <a href='{basePath}/u/{username}/messages/group/{groupName}/new'># yeni</a> mesaj kaldı veya {groupLink} içindeki diğer mesajlara göz atın}
                other { <a href='{basePath}/u/{username}/messages/group/{groupName}/new'># yeni</a> mesaj kaldı veya {groupLink} içindeki diğer mesajlara göz atın}
              }
            }
            other {}
          }
        read_more_personal_pm_MF: |
          { HAS_UNREAD_AND_NEW, select,
            true {
              { UNREAD, plural,
                   =0 {}
                  one { <a href='{basePath}/u/{username}/messages/unread'># okunmamış</a>}
                other { <a href='{basePath}/u/{username}/messages/unread'># okunmamış</a>}
              }
              { NEW, plural,
                   =0 {}
                  one { ve <a href='{basePath}/u/{username}/messages/new'># yeni</a> mesaj kaldı veya diğer <a href='{basePath}/u/{username}/messages'>kişisel mesajlara</a> göz atın}
                other { ve <a href='{basePath}/u/{username}/messages/new'># yeni</a> mesaj kaldı veya diğer <a href='{basePath}/u/{username}/messages'>kişisel mesajlara</a> göz atın}
              }
            }
            false {
              { UNREAD, plural,
                   =0 {}
                  one { <a href='{basePath}/u/{username}/messages/unread'># okunmamış</a> mesaj kaldı veya diğer <a href='{basePath}/u/{username}/messages'>kişisel mesajlarına</a> göz atın}
                other { <a href='{basePath}/u/{username}/messages/unread'># okunmamış</a> mesaj kaldı veya diğer <a href='{basePath}/u/{username}/messages'>kişisel mesajlarına</a> göz atın}
              }
              { NEW, plural,
                   =0 {}
                  one { <a href='{basePath}/u/{username}/messages/new'># yeni</a> mesaj kaldı veya diğer <a href='{basePath}/u/{username}/messages'>kişisel mesajlarına</a> göz atın}
                other { <a href='{basePath}/u/{username}/messages/new'># yeni</a> mesaj kaldı veya diğer <a href='{basePath}/u/{username}/messages'>kişisel mesajlarına</a> göz atın}
              }
            }
            other {}
          }
      preferences_nav:
        account: "Hesap"
        security: "Güvenlik"
        profile: "Profil"
        emails: "E-postalar"
        notifications: "Bildirimler"
        tracking: "Takip Ediliyor"
        categories: "Kategoriler"
        users: "Kullanıcılar"
        tags: "Etiketler"
        interface: "Arayüz"
        apps: "Uygulamalar"
        navigation_menu: "Navigasyon Menüsü"
      change_password:
        success: "(e-posta gönderildi)"
        in_progress: "(e-posta gönderiliyor)"
        error: "(hata)"
        emoji: "emoji'yi kilitle"
        action: "Şifre Sıfırlama E-postası Gönder"
        set_password: "Şifre Belirle"
        choose_new: "Yeni bir şifre seç"
        choose: "Şifre seç"
      second_factor_backup:
        title: "İki Adımlı Yedek Kodları"
        regenerate: "Yeniden oluştur"
        disable: "Devre dışı bırak"
        enable: "Yedek kodları oluştur"
        enable_long: "Yedek kodları ekle"
        not_enabled: "Henüz yedek kod oluşturmadınız."
        manage:
          one: "<strong>%{count}</strong> yedek kodunuz kaldı."
          other: "<strong>%{count}</strong> yedek kodunuz kaldı."
        copy_to_clipboard: "Panoya kopyala"
        copy_to_clipboard_error: "Veriler Panoya kopyalanırken hata oluştu"
        copied_to_clipboard: "Panoya kopyalandı"
        download_backup_codes: "Yedek kodları indir"
        remaining_codes:
          one: "<strong>%{count}</strong> yedek kodunuz kaldı."
          other: "<strong>%{count}</strong> yedek kodunuz kaldı."
        use: "Yedek kod kullanın"
        enable_prerequisites: "Yedek kodları oluşturmadan önce birincil iki adımlı bir yöntemi etkinleştirmeniz gerekiyor."
        codes:
          title: "Yedek Kodlar oluşturuldu"
          description: "İlgili yedek kodlar yalnızca bir kez kullanılabilir. Kodları güvenli ama erişilebilir bir yerde tutmalısınız."
      second_factor:
        title: "İki Adımlı Kimlik Doğrulama"
        enable: "İki Adımlı Kimlik Doğrulamayı Yönet"
        disable_all: "Tümünü Devre Dışı Bırak"
        forgot_password: "Şifrenizi mi unuttunuz?"
        confirm_password_description: "Devam etmek için lütfen şifrenizi onaylayın"
        name: "Ad"
        label: "Kod"
        rate_limit: "Lütfen başka bir kimlik doğrulama kodu denemeden önce bekleyin."
        enable_description: |
          Bu QR kodunu desteklenen bir uygulamada tarayın (<a href="https://www.google.com/search?q=authenticator+apps+for+android" target="_blank">Android</a> – <a href="https://www.google.com/search?q=authenticator+apps+for+ios" target="_blank">iOS</a>) ve doğrulama kodunuzu girin.
        disable_description: "Lütfen uygulamanızdan kimlik doğrulama kodunu girin"
        show_key_description: "Manuel olarak girin"
        short_description: |
          Hesabınızı tek kullanımlık güvenlik kodlarıyla koruyun.
        extended_description: |
          İki adımlı kimlik doğrulama, şifrenize ek olarak tek seferlik belirteç gerektirerek hesabınıza ekstra güvenlik ekler. Belirteçler <a href="https://www.google.com/search?q=authenticator+apps+for+android" target='_blank'>Android</a> ve <a href="https://www.google.com/search?q=authenticator+apps+for+ios">iOS</a> cihazlarında oluşturulabilir.
        oauth_enabled_warning: "Hesabınızda iki adımlı kimlik doğrulama etkinleştirildikten sonra sosyal giriş yapma işlemlerinin devre dışı bırakılacağını lütfen dikkate alın."
        use: "Authenticator uygulamasını kullan"
        enforced_notice: "Bu siteye erişmeden önce iki adımlı kimlik doğrulamayı etkinleştirmeniz gerekir."
        disable: "Devre dışı bırak"
        disable_confirm: "İki adımlı kimlik doğrulamayı devre dışı bırakmak istediğinizden emin misiniz?"
        delete: "Sil"
        delete_confirm_header: "Bu Token Tabanlı Kimlik Doğrulayıcılar ve Fiziksel Güvenlik Anahtarları silinecek:"
        delete_confirm_instruction: "Onaylamak için aşağıdaki kutuya <strong>%{confirm}</strong> yazın."
        delete_single_confirm_title: "Kimlik doğrulayıcıyı silme"
        delete_single_confirm_message: "%{name} silinecek. Bu eylemi geri alamazsınız. Fikrinizi değiştirirseniz bu kimlik doğrulayıcıyı yeniden kaydetmeniz gerekiyor."
        delete_backup_codes_confirm_title: "Yedekleme kodlarını silme"
        delete_backup_codes_confirm_message: "Yedekleme kodlarını siliyorsunuz. Bu eylemi geri alamazsınız. Fikrinizi değiştirirseniz yedekleme kodları yeniden oluşturmanız gerekiyor."
        save: "Kaydet"
        edit: "Düzenle"
        edit_title: "Authenticator'ı Düzenle"
        edit_description: "Authenticator Adı"
        enable_security_key_description: |
          <a href="https://www.google.com/search?q=hardware+security+key" target="_blank">Donanım güvenlik anahtarınız</a> veya uyumlu mobil cihazınız hazır olduğunda aşağıdaki Kaydol düğmesine basın.
        totp:
          title: "Token Tabanlı Authenticator Uygulamaları"
          add: "Authenticator Uygulaması Ekle"
          default_name: "Authenticator'ım"
          name_and_code_required_error: "Bir ad ve Authenticator uygulamanızdaki kodu girmeniz gerekiyor."
        security_key:
          register: "Kayıt Ol"
          title: "Fiziksel Güvenlik Anahtarları"
          add: "Fiziksel Güvenlik Anahtarı Ekle"
          default_name: "Ana Güvenlik Anahtarı"
          iphone_default_name: "iPhone"
          android_default_name: "Android"
          not_allowed_error: "Güvenlik anahtarı kayıt işlemi zaman aşımına uğradı veya iptal edildi."
          already_added_error: "Bu güvenlik anahtarını daha önce kaydettiniz. Yeniden kaydetmenize gerek yok."
          edit: "Fiziksel Güvenlik Anahtarını Düzenle"
          save: "Kaydet"
          edit_description: "Fiziksel Güvenlik Anahtarı Adı"
          name_required_error: "Güvenlik anahtarınız için bir ad girmeniz gerekir."
      change_about:
        title: "\"Hakkımda\"yı Değiştir"
        error: "Bu değeri değiştirirken bir hata oluştu."
      change_username:
        title: "Kullanıcı Adını Değiştir"
        confirm: "\"Kullanıcı Adı\"nızı değiştirmek istediğinize emin misiniz?"
        taken: "Üzgünüz, bu kullanıcı adı alınmış."
        invalid: "Bu kullanıcı adı geçersiz. Kullanıcı adı, yalnızca sayı ve harf içerebilir."
      add_email:
        title: "E-posta Ekle"
        add: "ekle"
      change_email:
        title: "E-postayı Değiştir"
        taken: "Üzgünüz, bu e-posta kullanılamıyor."
        error: "E-postanızı değiştirirken bir hata oluştu. Bu adres zaten kullanımda olabilir mi?"
        success: "Adrese bir e-posta gönderdik. Lütfen onaylama talimatlarını izleyin."
        success_via_admin: "Bu adrese bir e-posta gönderdik. Kullanıcının e-postadaki onay talimatlarını izlemesi gerekiyor."
        success_staff: "Mevcut adresinize bir e-posta gönderdik. Lütfen onay talimatlarını izleyin."
        back_to_preferences: "Tercihlere geri dön"
      change_avatar:
        title: "Profil resminizi değiştirin"
        gravatar: "<a href='//%{gravatarBaseUrl}%{gravatarLoginUrl}' target='_blank'>%{gravatarName}</a>, şuna dayalı"
        gravatar_title: "Avatarınızı %{gravatarName} web sitesinde değiştirin"
        gravatar_failed: "Bu e-posta adresiyle %{gravatarName} bulamadık."
        refresh_gravatar_title: "%{gravatarName} yenileyin"
        letter_based: "Sistem profil görseli atadı"
        uploaded_avatar: "Özel resim"
        uploaded_avatar_empty: "Özel bir resim ekle"
        upload_title: "Resminizi yükleyin"
        image_is_not_a_square: "Uyarı: Genişliği ve yüksekliği eşit olmadığı için görseli kırptık."
        logo_small: "Sitenin küçük logosu. Varsayılan olarak kullanılır."
        use_custom: "Veya özel bir avatar yükleyin:"
      change_profile_background:
        title: "Profil Başlığı"
        instructions: "Profil başlıkları ortalanır ve varsayılan olarak 1110 px boyutunda olur."
      change_card_background:
        title: "Kullanıcı Kartı Arka Planı"
        instructions: "Profil arka planları ortalanır ve varsayılan genişliği 590 px olur."
      change_featured_topic:
        title: "Öne Çıkan Konu"
        instructions: "Bu konunun bağlantısı kullanıcı kartınızda ve profilinizde olur."
      email:
        title: "E-posta"
        primary: "Birincil E-posta"
        secondary: "İkincil E-postalar"
        primary_label: "birincil"
        unconfirmed_label: "onaylanmamış"
        resend_label: "onay e-postasını tekrar gönder"
        resending_label: "gönderiliyor..."
        resent_label: "e-posta gönderildi"
        update_email: "E-postayı Değiştir"
        set_primary: "Birincil E-postayı Ayarla"
        destroy: "E-posta Kaldır"
        add_email: "Alternatif E-posta Ekle"
        auth_override_instructions: "E-posta, kimlik doğrulama sağlayıcısından güncellenebilir."
        no_secondary: "İkincil e-posta yok"
        instructions: "Asla genele gösterilmez."
        admin_note: "Not: Yönetici olmayan başka bir kullanıcının e-postasını değiştiren bir yönetici kullanıcı, kullanıcının orijinal e-posta hesabına erişimini kaybettiğini gösterir, bu nedenle yeni adresine şifre sıfırlama e-postası gönderilir. Şifre sıfırlama işlemi tamamlanana kadar kullanıcının e-postası değişmez."
        ok: "Onaylamanız için size e-posta göndereceğiz"
        required: "Lütfen bir e-posta adresi girin"
        invalid: "Lütfen geçerli bir e-posta adresi girin"
        authenticated: "E-postanız %{provider} tarafından doğrulandı"
        invite_auth_email_invalid: "Davet e-postanız %{provider} tarafından doğrulanan e-postayla eşleşmiyor."
        authenticated_by_invite: "E-postanız davetle doğrulandı"
        frequency:
          one: "Yalnızca sizi son dakika içinde görmemişsek e-posta göndeririz."
          other: "Yalnızca sizi son %{count} dakika içinde görmemişsek e-posta göndeririz."
      associated_accounts:
        title: "İlişkili Hesaplar"
        connect: "Bağlan"
        revoke: "Geri çek"
        cancel: "İptal et"
        not_connected: "(bağlı değil)"
        confirm_modal_title: "%{provider} Hesabı Bağla"
        confirm_description:
          disconnect: "Mevcut %{provider} hesabınızın \"%{account_description}\" bağlantısı kesilecek."
          account_specific: "%{provider} hesabınız \"%{account_description}\", kimlik doğrulama için kullanılacak."
          generic: "%{provider} hesabınız kimlik doğrulama için kullanılacak."
      name:
        title: "Ad"
        instructions: "ad soyadı (opsiyonel)"
        instructions_required: "Adınız Soyadınız"
        required: "Lütfen bir ad girin"
        too_short: "Adınız çok kısa"
        ok: "Adınız iyi görünüyor"
      username:
        title: "Kullanıcı adı"
        instructions: "benzersiz, boşluksuz, kısa"
        short_instructions: "Kullanıcılar sizden @%{username} olarak bahsedebilirler"
        available: "Kullanıcı adı kullanılabilir"
        not_available: "Kullanılamıyor. Şunu deneyin: %{suggestion}"
        not_available_no_suggestion: "Uygun değil"
        too_short: "Kullanıcı adınız çok kısa"
        too_long: "Kullanıcı adınız çok uzun"
        checking: "Kullanıcı adınızın uygun olup olmadığı kontrol ediliyor..."
        prefilled: "E-posta bu kayıtlı kullanıcı adı ile eşleşiyor"
        required: "Lütfen bir kullanıcı adı girin"
        edit: "Kullanıcı adını düzenle"
      locale:
        title: "Arayüz dili"
        instructions: "Kullanıcı arayüz dili. Sayfayı yenilediğinizde değişir."
        default: "(varsayılan)"
        any: "herhangi"
      password_confirmation:
        title: "Şifreyi Tekrarlayın"
      invite_code:
        title: "Davet Kodu"
        instructions: "Kaydolmak için bir davet kodu gereklidir"
      auth_tokens:
        title: "Son Kullanılan Cihazlar"
        details: "Ayrıntılar"
        log_out_all: "Tümünden çıkış yap"
        not_you: "Siz değil misiniz?"
        show_all: "Tümünü göster (%{count})"
        show_few: "Daha az göster"
        was_this_you: "Bu siz miydiniz?"
        was_this_you_description: "Siz değilseniz şifrenizi değiştirmenizi ve her yerden çıkış yapmanızı öneririz."
        browser_and_device: "%{device} üzerinde %{browser}"
        secure_account: "Hesabımı güvenceye al"
        latest_post: "En son gönderiniz ..."
        device_location: '<span class="auth-token-device">%{device}</span> &ndash; <span title="IP: %{ip}">%{location}</span>'
        browser_active: '%{browser} | <span class="active">şu anda aktif</span>'
        browser_last_seen: "%{browser} | %{date}"
      last_posted: "Son Gönderi"
      last_seen: "Görüldü"
      created: "Katılma Tarihi"
      log_out: "Çıkış Yap"
      location: "Konum"
      website: "Web Sitesi"
      email_settings: "E-posta"
      hide_profile_and_presence: "Herkese açık profilimi ve durum özelliklerini gizle"
      enable_physical_keyboard: "iPad'de fiziksel klavye desteğini etkinleştir"
      text_size:
        title: "Metin Boyutu"
        smallest: "En küçük"
        smaller: "Daha küçük"
        normal: "Normal"
        larger: "Daha büyük"
        largest: "En büyük"
      title_count_mode:
        title: "Arka plan sayfası başlığı şunların sayısını gösterir:"
        notifications: "Yeni bildirimler"
        contextual: "Yeni sayfa içeriği"
      bookmark_after_notification:
        title: "Bir yer imi anımsatıcı bildirimi gönderildikten sonra:"
      like_notification_frequency:
        title: "Beğenildiğinde bildir"
        always: "Her zaman"
        first_time_and_daily: "Bir gönderi ilk kez beğenildiğinde ve günlük"
        first_time: "Gönderi ilk kez beğenildiğinde"
        never: "Asla"
      email_previous_replies:
        title: "Önceki yanıtları e-postaların sonuna ekle"
        unless_emailed: "daha önce gönderilmediyse"
        always: "her zaman"
        never: "asla"
      email_digests:
        title: "Burayı ziyaret etmediğimde, bana popüler konuların ve yanıtların bir e-posta özetini gönder"
        every_30_minutes: "30 dakikada bir"
        every_hour: "saat başı"
        daily: "günlük"
        weekly: "haftalık"
        every_month: "her ay"
        every_six_months: "altı ayda bir"
      email_level:
        title: "Benden alıntı yapıldığında, bana yanıt verildiğinde, kullanıcı adımdan (@username) bahsedildiğinde veya izlediğim kategorilerde, etiketlerde veya konularda yeni aktivite olduğunda bana e-posta gönder"
        always: "her zaman"
        only_when_away: "sadece uzaktayken"
        never: "asla"
      email_messages_level: "Bana kişisel bir mesaj gönderildiğinde e-posta gönder"
      include_tl0_in_digests: "Yeni kullanıcıların içeriklerini özet e-postalarına ekle"
      email_in_reply_to: "Gönderilere gelen yanıtların bir örneğini e-postalara ekle"
      other_settings: "Diğer"
      categories_settings: "Kategoriler"
      topics_settings: "Konular"
      new_topic_duration:
        label: "Konuları şu durumda yeni kabul et"
        not_viewed: "Onları henüz görüntülemedim"
        last_here: "son ziyaretimden beri oluşturulanlar"
        after_1_day: "son 1 gün içinde oluşturulanlar"
        after_2_days: "son 2 gün içinde oluşturulanlar"
        after_1_week: "geçen hafta içinde oluşturulanlar"
        after_2_weeks: "son 2 hafta içinde oluşturulanlar"
      auto_track_topics: "Girdiğim konuları otomatik olarak takip et"
      auto_track_options:
        never: "asla"
        immediately: "hemen"
        after_30_seconds: "30 saniye sonra"
        after_1_minute: "1 dakika sonra"
        after_2_minutes: "2 dakika sonra"
        after_3_minutes: "3 dakika sonra"
        after_4_minutes: "4 dakika sonra"
        after_5_minutes: "5 dakika sonra"
        after_10_minutes: "10 dakika sonra"
      notification_level_when_replying: "Bir konuya gönderi yaptığımda, konuyu şuna ayarla:"
      invited:
        title: "Davetler"
        pending_tab: "Bekleyen"
        pending_tab_with_count: "Beklemede (%{count})"
        expired_tab: "Süresi dolmuş"
        expired_tab_with_count: "Süresi dolmuş (%{count})"
        redeemed_tab: "Kullanıldı"
        redeemed_tab_with_count: "Kullanıldı (%{count})"
        invited_via: "Davet"
        invited_via_link: "bağlantı %{key} (%{count} / %{max} kullanıldı)"
        groups: "Gruplar"
        topic: "Konu"
        sent: "Oluşturulma/Son Gönderilme"
        expires_at: "Bitiş tarihi"
        edit: "Düzenle"
        remove: "Kaldır"
        copy_link: "Bağlantı al"
        reinvite: "E-postayı yeniden gönder"
        reinvited: "Davet yeniden gönderildi"
        removed: "Kaldırıldı"
        search: "davetlerde aramak için yazın..."
        user: "Davet Edilen Kullanıcı"
        none: "Görüntülenecek davet yok."
        truncated:
          one: "İlk davet gösteriliyor."
          other: "İlk %{count} davet gösteriliyor."
        redeemed: "Kullanılan Davetler"
        redeemed_at: "Kullanıldı"
        pending: "Bekleyen Davetler"
        topics_entered: "Görüntülenen Konular"
        posts_read_count: "Okunan Gönderiler"
        expired: "Bu davetin süresi doldu."
        remove_all: "Süresi Dolan Davetleri Kaldır"
        removed_all: "Süresi Dolan Tüm Davetler kaldırıldı!"
        remove_all_confirm: "Süresi dolan tüm davetleri kaldırmak istediğinizden emin misiniz?"
        reinvite_all: "Tüm Davetleri Yeniden Gönder"
        reinvite_all_confirm: "Tüm davetleri yeniden göndermek istediğinizden emin misiniz?"
        reinvited_all: "Tüm Davetler Gönderildi!"
        time_read: "Okuma Zamanı"
        days_visited: "Ziyaret Edilen Gün"
        account_age_days: "Gün cinsinden hesap yaşı"
        create: "Davet et"
        generate_link: "Davet Bağlantısı Oluşturun"
        link_generated: "İşte davet bağlantınız!"
        valid_for: "Davet bağlantısı yalnızca şu e-posta adresi için geçerli: %{email}"
        single_user: "E-posta ile davet et"
        multiple_user: "Bağlantıyla davet et"
        invite_link:
          title: "Davet Bağlantısı"
          success: "Davet bağlantısı başarıyla oluşturuldu!"
          error: "Davet bağlantısı oluşturulurken bir hata oluştu"
        invite:
          new_title: "Davet oluştur"
          edit_title: "Daveti düzenle"
          instructions: "Bu siteye anında erişim vermek için bu bağlantıyı paylaşın:"
          copy_link: "bağlantıyı kopyala"
          expires_in_time: "Süresi %{time} içinde dolacak:"
          expired_at_time: "Şu zamanda süresi doldu: %{time}"
          show_advanced: "Gelişmiş Seçenekleri Göster"
          hide_advanced: "Gelişmiş Seçenekleri Gizle"
          restrict: "Şununla kısıtla"
          restrict_email: "E-posta ile kısıtla"
          restrict_domain: "Alan adıyla kısıtla"
          email_or_domain_placeholder: "name@example.com veya example.com"
          max_redemptions_allowed: "Maksimum kullanım"
          add_to_groups: "Gruplara ekle"
          invite_to_topic: "Konuya gidin"
          expires_at: "Geçerliliğini yitireceği zaman"
          custom_message: "İsteğe bağlı kişisel mesaj"
          send_invite_email: "Kaydet ve E-posta Gönder"
          send_invite_email_instructions: "Davet e-postası göndermek için e-postaya daveti kısıtla"
          save_invite: "Daveti Kaydet"
          invite_saved: "Davet kaydedildi."
        bulk_invite:
          none: "Bu sayfada görüntülenecek davet yok."
          text: "Toplu Davet"
          instructions: |
            <p>Topluluğunuzu hızla harekete geçirmek için bir kullanıcı listesi davet edin. Her satırında bir adet olacak şekilde davet etmek istediğiniz kullanıcıların e-posta adreslerini içeren <a href="https://en.wikipedia.org/wiki/Comma-separated_values" target="_blank">bir CSV dosyası</a> hazırlayın. Kişileri doğrudan gruplara eklemek veya ilk kez oturum açtıklarında belirli bir konuya yönlendirmek istiyorsanız aşağıdaki örnekteki gibi virgülle ayrılmış bilgiler sağlayabilirsiniz.</p>
            <pre>john@smith.com,ilk_grup_adı;ikinci_grup_adı,konu_idsi</pre>
            <p>Yüklediğiniz CSV dosyanızdaki her e-posta adresine bir davetiye gönderilir ve bu davetiyeleri daha sonra yönetebilirsiniz.</p>
          progress: "%%{progress} yüklendi..."
          success: "Dosya başarıyla yüklendi. İşlem tamamlandığında mesaj yoluyla bildirim alacaksınız."
          error: "Üzgünüz, dosya CSV biçiminde olmalı."
      password:
        title: "Şifre"
        too_short: "Şifreniz çok kısa."
        common: "Bu şifre çok yaygın."
        same_as_username: "Şifreniz kullanıcı adınızla aynı."
        same_as_email: "Şifreniz e-posta adresinizle aynı."
        ok: "Şifreniz iyi görünüyor."
        instructions: "en az %{count} karakter"
        required: "lütfen bir şifre girin"
      summary:
        title: "Özet"
        stats: "İstatistikler"
        time_read: "okuma süresi"
        time_read_title: "%{duration} (tüm zamanlar)"
        recent_time_read: "son okuma süresi"
        recent_time_read_title: "%{duration} (son 60 gün içinde)"
        topic_count:
          one: "konu oluşturuldu"
          other: "konu oluşturuldu"
        post_count:
          one: "gönderi oluşturuldu"
          other: "gönderi oluşturuldu"
        likes_given:
          one: "verildi"
          other: "verildi"
        likes_received:
          one: "alındı"
          other: "alındı"
        days_visited:
          one: "gün ziyaret edildi"
          other: "gün ziyaret edildi"
        topics_entered:
          one: "konu görüntülendi"
          other: "konu görüntülendi"
        posts_read:
          one: "gönderi okundu"
          other: "gönderi okundu"
        bookmark_count:
          one: "yer imi"
          other: "yer imi"
        top_replies: "En İyi Yanıtlar"
        no_replies: "Henüz yanıt yok."
        more_replies: "Daha Fazla Yanıt"
        top_topics: "En Popüler Konular"
        no_topics: "Henüz konu yok."
        more_topics: "Daha fazla konu"
        top_badges: "En tepedeki rozetler"
        no_badges: "Henüz rozet yok."
        more_badges: "Daha Fazla Rozet"
        top_links: "En İyi Bağlantılar"
        no_links: "Henüz bağlantı yok."
        most_liked_by: "En Çok Beğenme"
        most_liked_users: "En Çok Beğenilen"
        most_replied_to_users: "En Çok Yanıtlanan"
        no_likes: "Henüz beğeni yok."
        top_categories: "En Popüler Kategoriler"
        topics: "Konular"
        replies: "Yanıtlar"
      ip_address:
        title: "Son IP Adresi"
      registration_ip_address:
        title: "Kayıt IP Adresi"
      avatar:
        title: "Profil Resmi"
        header_title: "profil, mesajlar, yer imleri ve tercihler"
        name_and_description: "%{name} - %{description}"
        edit: "Profil Resmini Düzenle"
      title:
        title: "Başlık"
        none: "(hiçbiri)"
        instructions: "kullanıcı adınızdan sonra görünür"
      flair:
        title: "Yetenek"
        none: "(hiçbiri)"
        instructions: "profil resminizin yanında gösterilen simge"
      status:
        title: "Özel Durum"
        not_set: "Ayarlanmamış"
      primary_group:
        title: "Birincil grup"
        none: "(hiçbiri)"
      filters:
        all: "Tümü"
      stream:
        posted_by: "Gönderi yayınlayan:"
        sent_by: "Gönderen:"
        private_message: "mesaj"
        the_topic: "konu"
    user_status:
      save: "Kaydet"
      set_custom_status: "Özel durum ayarla"
      what_are_you_doing: "Ne yapıyorsunuz?"
      pause_notifications: "Bildirimleri duraklat"
      remove_status: "Durumu kaldır"
    user_tips:
      button: "Anladım!"
      first_notification:
        title: "İlk bildiriminiz!"
        content: "Bildirimler, sizi toplulukta olup bitenlerden haberdar etmek için kullanılır."
      topic_timeline:
        title: "Konu zaman çizelgesi"
        content: "Konu zaman çizelgesini kullanarak bir gönderide hızla gezinin."
      post_menu:
        title: "Gönderi menüsü"
        content: "Üç noktaya tıklayarak gönderiyle başka nasıl etkileşim kurabileceğinize bakın!"
      topic_notification_levels:
        title: "Artık bu konuyu takip ediyorsunuz"
        content: "Belirli konular veya tüm kategoriler için bildirim tercihlerinizi ayarlamak üzere bu çanı arayın."
      suggested_topics:
        title: "Okumaya devam edin!"
        content: "İşte daha sonra okumak isteyebileceğinizi düşündüğümüz bazı konular."
      admin_guide:
        title: "Yeni sitenize hoş geldiniz!"
        content: "Sitenizi ve topluluğunuzu oluşturmaya devam etmek için yönetici kılavuzunu okuyun."
        button: "Hadi başlayalım!"
    loading: "Yükleniyor..."
    errors:
      prev_page: "şunu yüklemeye çalışırken:"
      reasons:
        network: "Ağ Hatası"
        server: "Sunucu Hatası"
        forbidden: "Erişim Reddedildi"
        unknown: "Hata"
        not_found: "Sayfa Bulunamadı"
      desc:
        network: "Lütfen bağlantınızı kontrol edin."
        network_fixed: "Geri dönmüş gibi görünüyor."
        server: "Hata kodu: %{status}"
        forbidden: "Bunu görüntülemenize izin verilmiyor."
        not_found: "Hay aksi, uygulama var olmayan bir URL'yi yüklemeye çalıştı."
        unknown: "Bir şeyler ters gitti."
      buttons:
        back: "Geri Dön"
        again: "Tekrar Dene"
        fixed: "Sayfayı Yükle"
    modal:
      close: "kapat"
      dismiss_error: "Hatayı kapat"
    close: "Kapat"
    assets_changed_confirm: "Bu site yeni bir yazılım yükseltmesi aldı. Şimdi en son sürümünü edinmek ister misiniz?"
    logout: "Çıkış yaptınız."
    refresh: "Yenile"
    home: "Ana Sayfa"
    read_only_mode:
      enabled: "Bu site salt okunur modunda. Lütfen göz atmaya devam edin, ancak yanıtlama, beğenme ve diğer işlemler şimdilik devre dışı."
      login_disabled: "Site salt okunur moddayken giriş yapma devre dışı bırakılır."
      logout_disabled: "Site salt okunur moddayken çıkış yapma devre dışı bırakılır."
    staff_writes_only_mode:
      enabled: "Bu site sadece personel modundadır. Lütfen göz atmaya devam edin, ancak yanıtlama, beğenme ve diğer işlemler yalnızca personel üyeleriyle sınırlıdır."
    logs_error_rate_notice:
      reached_hour_MF: |
        <b>{relativeAge}</b> – <a href='{url}' target='_blank'>{rate, plural, one {# hata/saat} other {# hata/saat}}</a> site limitlerine ulaştı {limit, plural, one {# hata/saat} other {# hata/saat}}.
      reached_minute_MF: |
        <b>{relativeAge}</b> – <a href='{url}' target='_blank'>{rate, plural, one {# hata/saat} other {# hata/dakika}}</a> site limitlerine ulaştı {limit, plural, one {# hata/dakika} other {# hata/dakika}}.
      exceeded_hour_MF: |
        <b>{relativeAge}</b> – <a href='{url}' target='_blank'>{rate, plural, one {# hata/saat} other {# hata/saat}}</a> site ayarlanmış limitini aştı {limit, plural, one {# hata/saat} other {# hata/saat}}.
      exceeded_minute_MF: |
        <b>{relativeAge}</b> – <a href='{url}' target='_blank'>{rate, plural, one {# hata/saat} other {# hata/dakika}}</a> site ayarlanmış limitlerini aştı {limit, plural, one {# hata/dakika} other {# hata/dakika}}.
    learn_more: "daha fazla bilgi edinin..."
    mute: Sessize al
    unmute: Sesi aç
    last_post: Gönderildi
    local_time: "Yerel Saat"
    time_read: Okundu
    time_read_recently: "son günlerde %{time_read}"
    time_read_tooltip: "%{time_read} toplam okuma süresi"
    time_read_recently_tooltip: "%{time_read} toplam okuma süresi (son 60 günde %{recent_time_read})"
    last_reply_lowercase: son yanıt
    replies_lowercase:
      one: yanıt
      other: yanıt
    signup_cta:
      sign_up: "Kaydol"
      hide_session: "Belki sonra"
      hide_forever: "hayır teşekkürler"
      hidden_for_session: "Tamam, yarın yine sorarız. Hesap oluşturmak için dilediğiniz zaman \"Giriş Yap\"ı da kullanabilirsiniz."
      intro: "Merhaba! Tartışmanın tadını çıkarıyor gibisiniz, ancak henüz bir hesap açmadınız."
      value_prop: "Aynı gönderiler arasında gezinmekten bıktınız mı? Hesap oluşturduğunuzda kaldığınız yere geri dönebilirsiniz. Ayrıca hesabınız olursa yeni yanıtlar için bildirim alabilir, yer imlerini kaydedebilir ve başkalarına teşekkür etmek için beğenileri kullanabilirsiniz. Bu topluluğu harika kılmak için hep birlikte çalışabiliriz. :heart:"
    offline_indicator:
      no_internet: "İnternet bağlantısı yok."
      refresh_page: "Sayfayı yenileyin"
    summary:
      in_progress: "Yapay zeka kullanılarak konu özetleniyor..."
      summarized_on: "%{date} tarihinde yapay zeka ile özetlendi"
      model_used: "Kullanılan yapay zeka: %{model}"
      outdated: "Özet güncel değil"
      outdated_posts:
        one: "(%{count} gönderi eksik)"
        other: "(%{count} gönderi eksik)"
      enabled_description: "Bu konunun en iyi yanıtlarını görüntülüyorsunuz: topluluk tarafından belirlenen en ilginç gönderiler."
      description:
        one: "<b>%{count}</b> yanıt var."
        other: "<b>%{count}</b> yanıt var."
      buttons:
        hide: "Özeti gizle"
        generate: "Yapay zeka ile özetle"
        regenerate: "Özeti yeniden oluştur"
      description_time_MF: |
        Tahmini okuma süresi <b>{readingTime, plural, one {# dakika} other {# dakika}}</b> olan {replyCount, plural, one {<b># yanıt</b>} other {<b># yanıt</b>}} var.
      enable: "En iyi yanıtları göster"
      disable: "Tüm Gönderileri Göster"
      short_label: "En iyi yanıtlar"
      short_title: "Bu konuya en çok verilen yanıtları göster: topluluk tarafından belirlenen en ilginç gönderiler"
    deleted_filter:
      enabled_description: "Bu konu gizli durumdaki silinen gönderiler içeriyor."
      disabled_description: "Konudaki silinen gönderiler gösteriliyor."
      enable: "Silinen Gönderileri Gizle"
      disable: "Silinen Gönderileri Göster"
    private_message_info:
      title: "Mesaj"
      invite: "Başkalarını Davet Et ..."
      edit: "Ekle veya Kaldır..."
      remove: "Kaldır..."
      add: "Ekle..."
      leave_message: "Bu mesajdan gerçekten ayrılmak istiyor musunuz?"
      remove_allowed_user: "Bu mesajdan %{name} adlı kullanıcıyı çıkarmak istediğinize emin misiniz?"
      remove_allowed_group: "Bu mesajdan %{name} adlı kullanıcıyı çıkarmak istediğinize emin misiniz?"
      leave: "Ayrıl"
      remove_group: "Grubu kaldır"
      remove_user: "Kullanıcıyı kaldır"
    email: "E-posta"
    username: "Kullanıcı Adı"
    last_seen: "Görüldü"
    created: "Oluşturuldu"
    created_lowercase: "oluşturuldu"
    trust_level: "Güven Seviyesi"
    search_hint: "kullanıcı adı, e-posta veya IP adresi"
    create_account:
      header_title: "Hoş geldiniz!"
      subheader_title: "Hesabınızı oluşturalım"
      disclaimer: "Kaydolarak, <a href='%{privacy_link}' target='blank'>gizlilik politikası</a> ve <a href='%{tos_link}' target='blank'>hizmet şartlarını</a>kabul etmiş olursunuz."
      title: "Hesabınızı oluşturun"
      failed: "Bir şeyler ters gitti, belki de bu e-posta zaten kayıtlıdır, şifremi unuttum bağlantısını deneyin"
      associate: "Zaten bir hesabınız var mı? %{provider} hesabınızı bağlamak için <a href='%{associate_link}'>giriş yapın</a>."
    forgot_password:
      title: "Şifre Sıfırlama"
      action: "Şifremi unuttum"
      invite: "Kullanıcı adınızı veya e-posta adresinizi girin, size bir şifre sıfırlama e-postası gönderelim."
      invite_no_username: "E-posta adresinizi girin, size bir şifre sıfırlama e-postası gönderelim."
      reset: "Şifreyi Sıfırlayın"
      complete_username: "<b>%{username}</b> kullanıcı adı ile eşleşen bir hesap bulunması durumunda, kısa bir süre içerisinde şifrenizi nasıl sıfırlayacağınızı açıklayan bir e-posta alırsınız. "
      complete_email: "<b>%{email}</b> adresi ile eşleşen bir hesap bulunması durumunda, kısa bir süre içerisinde şifrenizi nasıl sıfırlayacağınızı açıklayan bir e-posta alırsınız."
      complete_username_found: "<b>%{username}</b> kullanıcı adıyla eşleşen bir hesap bulduk. Kısa süre içinde şifrenizi nasıl sıfırlayacağınızla ilgili yönergeleri içeren bir e-posta alacaksınız."
      complete_email_found: "<b>%{email}</b> ile eşleşen bir hesap bulduk. Kısa süre içinde şifrenizi nasıl sıfırlayacağınızla ilgili yönergeleri içeren bir e-posta alacaksınız."
      complete_username_not_found: "<b>%{username}</b> kullanıcı adıyla eşleşen bir hesap yok"
      complete_email_not_found: "<b>%{email}</b> ile eşleşen bir hesap yok"
      help: "E-posta gelmedi mi? Önce spam klasörünüzü kontrol ettiğinizden emin olun.<p>Hangi e-posta adresini kullandığınızdan emin değil misiniz? Bir e-posta adresi girin, burada varsa size haber verelim.</p><p>Hesabınızdaki e-posta adresine artık erişiminiz yoksa lütfen <a href='%{basePath}/about'>yardımsever personelimizle</a> iletişime geçin.</p>"
      button_ok: "Tamam"
      button_help: "Yardım"
    email_login:
      link_label: "Bana e-postayla bir giriş bağlantısı gönder"
      button_label: "e-posta ile"
      login_link: "Şifreyi atla; bana e-posta ile bir giriş bağlantısı gönder"
      emoji: "emoji'yi kilitle"
      complete_username: "<b>%{username}</b> kullanıcı adı bir hesap ile eşleşirse kısa bir süre içinde giriş bağlantısına sahip bir e-posta alırsınız."
      complete_email: "<b>%{email}</b> e-posta adresi bir hesap ile eşleşirse kısa bir süre içinde giriş bağlantısına sahip bir e-posta alırsınız."
      complete_username_found: "<b>%{username}</b> kullanıcı adıyla eşleşen bir hesap bulduk, kısa bir süre içerisinde giriş bağlantısına sahip bir e-posta alacaksınız."
      complete_email_found: "<b>%{email}</b> e-posta adresi ile eşleşen bir hesap bulduk, kısa bir süre içinde giriş bağlantısına sahip bir e-posta alacaksınız."
      complete_username_not_found: "<b>%{username}</b> kullanıcı adıyla eşleşen bir hesap yok"
      complete_email_not_found: "<b>%{email}</b> ile eşleşen bir hesap yok"
      confirm_title: '%{site_name} adresine devam edin'
      logging_in_as: '%{email} olarak giriş yapılıyor'
      confirm_button: Giriş yapmayı bitir
    login:
      header_title: "Tekrar hoş geldiniz"
      subheader_title: "Hesabınıza giriş yapın"
      title: "Giriş Yap"
      username: "Kullanıcı"
      password: "Şifre"
      show_password: "Göster"
      hide_password: "Gizle"
      show_password_title: "Şifreyi göster"
      hide_password_title: "Şifreyi gizle"
      second_factor_title: "İki Adımlı Kimlik Doğrulama"
      second_factor_description: "Lütfen uygulamanızdan kimlik doğrulama kodunu girin:"
      second_factor_backup: "Yedek kod kullanarak giriş yapın"
      second_factor_backup_title: "İki Adımlı Yedek"
      second_factor_backup_description: "Lütfen yedekleme kodlarınızdan birini girin:"
      second_factor: "Authenticator uygulamasını kullanarak giriş yapın"
      security_key_description: "Fiziksel güvenlik anahtarınızı veya uyumlu mobil cihazınızı hazırladığınızda aşağıdaki Güvenlik Anahtarıyla Kimlik Doğrula düğmesine basın."
      security_key_alternative: "Başka bir yol deneyin"
      security_key_authenticate: "Güvenlik Anahtarı ile Kimlik Doğrulama"
      security_key_not_allowed_error: "Güvenlik anahtarı kimlik doğrulama işlemi zaman aşımına uğradı veya iptal edildi."
      security_key_no_matching_credential_error: "Sağlanan güvenlik anahtarında eşleşen kimlik bilgileri bulunamadı."
      security_key_support_missing_error: "Mevcut cihazınız veya tarayıcınız güvenlik anahtarlarının kullanımını desteklemiyor. Lütfen farklı bir yöntem kullanın."
      email_placeholder: "E-posta / Kullanıcı adı"
      caps_lock_warning: "Caps Lock açık"
      error: "Bilinmeyen hata"
      cookies_error: "Tarayıcınızda çerezler devre dışı bırakılmış görünüyor. Giriş yapabilmek için önce çerezleri etkinleştirmeniz gerekiyor."
      rate_limit: "Yeniden giriş yapmayı denemeden önce lütfen bekleyin."
      blank_username: "Lütfen e-postanızı veya kullanıcı adınızı girin."
      blank_username_or_password: "Lütfen e-postanızı veya kullanıcı adınızı ve şifrenizi girin."
      reset_password: "Şifre Sıfırlama"
      logging_in: "Oturum açılıyor..."
      previous_sign_up: "Zaten hesabınız var mı?"
      or: "Veya"
      authenticating: "Kimlik doğruluyor..."
      awaiting_activation: "Hesabınız etkinleştirilmeyi bekliyor, başka bir etkinleştirme e-postası göndermek için şifremi unuttum bağlantısını kullanın."
      awaiting_approval: "Hesabınız henüz bir personel tarafından onaylanmadı. Onaylandığında size bir e-posta gönderilecek."
      requires_invite: "Üzgünüz, bu foruma yalnızca davetliler erişebilir."
      not_activated: "Henüz giriş yapamazsınız. Size daha önce <b>%{sentTo}</b> adresine bir etkinleştirme e-postası göndermiştik. Hesabınızı etkinleştirmek için lütfen bu e-postadaki talimatları izleyin."
      not_allowed_from_ip_address: "Bu IP adresinden giriş yapamazsınız."
      admin_not_allowed_from_ip_address: "Bu IP adresinden yönetici olarak giriş yapamazsınız."
      resend_activation_email: "Etkinleştirme e-postasını yeniden göndermek için buraya tıklayın."
      omniauth_disallow_totp: "Hesabınızda iki adımlı kimlik doğrulama etkin. Lütfen şifrenizle giriş yapın."
      resend_title: "Etkinleştirme e-postasını yeniden gönder"
      change_email: "E-posta adresini değiştir"
      provide_new_email: "Yeni bir adres girin ve onay e-postanızı yeniden gönderelim."
      submit_new_email: "E-posta Adresini Güncelle"
      sent_activation_email_again: "<b>%{currentEmail}</b> adresine bir etkinleştirme e-postası daha gönderdik. Gelmesi birkaç dakika sürebilir; spam klasörünüzü kontrol ettiğinizden emin olun."
      sent_activation_email_again_generic: "Başka bir etkinleştirme e-postası daha gönderdik. Gelmesi birkaç dakika sürebilir; spam klasörünüzü kontrol ettiğinizden emin olun."
      to_continue: "Lütfen Giriş Yapın"
      preferences: "Kullanıcı tercihlerinizi değiştirmek için giriş yapmanız gerekir."
      not_approved: "Hesabınız henüz onaylanmadı. Giriş yapmaya hazır olduğunuzda e-posta ile bilgilendirileceksiniz."
      google_oauth2:
        name: "Google"
        title: "Google ile oturum açın"
        sr_title: "Google ile oturum açın"
      twitter:
        name: "Twitter"
        title: "Twitter ile oturum açın"
        sr_title: "Twitter ile oturum açın"
      instagram:
        name: "Instagram"
        title: "Instagram ile Giriş Yapın"
        sr_title: "Instagram ile Giriş Yapın"
      facebook:
        name: "Facebook"
        title: "Facebook ile Giriş Yapın"
        sr_title: "Facebook ile Giriş Yapın"
      github:
        name: "GitHub"
        title: "GitHub ile Giriş Yapın"
        sr_title: "GitHub ile Giriş Yapın"
      discord:
        name: "Discord"
        title: "Discord ile Giriş Yapın"
        sr_title: "Discord ile Giriş Yapın"
      second_factor_toggle:
        totp: "Bunun yerine bir kimlik doğrulama uygulaması kullanın"
        backup_code: "Bunun yerine bir yedekleme kodu kullanın"
        security_key: "Bunun yerine bir güvenlik anahtarı kullanın"
    invites:
      accept_title: "Davet"
      emoji: "zarf emoji'si"
      welcome_to: "%{site_name}'a hoş geldiniz!"
      invited_by: "Davet gönderen:"
      social_login_available: "Ayrıca bu e-posta adresini kullanan tüm sosyal ağ giriş bilgileriyle oturum açabileceksiniz."
      your_email: "Hesabınızın e-posta adresi <b>%{email}</b>."
      accept_invite: "Daveti kabul et"
      success: "Hesabınız oluşturuldu ve şimdi giriş yaptınız."
      name_label: "Ad"
      password_label: "Şifre"
      existing_user_can_redeem: "Bir konuya veya gruba davetinizi kullanın."
    password_reset:
      continue: "%{site_name} adresine devam edin"
    emoji_set:
      apple_international: "Apple/Uluslararası"
      google: "Google"
      twitter: "Twitter"
      win10: "Win10"
      google_classic: "Google Classic"
      facebook_messenger: "Facebook Messenger"
    category_page_style:
      categories_only: "Yalnızca Kategoriler"
      categories_with_featured_topics: "Öne Çıkan Konuları içeren Kategoriler"
      categories_and_latest_topics: "Kategoriler ve En Son Konular"
      categories_and_latest_topics_created_date: "Kategoriler ve En Son Konular (konu oluşturulma tarihine göre sıralayın)"
      categories_and_top_topics: "Kategoriler ve Popüler Konular"
      categories_boxes: "Alt Kategorili Kutular"
      categories_boxes_with_topics: "Öne Çıkan Konuları içeren Kutular"
      subcategories_with_featured_topics: "Öne Çıkan Konular içeren Alt Kategoriler"
    shortcut_modifier_key:
      shift: "Shift"
      ctrl: "Ctrl"
      alt: "Alt"
      enter: "Enter"
    conditional_loading_section:
      loading: Yükleniyor...
    category_row:
      topic_count:
        one: "bu kategorideki %{count} konu"
        other: "bu kategorideki %{count} konu"
      plus_subcategories_title:
        one: "%{name} ve bir alt kategori"
        other: "%{name} ve %{count} alt kategori"
      plus_subcategories:
        one: "+ %{count} alt kategori"
        other: "+ %{count} alt kategori"
    select_kit:
      delete_item: "Şunu sil: %{name}"
      filter_by: "Şuna göre filtrele: %{name}"
      select_to_filter: "Filtrelemek için bir değer seçin"
      default_header_text: Seç...
      no_content: Eşleşme bulunamadı
      results_count:
        one: "%{count} sonuç"
        other: "%{count} sonuç"
      filter_placeholder: Ara...
      filter_placeholder_with_any: Ara veya oluştur...
      create: "Oluştur: \"%{content}\""
      max_content_reached:
        one: "Yalnızca %{count} öge seçebilirsiniz."
        other: "Yalnızca %{count} öge seçebilirsiniz."
      min_content_not_reached:
        one: "En az %{count} öge seçin."
        other: "En az %{count} öge seçin."
      components:
        tag_drop:
          filter_for_more: Daha fazlası için filtreleyin...
        categories_admin_dropdown:
          title: "Kategorileri yönetin"
    date_time_picker:
      from: Kimden
      to: Kime
    emoji_picker:
      filter_placeholder: Emoji ara
      smileys_&_emotion: İfadeler ve Duygu
      people_&_body: İnsanlar ve Vücut
      animals_&_nature: Hayvanlar ve Doğa
      food_&_drink: Yiyecek ve İçecek
      travel_&_places: Seyahat ve Yerler
      activities: Aktiviteler
      objects: Nesneler
      symbols: Semboller
      flags: Bayraklar
      recent: Son kullanılan
      default_tone: Cilt tonu yok
      light_tone: Açık cilt tonu
      medium_light_tone: Orta açık cilt tonu
      medium_tone: Orta cilt tonu
      medium_dark_tone: Orta koyu cilt tonu
      dark_tone: Koyu cilt tonu
      default: Özel emoji'ler
    shared_drafts:
      title: "Paylaşılan Taslaklar"
      notice: "Bu konuyu yalnızca paylaşılan taslaklar yayınlayabilenler görebilir."
      destination_category: "Hedef Kategori"
      publish: "Paylaşılan Taslağı Yayınla"
      confirm_publish: "Bu taslağı yayınlamak istediğinizden emin misiniz?"
      publishing: "Konu Yayınlanıyor..."
    composer:
      emoji: "Emoji :)"
      more_emoji: "daha fazla..."
      options: "Seçenekler"
      whisper: "fısıltı"
      unlist: "listelenmedi"
      add_warning: "Bu resmi bir uyarıdır."
      toggle_whisper: "Fısıltıyı Aç/Kapat"
      toggle_unlisted: "Liste Dışı Aç/Kapat"
      posting_not_on_topic: "Hangi konuya yanıt vermek istiyorsunuz?"
      saved_local_draft_tip: "yerel olarak kaydedildi"
      similar_topics: "Konunuz şuna benziyor..."
      drafts_offline: "taslaklar çevrimdışı"
      edit_conflict: "çakışmayı düzenle"
      esc: "esc"
      esc_label: "Kapatmak için tıklayın veya Esc tuşuna basın"
      ok_proceed: "Tamam, devam et"
      group_mentioned_limit:
        one: "<b>Uyarı!</b> <a href='%{group_link}'>%{group}</a> grubundan bahsettiniz; ancak bu grubun yönetici tarafından yapılandırılan %{count} kullanıcılık bahsetme sınırından daha fazla üyesi var. Kimseye bildirim gönderilmeyecek."
        other: "<b>Uyarı!</b> <a href='%{group_link}'>%{group}</a> grubundan bahsettiniz; ancak bu grubun yönetici tarafından yapılandırılan %{count} kullanıcılık bahsetme sınırından daha fazla üyesi var. Kimseye bildirim gönderilmeyecek."
      group_mentioned:
        one: "%{group} grubundan bahsederek <a href='%{group_link}'>%{count} kişiye</a> bildirim göndermek üzeresiniz; emin misiniz?"
        other: "%{group} grubundan bahsederek <a href='%{group_link}'>%{count} kişiye</a> bildirim göndermek üzeresiniz; emin misiniz?"
      cannot_see_mention:
        category: "@%{username} adlı kullanıcıdan bahsettiniz, ancak kullanıcıya bildirim gönderilmeyecek çünkü kullanıcının bu kategoriye erişim izni yok. Kullanıcıyı bu kategoriye erişimi olan bir gruba eklemeniz gerekiyor."
        private: "@%{username} adlı kullanıcıdan bahsettiniz, ancak bildirim gönderilmeyecek çünkü kullanıcı bu kişisel mesajı göremiyor. Kullanıcıyı bu kişisel mesaja davet etmeniz gerekiyor."
        muted_topic: "@%{username} adlı kullanıcıdan bahsettiniz, ancak bu konuyu sessize aldığı için kullanıcıya bildirim gönderilmeyecek."
        not_allowed: "@%{username} adlı kullanıcıdan bahsettiniz, ancak bu konuyu sessize aldığı için kullanıcıya bildirim gönderilmeyecek."
      cannot_see_group_mention:
        not_mentionable: "%{group} adlı gruptan bahsedemezsiniz."
        some_not_allowed:
          one: "@%{group} adlı gruptan bahsettiniz, ancak diğer üyeler bu kişisel mesajı göremediği için yalnızca %{count} üyeye bildirim gönderilecek. Onları bu kişisel mesaja davet etmeniz gerekecek."
          other: "@%{group} adlı gruptan bahsettiniz, ancak diğer üyeler bu kişisel mesajı göremediği için yalnızca %{count} üyeye bildirim gönderilecek. Onları bu kişisel mesaja davet etmeniz gerekecek."
        not_allowed: "@%{group} adlı gruptan bahsettiniz, ancak bu kişisel mesajı göremedikleri için hiçbir üyeye bildirim gönderilmeyecek. Onları bu kişisel mesaja davet etmeniz gerekecek."
      here_mention:
        one: "<b>@%{here}</b> diyerek %{count} kullanıcıya bildirim göndermek üzeresiniz, emin misiniz?"
        other: "<b>@%{here}</b> diyerek %{count} kullanıcıya bildirim göndermek üzeresiniz, emin misiniz?"
      duplicate_link: "Görünüşe göre <b>%{domain}</b> alan adına bağlantınız <b>@%{username}</b> tarafından <a href='%{post_url}'>%{ago} bir yanıtta</a> konuda gönderi olarak zaten yayınlanmış. Tekrar göndermek istediğinizden emin misiniz?"
      duplicate_link_same_user: "Görünüşe göre <b>%{domain}</b> alan adının bağlantısını <a href='%{post_url}'>adresindeki bu konuya %{ago}</a> bir yanıtta zaten göndermişsiniz. Tekrar göndermek istediğinizden emin misiniz?"
      reference_topic_title: "YNT: %{title}"
      error:
        title_missing: "Başlık gerekli"
        title_too_short:
          one: "Başlık en az %{count} karakter olmalıdır"
          other: "Başlık en az %{count} karakter olmalıdır"
        title_too_long:
          one: "Başlık en fazla %{count} karakter olabilir"
          other: "Başlık en fazla %{count} karakter olabilir"
        post_missing: "Gönderi boş olamaz"
        post_length:
          one: "Gönderi en az %{count} karakter olmalıdır"
          other: "Gönderi en az %{count} karakter olmalıdır"
        try_like: "%{heart} düğmesini denediniz mi?"
        category_missing: "Bir kategori seçmelisiniz"
        tags_missing:
          one: "En az %{count} etiket seçmelisiniz"
          other: "En az %{count} etiket seçmelisiniz"
        topic_template_not_modified: "Lütfen konu şablonunu düzenleyerek daha fazla ayrıntı ekleyin."
      save_edit: "Düzenlemeyi Kaydet"
      overwrite_edit: "Düzenlemenin Üzerine Yaz"
      reply: "Yanıtla"
      cancel: "İptal et"
      create_topic: "Konu Oluştur"
      create_pm: "Mesaj"
      create_whisper: "Fısıltı"
      create_shared_draft: "Paylaşılmış Taslak oluştur"
      edit_shared_draft: "Paylaşılmış Taslağı Düzenle"
      title: "Veya %{modifier}Enter tuşuna basın"
      users_placeholder: "Kullanıcı veya grup ekleyin"
      title_placeholder: "Tek cümleyle açıklamak gerekirse bu tartışmanın konusu nedir?"
      title_or_link_placeholder: "Buraya başlık yazın veya bir bağlantı yapıştırın"
      edit_reason_placeholder: "neden düzenleme yapıyorsunuz?"
      topic_featured_link_placeholder: "Başlıkla gösterilen bağlantıyı girin."
      remove_featured_link: "Konudan bağlantıyı kaldır."
      reply_placeholder: "Buraya yazın. Biçimlendirmek için Markdown, BBCode veya HTML kullanabilirsiniz. Resimleri sürükleyebilir veya yapıştırabilirsiniz."
      reply_placeholder_no_images: "Buraya yazın. Biçimlendirme için Markdown, BBCode veya HTML kullanın."
      reply_placeholder_choose_category: "Buraya yazmadan önce bir kategori seçin."
      view_new_post: "Yeni gönderinizi görüntüleyin."
      saving: "Kaydediliyor"
      saved: "Kaydedildi!"
      saved_draft: "Gönderi taslağı devam ediyor. Devam etmek için dokunun."
      uploading: "Yükleniyor..."
      show_preview: "ön izlemeyi göster"
      hide_preview: "ön izlemeyi gizle"
      quote_post_title: "Tüm gönderiyi alıntıla"
      bold_label: "B"
      bold_title: "Güçlü"
      bold_text: "güçlü metin"
      italic_label: "I"
      italic_title: "Vurgulama"
      italic_text: "vurgulanan yazı"
      link_title: "Köprü"
      link_description: "bağlantı açıklamasını buraya girin"
      link_dialog_title: "Köprü Ekle"
      link_optional_text: "isteğe bağlı başlık"
      link_url_placeholder: "Bir URL yapıştırın veya konuları aramak için yazın"
      blockquote_title: "Blok alıntı"
      blockquote_text: "Blok alıntı"
      code_title: "Önceden biçimlendirilmiş metin"
      code_text: "girintisi 4 boşluktan oluşan, önceden biçimlendirilmiş metin"
      paste_code_text: "kodu buraya yazın veya yapıştırın"
      upload_title: "Yükle"
      upload_description: "yükleme açıklamasını buraya girin"
      olist_title: "Numaralandırılmış Liste"
      ulist_title: "Madde İşaretli Liste"
      list_item: "Liste ögesi"
      toggle_direction: "Yönü Aç/Kapat"
      help: "Markdown Düzenleme Yardımı"
      collapse: "besteci panelini simge durumuna küçült"
      open: "besteci panelini aç"
      abandon: "besteciyi kapat ve taslağı sil"
      enter_fullscreen: "tam ekran besteciye gir"
      exit_fullscreen: "tam ekran besteciden çık"
      exit_fullscreen_prompt: "Tam ekrandan çıkmak için <kbd>ESC</kbd> tuşuna basın"
      show_toolbar: "besteci araç çubuğunu göster"
      hide_toolbar: "besteci araç çubuğunu gizle"
      modal_ok: "Tamam"
      modal_cancel: "İptal et"
      cant_send_pm: "Üzgünüz, %{username} adlı kullanıcıya mesaj gönderemezsiniz."
      yourself_confirm:
        title: "Alıcıları eklemeyi unuttunuz mu?"
        body: "Şu anda bu mesaj sadece kendinize gönderiliyor!"
      slow_mode:
        error: "Bu konu yavaş modda. Yakın zamanda zaten gönderi yayınladınız; %{timeLeft} içinde tekrar gönderi yayınlayabilirsiniz."
      user_not_seen_in_a_while:
        single: "Mesaj gönderdiğiniz <b>%{usernames}</b> adlı kullanıcı uzun zamandır buralarda görülmedi: %{time_ago}. Mesajınızı alamayabilir. %{usernames} ile iletişime geçmek için alternatif yöntemler denemek isteyebilirsiniz."
        multiple: "Mesaj gönderdiğiniz şu kişiler: <b>%{usernames}</b>, çok uzun zamandır buralarda görülmedi: %{time_ago}. Mesajınızı alamayabilirler. Onlarla iletişime geçmek için alternatif yöntemler denemek isteyebilirsiniz."
      admin_options_title: "Bu konu için isteğe bağlı personel ayarları"
      composer_actions:
        reply: Yanıtla
        draft: Taslak
        edit: Düzenle
        reply_to_post:
          label: '%{postUsername} adlı kullanıcının bir gönderisini yanıtlayın'
          desc: Belirli bir gönderiyi yanıtlayın
        reply_as_new_topic:
          label: Bağlantılı konu olarak yanıtlayın
          desc: Bu konuyla bağlantılı yeni bir konu oluştur
          confirm: Kaydedilmiş yeni bir konu taslağınız var ve bağlantılı bir konu oluşturduğunuzda üzerine yazılacak.
        reply_as_new_group_message:
          label: Yeni grup mesajı olarak yanıtla
          desc: Aynı alıcılarla başlayan yeni mesaj oluştur
        reply_to_topic:
          label: Konuyu yanıtla
          desc: Belirli bir gönderiye değil, konuya yanıt verin
        toggle_whisper:
          label: Fısıltıyı Aç/Kapat
          desc: Fısıltılar yalnızca personel tarafından görülebilir
        create_topic:
          label: "Yeni Konu"
        shared_draft:
          label: "Paylaşılan Taslak"
          desc: "Yalnızca izin verilen kullanıcılar tarafından görülebilecek bir konu taslağı oluşturun"
        toggle_topic_bump:
          label: "Konu üste sıçratmayı aç/kapat"
          desc: "En son yanıt tarihini değiştirmeden yanıtla"
      reload: "Yeniden Yükle"
      ignore: "Yok say"
      image_alt_text:
        aria_label: Görüntü için alternatif metin
      delete_image_button: Görüntüyü Sil
      toggle_image_grid: Resim ızgarasını aç/kapat
    notifications:
      tooltip:
        regular:
          one: "%{count} görülmemiş bildirim"
          other: "%{count} görülmemiş bildirim"
        message:
          one: "%{count} okunmamış mesaj"
          other: "%{count} okunmamış mesaj"
        high_priority:
          one: "%{count} okunmamış yüksek öncelikli bildirim"
          other: "%{count} okunmamış yüksek öncelikli bildirim"
        new_message_notification:
          one: "%{count} yeni mesaj bildirimi"
          other: "%{count} yeni mesaj bildirimi"
        new_reviewable:
          one: "%{count} yeni incelenebilir öge"
          other: "%{count} yeni incelenebilir öge"
      title: "@ad bahsetmeleri, gönderilerinize ve konularınıza verilen yanıtlar, mesajlar vb. ilgili bildirimler"
      none: "Şu anda bildirimler yüklenemiyor."
      empty: "Bildirim bulunamadı."
      post_approved: "Gönderiniz onaylandı"
      reviewable_items: "inceleme gerektiren ögeler"
      watching_first_post_label: "Yeni Konu"
      user_moved_post: "%{username} taşındı"
      mentioned: "<span>%{username}</span> %{description}"
      group_mentioned: "<span>%{username}</span> %{description}"
      quoted: "<span>%{username}</span> %{description}"
      bookmark_reminder: "<span>%{username}</span> %{description}"
      replied: "<span>%{username}</span> %{description}"
      posted: "<span>%{username}</span> %{description}"
      watching_category_or_tag: "<span>%{username}</span> %{description}"
      edited: "<span>%{username}</span> %{description}"
      liked: "<span>%{username}</span> %{description}"
      liked_2: "<span class='double-user'>%{username}, %{username2}</span> %{description}"
      liked_many:
        one: "<span class='multi-user'>%{username}, %{username2} ve %{count} </span> %{description} daha"
        other: "<span class='multi-user'>%{username}, %{username2} ve %{count} </span> %{description} daha"
      liked_by_2_users: "%{username}, %{username2}"
      liked_by_multiple_users:
        one: "%{username}, %{username2} ve %{count} kişi daha"
        other: "%{username}, %{username2} ve %{count} kişi daha"
      liked_consolidated_description:
        one: "gönderilerinizden %{count} tanesini beğendi"
        other: "gönderilerinizden %{count} tanesini beğendi"
      liked_consolidated: "<span>%{username}</span> %{description}"
      private_message: "<span>%{username}</span> %{description}"
      invited_to_private_message: "<p><span>%{username}</span> %{description}"
      invited_to_topic: "<span>%{username}</span> %{description}"
      invitee_accepted: "<span>%{username}</span> davetinizi kabul etti"
      invitee_accepted_your_invitation: "davetinizi kabul etti"
      moved_post: "<span>%{username}</span> %{description} ögesini taşıdı"
      linked: "<span>%{username}</span> %{description}"
      granted_badge: "\"%{description}\" kazanıldı"
      topic_reminder: "<span>%{username}</span> %{description}"
      watching_first_post: "<span>Yeni Konu</span> %{description}"
      membership_request_accepted: "\"%{group_name}\" üyeliği kabul edildi"
      membership_request_consolidated:
        one: "\"%{group_name}\" için %{count} açık üyelik talebi"
        other: "\"%{group_name}\" için %{count} açık üyelik isteği"
      reaction: "<span>%{username}</span> %{description}"
      reaction_2: "<span>%{username}, %{username2}</span> %{description}"
      votes_released: "%{description} - tamamlandı"
      new_features: "Yeni özellikler mevcut!"
      admin_problems: "Sitenizin kontrol panelinde yeni öneriler mevcut"
      dismiss_confirmation:
        body:
          default:
            one: "Emin misiniz? %{count} önemli bildiriminiz var."
            other: "Emin misiniz? %{count} önemli bildiriminiz var."
          bookmarks:
            one: "Emin misiniz? %{count} okunmamış yer imi anımsatıcınız var."
            other: "Emin misiniz? %{count} okunmamış yer imi anımsatıcınız var."
          messages:
            one: "Emin misiniz? %{count} okunmamış kişisel mesajınız var."
            other: "Emin misiniz? %{count} okunmamış kişisel mesajınız var."
        dismiss: "Kapat"
        cancel: "İptal et"
      group_message_summary:
        one: "%{group_name} gelen kutunuzda %{count} mesaj var"
        other: "%{group_name} gelen kutunuzda %{count} mesaj var"
      popup:
        mentioned: '%{username}, "%{topic}" konusunda sizden bahsetti - %{site_title}'
        group_mentioned: '%{username}, "%{topic}" konusunda sizden bahsetti - %{site_title}'
        quoted: '%{username}, "%{topic}" konusunda sizden alıntı yaptı - %{site_title}'
        replied: '%{username}, "%{topic}" konusunda size yanıt verdi - %{site_title}'
        posted: '%{username}, "%{topic}" konusuna gönderi yaptı - %{site_title}'
        private_message: '%{username} "%{topic}" konusunda size kişisel bir mesaj gönderdi - %{site_title}'
        linked: '%{username}, "%{topic}" konusundaki gönderinize bağlantı yaptı - %{site_title}'
        watching_first_post: '%{username} yeni bir konu oluşturdu "%{topic}" - %{site_title}'
        confirm_title: "Bildirimler etkinleştirildi - %{site_title}"
        confirm_body: "Başarılı! Bildirimler etkinleştirildi."
        custom: "%{site_title}'da %{username} adlı kullanıcıdan bildirim"
      titles:
        mentioned: "bahsedildi"
        replied: "yeni yanıt"
        quoted: "alıntı yapıldı"
        edited: "düzenlendi"
        liked: "yeni beğeni"
        private_message: "yeni özel mesaj"
        invited_to_private_message: "özel mesaja davet edildi"
        invitee_accepted: "davet kabul edildi"
        posted: "yeni gönderi"
        watching_category_or_tag: "yeni gönderi"
        moved_post: "gönderi taşındı"
        linked: "bağlantılı"
        bookmark_reminder: "yer imi anımsatıcısı"
        bookmark_reminder_with_name: "yer imi anımsatıcısı - %{name}"
        granted_badge: "rozet verildi"
        invited_to_topic: "konuya davet edildi"
        group_mentioned: "gruptan bahsedildi"
        group_message_summary: "yeni grup mesajları"
        watching_first_post: "yeni konu"
        topic_reminder: "konu anımsatıcısı"
        liked_consolidated: "yeni beğeniler"
        post_approved: "gönderi onaylandı"
        membership_request_consolidated: "yeni üyelik talepleri"
        reaction: "yeni tepki"
        votes_released: "Oy verildi"
        new_features: "yeni Discourse özellikleri yayınlandı!"
    upload_selector:
      uploading: "Yükleniyor"
      processing: "Yükleme İşleniyor"
      select_file: "Dosya seç"
      default_image_alt_text: görüntü
    search:
      sort_by: "Sıralama ölçütü"
      relevance: "İlgi"
      latest_post: "En Son Gönderi"
      latest_topic: "En Son Konu"
      most_viewed: "En Çok Görüntülenen"
      most_liked: "En Çok Beğenilen"
      select_all: "Tümünü Seç"
      clear_all: "Tümünü Temizle"
      too_short: "Arama terimiz çok kısa."
      open_advanced: "Gelişmiş aramayı aç"
      clear_search: "Aramayı temizle"
      sort_or_bulk_actions: "Sonuçları sırala veya toplu olarak seç"
      result_count:
        one: "<span class='term'>%{term}</span> <span>için %{count} sonuç</span>"
        other: "<span class='term'>%{term}</span> için <span>%{count} %{plus} sonuç</span>"
      title: "Ara"
      full_page_title: "Ara"
      results: "sonuçlar"
      no_results: "Sonuç bulunamadı."
      no_more_results: "Daha fazla sonuç bulunamadı."
      post_format: "%{username} tarafından #%{post_number}"
      results_page: "\"%{term}\" için arama sonuçları"
      more_results: "Daha fazla sonuç var. Lütfen arama kriterlerinizi daraltın."
      cant_find: "Aradığınızı bulamıyor musunuz?"
      start_new_topic: "Yeni bir konu başlatmak ister misiniz?"
      or_search_google: "Veya bunun yerine Google ile arama yapmayı deneyin:"
      search_google: "Bunun yerine Google ile arama yapmayı deneyin:"
      search_google_button: "Google"
      search_button: "Ara"
      search_term_label: "arama anahtar kelimesi girin"
      categories: "Kategoriler"
      tags: "Etiketler"
      in: "içinde"
      in_this_topic: "bu konuda"
      in_this_topic_tooltip: "tüm konuları aramaya geç"
      in_messages: "mesajlarda"
      in_messages_tooltip: "normal konuları aramaya geç"
      in_topics_posts: "tüm konularda ve gönderilerde"
      enter_hint: "veya Enter tuşuna basın"
      in_posts_by: "@%{username} adlı kullanıcının gönderilerinde"
      browser_tip: "%{modifier} + f"
      browser_tip_description: "yeniden yerel tarayıcı aramasını kullanmak için"
      recent: "Son Aramalar"
      clear_recent: "Son Aramaları Temizle"
      type:
        default: "Konular/gönderiler"
        users: "Kullanıcılar"
        categories: "Kategoriler"
        categories_and_tags: "Kategoriler/etiketler"
      context:
        user: "@%{username} adlı kullanıcının gönderilerinde ara"
        category: "#%{category} kategorisinde ara"
        tag: "# %{tag} etiketinde ara"
        topic: "Bu konuda ara"
        private_messages: "Mesajlarda ara"
      tips:
        category_tag: "kategori veya etikete göre filtreler"
        author: "gönderi yazarına göre filtreler"
        in: "meta verilere göre filtreler (ör. in:title, in:personal, in:pinned)"
        status: "konu durumuna göre filtreler"
        full_search: "tam sayfa aramayı başlatır"
        full_search_key: "%{modifier} + Enter"
        me: "sadece sizin gönderilerinizi gösterir"
      advanced:
        title: Gelişmiş filtreler
        posted_by:
          label: 'Gönderi yayınlayan:'
          aria_label: Gönderi yazarına göre filtrele
        in_category:
          label: Kategorilendirilmiş
        in_group:
          label: Grupta
        with_badge:
          label: Rozetli
        with_tags:
          label: Etiketli
          aria_label: Etiketleri kullanarak filtrele
        filters:
          label: Yalnızca şu konulara/gönderilere dön...
          title: Yalnızca başlıkta eşleşen
          likes: Beğendiğim
          posted: Gönderi yaptığım
          created: Oluşturduğum
          watching: İzlediğim
          tracking: Takip ettiğim
          private: Mesajlarımda
          bookmarks: Yer imlerine eklediğim
          first: ilk gönderi
          pinned: sabitlenmiş
          seen: Okuduğum
          unseen: Okumadığım
          wiki: wiki olan
          images: görüntül(ler) içeren
          all_tags: Yukarıdaki tüm etiketler
        statuses:
          label: 'Şu durumdaki konular:'
          open: açık
          closed: kapalı
          public: herkese açık
          archived: arşivlenmiş
          noreplies: yanıtsız
          single_user: tek bir kullanıcı içeren
        post:
          count:
            label: Gönderiler
          min:
            placeholder: en az
            aria_label: en az gönderi sayısına göre filtrele
          max:
            placeholder: en fazla
            aria_label: en fazla gönderi sayısına göre filtrele
          time:
            label: Gönderilen
            aria_label: Gönderinin yapıldığı tarihe göre filtrele
            before: önce
            after: sonra
        views:
          label: Görüntülemeler
        min_views:
          placeholder: en az
          aria_label: en az görüntülemeye göre filtrele
        max_views:
          placeholder: en fazla
          aria_label: en fazla görüntülemeye göre filtrele
        additional_options:
          label: "Gönderi sayısına ve konu görüntülemelerine göre filtrele"
    hamburger_menu: "menü"
    new_item: "yeni"
    go_back: "geri dön"
    not_logged_in_user: "güncel etkinliğin ve tercihlerin özetinin bulunduğu kullanıcı sayfası"
    current_user: "kullanıcı sayfanıza gidin"
    view_all: "tümünü görüntüle %{tab}"
    user_menu:
      generic_no_items: "Bu listede öge yok."
      sr_menu_tabs: "Kullanıcı menüsü sekmeleri"
      view_all_notifications: "tüm bildirimleri görüntüle"
      view_all_bookmarks: "tüm yer imlerini görüntüle"
      view_all_messages: "tüm kişisel mesajları görüntüle"
      tabs:
        all_notifications: "Tüm bildirimler"
        replies: "Yanıtlar"
        replies_with_unread:
          one: "Yanıtlar - %{count} okunmamış yanıt"
          other: "Yanıtlar - %{count} okunmamış yanıt"
        mentions: "Bahsetmeler"
        mentions_with_unread:
          one: "Bahsetmeler - %{count} okunmamış bahsetme"
          other: "Bahsetmeler - %{count} okunmamış bahsetme"
        likes: "Beğeniler"
        likes_with_unread:
          one: "Beğeniler - %{count} okunmamış beğeni"
          other: "Beğeniler - %{count} okunmamış beğeni"
        watching: "İzlenen konular"
        watching_with_unread:
          one: "İzlenen konular - %{count} okunmamış izlenen konu"
          other: "İzlenen konular - %{count} okunmamış izlenen konu"
        messages: "Kişisel mesajlar"
        messages_with_unread:
          one: "Kişisel mesajlar - %{count} okunmamış mesaj"
          other: "Kişisel mesajlar - %{count} okunmamış mesaj"
        bookmarks: "Yer imleri"
        bookmarks_with_unread:
          one: "Yer imleri - %{count} okunmamış yer imi"
          other: "Yer imleri - %{count} okunmamış yer imi"
        review_queue: "Değerlendirme kuyruğu"
        review_queue_with_unread:
          one: "İnceleme kuyruğu - %{count} ögenin incelenmesi gerekiyor"
          other: "İnceleme kuyruğu - %{count} ögenin incelenmesi gerekiyor"
        other_notifications: "Diğer bildirimler"
        other_notifications_with_unread:
          one: "Diğer bildirimler - %{count} okunmamış bildirim"
          other: "Diğer bildirimler - %{count} okunmamış bildirim"
        profile: "Profil"
      reviewable:
        view_all: "tüm inceleme ögeleri"
        queue: "Kuyruk"
        deleted_user: "(silinmiş kullanıcı)"
        deleted_post: "(silinmiş gönderi)"
        post_number_with_topic_title: "gönderi #%{post_number} - %{title}"
        new_post_in_topic: "%{title} başlığında yeni gönderi"
        user_requires_approval: "%{username} onay bekliyor"
        default_item: "incelenebilir öge #%{reviewable_id}"
    topics:
      new_messages_marker: "son ziyaret"
      bulk:
        select_all: "Tümünü Seç"
        clear_all: "Tümünü Temizle"
        unlist_topics: "Konuları listeden kaldır"
        relist_topics: "Konuları yeniden listele"
        reset_bump_dates: "Üste sıçratma tarihlerini sıfırla"
        defer: "Ertele"
        delete: "Konuları sil"
        dismiss: "Kapat"
        dismiss_read: "Tüm okunmamışları kapat"
        dismiss_read_with_selected:
          one: "%{count} okunmamışı kapat"
          other: "%{count} okunmamışı kapat"
        dismiss_button: "Kapat..."
        dismiss_button_with_selected:
          one: "Kapat (%{count})"
          other: "Kapat (%{count})"
        dismiss_tooltip: "Yeni gönderileri kapat veya konuları takip etmeyi durdur"
        also_dismiss_topics: "Yeniden okunmamış olarak gösterilmemesi için bu konuları takip etmeyi durdur"
        dismiss_new: "Yenileri Kapat"
        dismiss_new_modal:
          title: "Yeniyi kapat"
          topics: "Yeni konuları kapat"
          posts: "Yeni gönderileri kapat"
          untrack: "Yeni listemde görünmemeleri için bu konuları izlemeyi durdur"
        dismiss_new_with_selected:
          one: "Yenileri (%{count}) kapat"
          other: "Yenileri (%{count}) kapat"
        toggle: "konuların toplu seçimini aç/kapat"
        actions: "Toplu Eylemler"
        change_category: "Kategori ayarla..."
        close_topics: "Konuları Kapat"
        archive_topics: "Konuları Arşivle"
        move_messages_to_inbox: "Gelen kutusuna taşı"
        notification_level: "Bildirimler..."
        change_notification_level: "Bildirim Seviyesini Değiştir"
        choose_new_category: "Konular için yeni kategoriyi seç:"
        selected:
          one: "<b>%{count}</b> konu seçtiniz."
          other: "<b>%{count}</b> konu seçtiniz."
        change_tags: "Etiketleri Değiştir"
        append_tags: "Etiketleri Sonuna Ekle"
        choose_new_tags: "Bu konular için yeni etiketler seçin:"
        choose_append_tags: "Bu konular için sona eklenecek yeni etiketleri seçin:"
        changed_tags: "Bu konuların etiketleri değiştirildi."
        remove_tags: "Tüm Etiketleri Kaldır"
        confirm_remove_tags:
          one: "Bu konudan tüm etiketler kaldırılacak. Emin misiniz?"
          other: "%{count} konudan tüm etiketler kaldırılacak. Emin misiniz?"
        progress:
          one: "İlerleme: <strong>%{count}</strong> konu"
          other: "İlerleme: <strong>%{count}</strong> konu"
      none:
        unread: "Okunmamış konunuz bulunmuyor."
        unseen: "Görülmemiş konunuz bulunmuyor."
        new: "Yeni konunuz yok."
        read: "Henüz herhangi bir konu okumadınız."
        posted: "Henüz herhangi bir konuda gönderi yapmadınız."
        latest: "Her şeyi tamamladınız!"
        bookmarks: "Henüz hiçbir konuya yer imi eklemediniz."
        category: "%{category} konusu yok."
        top: "Popüler konu yok."
        filter: "Konu yok."
        educate:
          new: '<p>Yeni konularınız burada görünür. Varsayılan olarak, konular yeni kabul edilir ve son 2 gün içinde oluşturulmuşlarsa <span class="badge new-topic badge-notification" style="vertical-align:middle;line-height:inherit;"></span> göstergesi görünür.</p><p>Bunu değiştirmek için <a href="%{userPrefsUrl}"> tercihlerinizi</a> ziyaret edin.</p>'
          unread: "<p>Okunmamış konularınız burada görünür.</p><p>Konular varsayılan olarak okunmamış sayılır ve şu durumlarda okunmamış ileti sayısı <span class=\"badge unread-posts badge-notification\">1</span> olarak gösterilir: </p><ul><li>Konuyu siz oluşturmuşsanız</li><li>Konuya yanıt vermişseniz</li><li>Konuyu 5 dakikadan fazla okumuşsanız</li></ul><p>Her bir konuda \U0001F514 aracılığıyla konuyu Takip Edildi veya İzlendi olarak seçmişseniz.</p><p><a href=\"%{userPrefsUrl}\">Tercihler</a> bölümünden bunu değiştirebilirsiniz.</p>"
          new_new: "<p>Yeni konularınız burada görünecek ve okunmamış konularınız da görüntülenecektir. Varsayılan olarak, konular yeni olarak kabul edilir ve son 2 gün içinde oluşturulmuşlarsa bir <span class=\"badge new-topic badge-notification\" style=\"vertical-align:middle;line-height:inherit;\"></span> göstergesi gösterilir. Okunmamış konular, aşağıdaki durumlarda okunmamış sayıları <span class=\"badge unread-posts badge-notification\">1</span> gösterecektir: Konuyu oluşturduysanız, konuya yanıt verdiyseniz, konuyu 5 dakikadan fazla okuduysanız veya konuyu her konudaki \U0001F514 işareti aracılığıyla açıkça İzlendi veya İzleniyor olarak ayarladıysanız.</p><p>Bunu değiştirmek için <a href=\"%{userPrefsUrl}\">tercihlerinizi</a> ziyaret edin.</p>"
      bottom:
        latest: "Başka en son konu yok."
        posted: "Başka gönderi yapılan konu yok."
        read: "Başka okunmuş konu yok."
        new: "Başka yeni konu yok."
        unread: "Başka okunmamış konu yok."
        unseen: "Başka görülmemiş konu yok."
        category: "Başka %{category} konusu yok."
        tag: "Başka %{tag} konusu yok."
        top: "Başka popüler konu yok."
        bookmarks: "Başka yer imli konu yok."
        filter: "Başka konu kalmadı."
    topic:
      filter_to:
        one: "Konuda %{count} gönderi"
        other: "Konuda %{count} gönderi"
      create: "Yeni Konu"
      create_disabled_category: "Bu kategoride konu oluşturma izniniz yok"
      create_long: "Yeni bir Konu oluştur"
      open_draft: "Taslağı aç"
      private_message: "Mesaj başlat"
      archive_message:
        help: "Mesajı arşivinize taşıyın"
        title: "Arşiv"
      move_to_inbox:
        title: "Gelen kutusuna taşı"
        help: "Mesajı geri gelen kutusuna taşı"
      defer:
        help: "Okunmamış olarak işaretle"
        title: "Ertele"
      list: "Konular"
      new: "yeni konu"
      unread: "okunmamış"
      new_topics:
        one: "%{count} yeni konu"
        other: "%{count} yeni konu"
      unread_topics:
        one: "%{count} okunmamış konu"
        other: "%{count} okunmamış konu"
      title: "Konu"
      invalid_access:
        title: "Bu konu özel"
        description: "Üzgünüz, bu konuya erişiminiz yok!"
        login_required: "Bu konuyu görüntülemek için giriş yapmanız gerekiyor."
      server_error:
        title: "Konu yüklenemedi"
        description: "Üzgünüz, muhtemelen bir bağlantı sorunu nedeniyle bu konuyu yükleyemedik. Lütfen yeniden deneyin. Sorun devam ederse bizimle iletişime geçin."
      not_found:
        title: "Konu bulunamadı."
        description: "Üzgünüz, bu konuyu bulamadık. Moderatör tarafından kaldırılmış olabilir."
      unread_posts:
        one: "bu konuda %{count} okunmamış gönderiniz var"
        other: "bu konuda %{count} okunmamış gönderiniz var"
      likes:
        one: "bu konuda %{count} beğeni var"
        other: "bu konuda %{count} beğeni var"
      back_to_list: "Konu Listesine dön"
      options: "Konu Seçenekleri"
      show_links: "Bu konudaki bağlantıları göster"
      collapse_details: "konu ayrıntılarını daralt"
      expand_details: "konu ayrıntılarını genişlet"
      read_more_in_category: "Daha fazla okumak ister misiniz? %{categoryLink} kategorisindeki diğer konulara göz atın veya <a href='%{latestLink}'>en son konuları görüntüleyin</a>."
      read_more: "Daha fazla okumak ister misiniz? <a href='%{categoryLink}'>Tüm kategorilere göz atın</a> veya <a href='%{latestLink}'>en son konuları görüntüleyin</a>."
      unread_indicator: "Bu konunun son gönderisini henüz hiçbir üye okumadı."
      participant_groups: "Katılımcı grupları"
      read_more_MF: |
        { HAS_UNREAD_AND_NEW, select,
          true {
            { UNREAD, plural,
                 =0 {}
                one { <a href="{basePath}/unread"># okunmamış</a>}
              other { <a href="{basePath}/unread"># okunmamış</a>}
            }
            { NEW, plural,
                 =0 {}
                one { ve <a href="{basePath}/new"># yeni</a> konu kaldı}
              other { ve <a href="{basePath}/new"># yeni</a> konu kaldı}
            }
          }
          false {
            { UNREAD, plural,
                 =0 {}
                one { <a href="{basePath}/unread"># okunmamış</a> konu kaldı}
              other { <a href="{basePath}/unread"># okunmamış</a> konu kaldı}
            }
            { NEW, plural,
                 =0 {}
                one { <a href="{basePath}/new"># yeni</a> konu kaldı}
              other { <a href="{basePath}/new"># yeni</a> konu kaldı}
            }
          }
          other {}
        }
        { HAS_CATEGORY, select,
          true { veya diğer konulara göz atın {categoryLink}}
          false { veya <a href="{basePath}/latest">en son konuları görüntüleyin</a>}
          other {}
        }
      bumped_at_title: |
        Birinci gönderi: %{createdAtDate}
        Gönderildi: %{bumpedAtDate}
      browse_all_categories_latest: "<a href='%{basePath}/categories'>Tüm kategorilere göz atın</a> veya <a href='%{basePath}/latest'>en son konuları görüntüleyin</a>."
      browse_all_categories_latest_or_top: "<a href='%{basePath}/categories'>Tüm kategorilere göz atın</a>, <a href='%{basePath}/latest'>en son konuları görüntüleyin</a> veya en üste bakın:"
      browse_all_tags_or_latest: "<a href='%{basePath}/tags'>Tüm etiketlere göz atın</a> veya <a href='%{basePath}/latest'>en son konuları görüntüleyin</a>."
      suggest_create_topic: <a href>Yeni bir konuşma başlatmaya</a> hazır mısınız?
      jump_reply: "Gönderinin orijinal konumuna atla"
      jump_reply_aria: "@%{username} adlı kullanıcının gönderisine orijinal konumunda atla"
      deleted: "Konu silindi"
      slow_mode_update:
        title: "Yavaş Mod"
        select: "Kullanıcılar bu konuda yalnızca şu sıklıkta gönderi yapabilir:"
        description: "Hızlı hareket eden veya ateşli tartışmalarda, düşünceli tartışmayı teşvik etmek için kullanıcıların bu konuda tekrar gönderi yapmadan önce beklemesi gerekir."
        enable: "Etkinleştir"
        update: "Güncelle"
        enabled_until: "Şu zamana kadar etkin:"
        remove: "Devre dışı bırak"
        hours: "Saat:"
        minutes: "Dakika:"
        seconds: "Saniye:"
        durations:
          10_minutes: "10 Dakika"
          15_minutes: "15 Dakika"
          30_minutes: "30 Dakika"
          45_minutes: "45 Dakika"
          1_hour: "1 Saat"
          2_hours: "2 Saat"
          4_hours: "4 Saat"
          8_hours: "8 Saat"
          12_hours: "12 Saat"
          24_hours: "24 saat"
          custom: "Özel Süre"
      slow_mode_notice:
        duration: "Lütfen bu konudaki gönderiler arasında %{duration} bekleyin"
      topic_status_update:
        title: "Konu Zamanlayıcısı"
        save: "Zamanlayıcıyı Ayarla"
        num_of_hours: "Saat sayısı:"
        num_of_days: "Gün sayısı:"
        remove: "Zamanlayıcıyı Kaldır"
        publish_to: "Şuraya Yayınla:"
        when: "Ne zaman:"
        time_frame_required: "Lütfen bir zaman aralığı seçin"
        min_duration: "Süre 0'dan büyük olmalıdır"
        max_duration: "Süre 20 yıldan az olmalıdır"
        duration: "Süre"
      publish_to_category:
        title: "Yayınlamayı Planla"
      temp_open:
        title: "Geçici Olarak Aç"
      auto_reopen:
        title: "Konuyu Otomatik Aç"
      temp_close:
        title: "Geçici Olarak Kapat"
      auto_close:
        title: "Konuyu Otomatik Kapat"
        label: "Konuyu şu kadar sonra otomatik kapat:"
        error: "Lütfen geçerli bir değer girin."
        based_on_last_post: "Konudaki son gönderi en az bu kadar eski olana kadar kapatmayın."
      auto_close_after_last_post:
        title: "Son Gönderiden Sonra Konuyu Otomatik Kapat"
      auto_delete:
        title: "Konuyu Otomatik Sil"
      auto_bump:
        title: "Konuyu Otomatik Üste Sıçrat"
      reminder:
        title: "Bana Anımsat"
      auto_delete_replies:
        title: "Yanıtları Otomatik Sil"
      status_update_notice:
        auto_open: "Bu konu %{timeLeft} içinde otomatik olarak açılacak."
        auto_close: "Bu konu %{timeLeft} içinde otomatik olarak kapanacak."
        auto_publish_to_category: "Bu konu %{timeLeft} içinde <a href=%{categoryUrl}>#%{categoryName}</a> kategorisinde yayınlanacak."
        auto_close_after_last_post: "Bu konu son yanıttan sonra %{duration} içinde kapanacak."
        auto_delete: "Bu konu %{timeLeft} içinde otomatik olarak silinecek."
        auto_bump: "Bu konu %{timeLeft} içinde otomatik olarak üste sıçratılacak."
        auto_reminder: "%{timeLeft} içinde bu konu hakkında anımsatıcı alacaksınız."
        auto_delete_replies: "Bu konudaki yanıtlar %{duration} sonra otomatik olarak silinir."
      auto_close_title: "Otomatik Kapatma Ayarları"
      auto_close_immediate:
        one: "Konudaki son gönderi zaten %{count} saat öncesine ait, bu yüzden konu hemen kapatılacak."
        other: "Konudaki son gönderi zaten %{count} saat öncesine ait, bu yüzden konu hemen kapatılacak."
      auto_close_momentarily:
        one: "Konudaki son gönderi zaten %{count} saat öncesine ait, bu yüzden konu hemen kapatılacak."
        other: "Konudaki son gönderi zaten %{count} saat öncesine ait, bu yüzden konu hemen kapatılacak."
      timeline:
        back: "Geri"
        back_description: "Son okunmamış gönderinize geri dönün"
        replies_short: "%{current} / %{total}"
      progress:
        title: konu ilerlemesi
        jump_prompt: "şuraya atla..."
        jump_prompt_of:
          one: "/ %{count} gönderi"
          other: "/ %{count} gönderi"
        jump_prompt_long: "Şuraya atla..."
        jump_prompt_to_date: "bugüne kadar"
        jump_prompt_or: "veya"
      notifications:
        title: bu konu hakkında ne sıklıkta bildirim alacağınızı değiştirin
        reasons:
          mailing_list_mode: "Posta listesi modunu etkinleştirdiniz, bu nedenle bu konuya verilen yanıtlardan e-posta yoluyla haberdar edileceksiniz."
          "3_10": "Bu konudaki bir etiketi izlediğiniz için bildirim alacaksınız."
          "3_10_stale": "Geçmişte bu konuyla ilgili bir etiketi izlediğiniz için bildirim alacaksınız."
          "3_6": "Bu kategoriyi izlediğiniz için bildirim alacaksınız."
          "3_6_stale": "Geçmişte bu kategoriyi izlediğiniz için bildirimler alacaksınız."
          "3_5": "Bu konuyu otomatik olarak izlemeye başladığınız için bildirim alacaksınız."
          "3_2": "Bu konuyu izlediğiniz için bildirim alacaksınız."
          "3_1": "Bu konuyu siz oluşturduğunuz için bildirim alacaksınız."
          "3": "Bu konuyu izlediğiniz için bildirim alacaksınız."
          "2_8": "Bu kategoriyi takip ettiğiniz için yeni yanıt sayısını göreceksiniz."
          "2_8_stale": "Geçmişte bu kategoriyi takip ettiğiniz için yeni yanıt sayısını göreceksiniz."
          "2_4": "Bu konuya yanıt gönderdiğiniz için yeni yanıt sayısını göreceksiniz."
          "2_2": "Bu konuyu takip ettiğiniz için yeni yanıt sayısını göreceksiniz."
          "2": '<a href="%{basePath}/u/%{username}/preferences/notifications">Bu konuyu okuduğunuz</a> için yeni yanıt sayısını göreceksiniz.'
          "1_2": "Biri @adınızdan bahseder veya size yanıt verirse bildirim alırsınız."
          "1": "Biri @adınızdan bahseder veya size yanıt verirse bildirim alırsınız."
          "0_7": "Bu kategorideki tüm bildirimleri yok sayıyorsunuz."
          "0_2": "Bu konudaki tüm bildirimleri yok sayıyorsunuz."
          "0": "Bu konudaki tüm bildirimleri yok sayıyorsunuz."
        watching_pm:
          title: "İzleniyor"
          description: "Bu mesajdaki her yeni yanıt için bir bildirim alacaksınız ve yeni yanıt sayısı gösterilecek."
        watching:
          title: "İzleniyor"
          description: "Bu konudaki her yeni yanıt için bildirim alacaksınız ve yeni yanıt sayısı gösterilecek."
        tracking_pm:
          title: "Takip Ediliyor"
          description: "Bu mesaj için yeni yanıt sayısı gösterilir. Biri @adınızdan bahseder veya size yanıt verirse bildirim alırsınız."
        tracking:
          title: "Takip Ediliyor"
          description: "Bu konu için yeni yanıt sayısı gösterilir. Biri @adınızdan bahseder veya size yanıt verirse bildirim alırsınız."
        regular:
          title: "Normal"
          description: "Biri @adınızdan bahseder veya size yanıt verirse bildirim alırsınız."
        regular_pm:
          title: "Normal"
          description: "Biri @adınızdan bahseder veya size yanıt verirse bildirim alırsınız."
        muted_pm:
          title: "Sessize alındı"
          description: "Bu mesaj hakkında asla bildirim almayacaksınız."
        muted:
          title: "Sessize alındı"
          description: "Bu konu hakkında asla bildirim almayacaksınız ve en sonda görünmeyecek."
      actions:
        title: "Eylemler"
        recover: "Konuyu Silmeyi Geri Al"
        delete: "Konuyu Sil"
        open: "Konu Aç"
        close: "Konuyu Kapat"
        multi_select: "Gönderileri Seç..."
        slow_mode: "Yavaş Modu Ayarla..."
        timed_update: "Konu Zamanlayıcısını Ayarla..."
        pin: "Konuyu Sabitle..."
        unpin: "Konunun Sabitlemesini Kaldır..."
        unarchive: "Konuyu Arşivden Çıkar"
        archive: "Konuyu Arşivle"
        invisible: "Konuyu Listeden Kaldır"
        visible: "Konuyu Listele"
        reset_read: "Okundu Verilerini Sıfırla"
        make_public: "Herkese Açık Konu yap..."
        make_private: "Kişisel Mesaj Yap"
        reset_bump_date: "Üste Sıçratma Tarihini Sıfırla"
      feature:
        pin: "Konuyu Sabitle"
        unpin: "Konunun Sabitlemesini Kaldır..."
        pin_globally: "Konuyu Küresel Olarak Sabitle"
        make_banner: "Banner Konusu Yap"
        remove_banner: "Banner Konusunu Kaldır"
      reply:
        title: "Yanıtla"
        help: "bu konuya bir yanıt oluşturmaya başlayın"
      share:
        title: "Konuyu paylaş"
        extended_title: "Bağlantı paylaş"
        help: "bu konuya bağlantı paylaş"
        instructions: "Bu konuya bağlantı paylaş:"
        copied: "Konu bağlantısı kopyalandı."
        restricted_groups:
          one: "Yalnızca şu grubun üyeleri tarafından görülebilir: %{groupNames}"
          other: "Yalnızca şu grupların üyeleri tarafından görülebilir: %{groupNames}"
        invite_users: "Davet et"
      print:
        title: "Yazdır"
        help: "Bu konunun yazıcı dostu versiyonunu aç"
      flag_topic:
        title: "Bayrak ekle"
        help: "kontrol edilmesi için bu konuya özel olarak bayrak ekleyin veya bununla ilgili özel bir bildirim gönderin"
        success_message: "Bu konuya başarıyla bayrak eklediniz."
      make_public:
        title: "Herkese Açık Konuya dönüştür"
        choose_category: "Lütfen herkese açık konu için bir kategori seçin:"
      feature_topic:
        title: "Bu konuyu öne çıkarın"
        pin: "Şu zamana kadar bu konunun %{categoryLink} kategorisinin en üstünde görünmesini sağlayın:"
        unpin: "Bu konuyu %{categoryLink} kategorisinin en üstünden kaldırın."
        unpin_until: "Bu konuyu %{categoryLink} kategorisinin en üstünden kaldırın veya şu zamana kadar bekleyin: <strong>%{until}</strong>."
        pin_note: "Kullanıcılar kendileri için konu sabitlemesini ayrı ayrı kaldırabilir."
        pin_validation: "Bu konuyu sabitlemek için tarih gerekli."
        not_pinned: "%{categoryLink} kategorisinde sabitlenen bir konu yok."
        already_pinned:
          one: "Şu anda %{categoryLink} kategorisindeki sabitlenmiş konular: <strong class='badge badge-notification unread'>%{count}</strong>."
          other: "Şu anda %{categoryLink} kategorisindeki sabitlenmiş konular: <strong class='badge badge-notification unread'>%{count}</strong>."
        pin_globally: "Şu zamana kadar bu konunun tüm konu listelerinin en üstünde yer almasını sağla:"
        confirm_pin_globally:
          one: "Zaten küresel olarak sabitlenmiş %{count} konunuz var. Çok fazla sabitlenmiş konu, yeni ve anonim kullanıcılar için yük olabilir. Başka bir konuyu küresel olarak sabitlemek istediğinizden emin misiniz?"
          other: "Zaten küresel olarak sabitlenmiş %{count} konunuz var. Çok fazla sabitlenmiş konu, yeni ve anonim kullanıcılar için yük olabilir. Başka bir konuyu küresel olarak sabitlemek istediğinizden emin misiniz?"
        unpin_globally: "Bu konuyu tüm konu listelerinin en üstünden kaldırın."
        unpin_globally_until: "Bu konuyu tüm konu listelerinin en üstünden kaldırın veya şu zamana kadar bekleyin: <strong>%{until}</strong>."
        global_pin_note: "Kullanıcılar kendileri için konu sabitlemesini ayrı ayrı kaldırabilir."
        not_pinned_globally: "Küresel olarak sabitlenmiş bir konu yok."
        already_pinned_globally:
          one: "Şu anda küresel olarak sabitlenmiş konular: <strong class='badge badge-notification unread'>%{count}</strong>."
          other: "Şu anda küresel olarak sabitlenmiş konular: <strong class='badge badge-notification unread'>%{count}</strong>."
        make_banner: "Bu konuyu tüm sayfaların en üstünde görünen bir banner haline getirin."
        remove_banner: "Tüm sayfaların en üstünde görünen banner'ı kaldırın."
        banner_note: "Kullanıcılar bu banner'ı kapatarak yok sayabilirler. Herhangi bir zamanda yalnızca bir konu banner yapılabilir."
        no_banner_exists: "Banner konusu yok."
        banner_exists: "Şu anda bir banner konusu <strong class='badge badge-notification unread'>var</strong>."
      inviting: "Davet Ediliyor..."
      automatically_add_to_groups: "Bu davet aynı zamanda şu gruplara erişim sağlar:"
      invite_private:
        title: "Mesaja Davet Et"
        email_or_username: "Davetlinin E-postası veya Kullanıcı Adı"
        email_or_username_placeholder: "e-posta adresi veya kullanıcı adı"
        action: "Davet et"
        success: "Bu kullanıcıyı bu mesaja katılmaya davet ettik."
        success_group: "Bu grubu bu mesaja katılmaya davet ettik."
        error: "Üzgünüz, kullanıcı davet edilirken bir hata oluştu."
        not_allowed: "Üzgünüz, bu kullanıcı davet edilemiyor."
        group_name: "grup adı"
      controls: "Konu Kontrolleri"
      invite_reply:
        title: "Davet et"
        username_placeholder: "kullanıcı adı"
        action: "Davet Gönder"
        help: "e-posta veya bildirimler yoluyla başkalarını bu konuya davet edin"
        to_forum: "Arkadaşınızın bir bağlantıya tıklayarak hemen katılabilmesini sağlayan kısa bir e-posta göndereceğiz."
        discourse_connect_enabled: "Bu konuya davet etmek istediğiniz kişinin kullanıcı adını girin."
        to_topic_blank: "Bu konuya davet etmek istediğiniz kişinin kullanıcı adını veya e-posta adresini girin."
        to_topic_email: "Bir e-posta adresi girdiniz. Arkadaşınızın bu konuya hemen yanıt verebilmesini sağlayan bir davet e-postası göndereceğiz."
        to_topic_username: "Bir kullanıcı adı girdiniz. Kullanıcıya, bu konuya davet bağlantısı içeren bir bildirim göndereceğiz."
        to_username: "Davet etmek istediğiniz kişinin kullanıcı adını girin. Kullanıcıya, bu konuya davet bağlantısı içeren bir bildirim göndereceğiz."
        email_placeholder: "ad@ornek.com"
        success_email: "<b>%{invitee}</b> adlı kullanıcıya bir davet postası gönderdik. Davet kabul edildiğinde size bir bildirim göndereceğiz. Davetlerinizi takip etmek için kullanıcı sayfanızdaki davetler sekmesine göz atın."
        success_username: "Kullanıcıyı bu konuya katılmaya davet ettik."
        error: "Üzgünüz, bu kişiyi davet edemedik. Zaten davet edilmiş olabilir mi? (Davetler oran sınırlarına tabidir.)"
        success_existing_email: "<b>%{emailOrUsername}</b> e-posta adresli bir kullanıcı zaten var. O kullanıcıyı, bu konuya katılmaya davet ettik."
      login_reply: "Yanıtlamak için giriş yapın"
      filters:
        n_posts:
          one: "%{count} gönderi"
          other: "%{count} gönderi"
        cancel: "Filtreyi kaldır"
      move_to:
        title: "Şuraya taşı"
        action: "şuraya taşı"
        error: "Gönderiler taşınırken bir hata oluştu."
      split_topic:
        title: "Yeni Konuya taşı"
        action: "yeni konuya taşı"
        topic_name: "Yeni Konu Başlığı"
        radio_label: "Yeni Konu"
        error: "Gönderileri yeni konuya taşırken bir hata oluştu."
        instructions:
          one: "Yeni bir konu oluşturmak ve bu konuyu seçtiğiniz bir gönderi ile doldurmak üzeresiniz."
          other: "Yeni bir konu oluşturmak ve bu konuyu seçtiğiniz <b>%{count}</b> gönderi ile doldurmak üzeresiniz."
      merge_topic:
        title: "Mevcut Konuya Taşı"
        action: "mevcut konuya taşı"
        error: "Gönderileri o konuya taşırken bir hata oluştu."
        radio_label: "Mevcut Konu"
        instructions:
          one: "Lütfen bu gönderiyi taşımak istediğiniz konuyu seçin."
          other: "Lütfen bu <b>%{count}</b> gönderiyi taşımak istediğiniz konuyu seçin."
        chronological_order: "birleştirdikten sonra kronolojik sırayı koru"
      move_to_new_message:
        title: "Yeni Mesaja Taşı"
        action: "yeni mesaja taşı"
        message_title: "Yeni Mesaj Başlığı"
        radio_label: "Yeni Mesaj"
        participants: "Katılımcılar"
        instructions:
          one: "Yeni bir mesaj oluşturmak ve mesajı seçtiğiniz gönderiyle doldurmak üzeresiniz."
          other: "Yeni bir mesaj oluşturmak ve mesajı <b>%{count}</b> gönderiyle doldurmak üzeresiniz."
      move_to_existing_message:
        title: "Mevcut Mesaja Taşı"
        action: "mevcut mesaja taşı"
        radio_label: "Mevcut Mesaj"
        participants: "Katılımcılar"
        instructions:
          one: "Lütfen bu gönderiyi taşımak istediğiniz mesajı seçin."
          other: "Lütfen bu <b>%{count}</b> gönderiyi taşımak istediğiniz mesajı seçin."
      merge_posts:
        title: "Seçili Gönderileri birleştir"
        action: "seçili gönderileri birleştir"
        error: "Seçili gönderileri birleştirirken bir hata oluştu."
      publish_page:
        title: "Sayfa Yayınlama"
        publish: "Yayınla"
        description: "Bir konu sayfa olarak yayınlandığında, URL'si paylaşılabilir ve özel stille görüntülenir."
        slug: "Kısa ad"
        public: "Herkese Açık"
        public_description: "İlgili konu özel olsa bile insanlar sayfayı görebilir."
        publish_url: "Sayfanız şurada yayınlandı:"
        topic_published: "Konunuz şurada yayınlandı:"
        preview_url: "Sayfanız şurada yayınlanacak:"
        invalid_slug: "Üzgünüz, bu sayfayı yayınlayamazsınız."
        unpublish: "Yayından kaldır"
        unpublished: "Sayfanız yayından kaldırıldı, artık erişilebilir değil."
        publishing_settings: "Yayınlama Ayarları"
      change_owner:
        title: "Sahibini Değiştir"
        action: "sahipliği değiştir"
        error: "Gönderilerin sahipliği değiştirilirken bir hata oluştu."
        placeholder: "yeni sahibin kullanıcı adı"
        instructions:
          one: "Lütfen <b>@ %{old_user}</b> adlı kullanıcının gönderisi için yeni bir sahip seçin"
          other: "Lütfen <b>@%{old_user}</b> adlı kullanıcının %{count} gönderisi için yeni bir sahip seçin"
        instructions_without_old_user:
          one: "Lütfen gönderi için yeni bir sahip seçin"
          other: "Lütfen %{count} gönderi için yeni bir sahip seçin"
      change_timestamp:
        title: "Zaman Damgasını değiştir..."
        action: "zaman damgasını değiştir"
        invalid_timestamp: "Zaman damgası gelecekte olamaz."
        error: "Konunun zaman damgası değiştirilirken bir hata oluştu."
        instructions: "Lütfen konunun yeni zaman damgasını seçin. Konu içindeki gönderiler aynı saat farkına sahip olacak şekilde güncellenir."
      multi_select:
        select: "seç"
        selected: "(%{count}) seçildi"
        select_post:
          label: "seç"
          title: "Seçime gönderi ekle"
        selected_post:
          label: "seçili"
          title: "Gönderiyi seçimden kaldırmak için tıklayın"
        select_replies:
          label: "+yanıtları seçin"
          title: "Gönderiyi ve tüm yanıtlarını seçime ekleyin"
        select_below:
          label: "+aşağıdan seçin"
          title: "Gönderiyi ve ondan sonraki her şeyi seçime ekle"
        delete: seçilenleri sil
        cancel: seçimi iptal et
        select_all: tümünü seç
        deselect_all: tümünün seçimini kaldır
        description:
          one: <b>%{count}</b> gönderi seçtiniz.
          other: "<b>%{count}</b> gönderi seçtiniz."
      deleted_by_author_simple: "(konu, yazar tarafından silindi)"
    post:
      confirm_delete: "Bu gönderiyi silmek istediğinize emin misiniz?"
      quote_reply: "Alıntı"
      quote_reply_shortcut: "Veya q'ya basın"
      quote_edit: "Düzenle"
      quote_edit_shortcut: "Veya e'ye basın"
      quote_share: "Paylaş"
      edit_reason: "Sebep: "
      post_number: "%{number}. gönderi"
      ignored: "Yok sayılan içerik"
      wiki_last_edited_on: "wiki son düzenleme zamanı: %{dateTime}"
      last_edited_on: "gönderi en son %{dateTime} tarihinde düzenlendi"
<<<<<<< HEAD
=======
      edit_history: "gönderi düzenleme geçmişi"
>>>>>>> 9b339bcd
      reply_as_new_topic: "Bağlantılı Konu olarak yanıtlayın"
      reply_as_new_private_message: "Aynı alıcılara yeni mesaj olarak yanıt ver"
      continue_discussion: "%{postLink} gönderisinden tartışılmaya devam ediliyor:"
      follow_quote: "alıntılanan gönderiye git"
      show_full: "Gönderinin Tamamını Göster"
      show_hidden: "Yok sayılan içeriği görüntüleyin."
      deleted_by_author_simple: "(gönderi yazarı tarafından silindi)"
      collapse: "daralt"
      sr_collapse_replies: "Gömülü yanıtları daralt"
      sr_date: "Gönderi tarihi"
      sr_expand_replies:
        one: "Bu gönderinin %{count} yanıtı var"
        other: "Bu gönderinin %{count} yanıtı var"
      expand_collapse: "genişlet/daralt"
      sr_below_embedded_posts_description: "#%{post_number} numaralı gönderiye gelen yanıtlar"
      sr_embedded_reply_description: "#%{post_number} numaralı gönderiye @%{username} adlı kullanıcının yanıtı"
      locked: "bir personel bu yayını düzenlemeye kilitledi"
      gap:
        one: "gizlenen %{count} yorumu görüntüle"
        other: "gizlenen %{count} yorumu görüntüle"
      sr_reply_to: "@%{username} tarafından oluşturulan #%{post_number} numaralı gönderiye yanıt verin"
      notice:
        new_user: "%{user} ilk kez gönderi paylaştı. Hadi ona topluluğumuza hoş geldin diyelim!"
        returning_user: "%{user} adlı kullanıcıyı göreli uzun süre oldu. Son gönderisi %{time} tarihindeydi."
      unread: "Gönderi okunmamış"
      has_replies:
        one: "%{count} Yanıt"
        other: "%{count} Yanıt"
      has_replies_count: "%{count}"
      unknown_user: "(bilinmeyen/silinmiş kullanıcı)"
      has_likes_title:
        one: "%{count} kişi bu gönderiyi beğendi"
        other: "%{count} kişi bu gönderiyi beğendi"
      has_likes_title_only_you: "bu gönderiyi beğendiniz"
      has_likes_title_you:
        one: "siz ve %{count} kişi daha bu gönderiyi beğendi"
        other: "siz ve %{count} kişi daha bu gönderiyi beğendi"
      sr_post_like_count_button:
        one: "%{count} kişi bu gönderiyi beğendi. Görüntülemek için tıklayın"
        other: "%{count} kişi bu gönderiyi beğendi. Görüntülemek için tıklayın"
      sr_post_read_count_button:
        one: "%{count} kişi bu gönderiyi okudu. Görüntülemek için tıklayın"
        other: "%{count} kişi bu gönderiyi okudu. Görüntülemek için tıklayın"
      filtered_replies_hint:
        one: "Bu gönderiyi ve yanıtını görüntüleyin"
        other: "Bu gönderiyi ve %{count} yanıtını görüntüleyin"
      filtered_replies_viewing:
        one: "Şu kişiye verilen %{count} yanıt görüntüleniyor:"
        other: "Şu kişiye verilen %{count} yanıt görüntüleniyor:"
      in_reply_to: "Ana gönderiyi yükle"
      view_all_posts: "Tüm gönderileri görüntüle"
      errors:
        create: "Üzgünüz, gönderiniz oluşturulurken bir hata oluştu. Lütfen tekrar deneyin."
        edit: "Üzgünüz, gönderiniz düzenlenirken bir hata oluştu. Lütfen tekrar deneyin."
        upload: "Üzgünüz, bu dosyayı yüklerken bir hata oluştu. Lütfen yeniden deneyin."
        file_too_large: "Üzgünüz, bu dosya çok büyük (en fazla %{max_size_kb} kb). Paylaşımınızı bir bulut paylaşım hizmetine yükleyip bağlantısını paylaşmaya ne dersiniz?"
        file_size_zero: "Üzgünüz, bir şeyler ters gitmiş gibi görünüyor, yüklemeye çalıştığınız dosya 0 bayt. Lütfen tekrar deneyin."
        file_too_large_humanized: "Üzgünüz, bu dosya çok büyük (maksimum boyut %{max_size}). Dosyanızı bir bulut paylaşım hizmetine yükleyip bağlantıyı paylaşmaya ne dersiniz?"
        too_many_uploads: "Üzgünüz, tek seferde yalnızca bir dosya yüklenebilir."
        too_many_dragged_and_dropped_files:
          one: "Üzgünüz, tek seferde yalnızca %{count} dosya yükleyebilirsiniz."
          other: "Üzgünüz, tek seferde yalnızca %{count} dosya yükleyebilirsiniz."
        upload_not_authorized: "Üzgünüz, yüklemeye çalıştığınız dosyaya izin verilmiyor (izin verilen uzantılar: %{authorized_extensions})."
        no_uploads_authorized: "Üzgünüz, hiçbir dosyanın yüklenmesine izin verilmiyor."
        image_upload_not_allowed_for_new_user: "Üzgünüz, yeni kullanıcılar görüntü yükleyemez."
        attachment_upload_not_allowed_for_new_user: "Üzgünüz, yeni kullanıcılar ek yükleyemez."
        attachment_download_requires_login: "Üzgünüz, ekleri indirebilmek için giriş yapmanız gerekiyor."
      cancel_composer:
        confirm: "Gönderinizle ilgili ne yapmak istersiniz?"
        discard: "Kapat"
        save_draft: "Taslağı sonrası için kaydet"
        keep_editing: "Düzenlemeye devam et"
      via_email: "bu gönderi e-posta yoluyla geldi"
      via_auto_generated_email: "bu gönderi otomatik olarak oluşturulmuş bir e-posta yoluyla geldi"
      whisper: "bu gönderi moderatörler için özel bir fısıltıdır"
      whisper_groups: "bu gönderi sadece %{groupNames} tarafından görülebilen özel bir fısıltıdır"
      wiki:
        about: "bu gönderi bir wiki'dir"
      few_likes_left: "Beğendiğiniz için teşekkürler! Bugün için yalnızca birkaç beğeniniz kaldı."
      controls:
        reply: "bu gönderiye bir yanıt oluşturmaya başlayın"
        like: "bu gönderiyi beğen"
        has_liked: "bu gönderiyi beğendiniz"
        read_indicator: "bu gönderiyi okuyan üyeler"
        undo_like: "beğeniyi geri al"
        edit: "bu gönderiyi düzenle"
        edit_action: "Düzenle"
        edit_anonymous: "Üzgünüz, ancak bu gönderiyi düzenleyebilmek için giriş yapmalısınız."
        flag: "bu gönderinin incelenmesi için özel olarak bayrak ekleyin veya bununla ilgili özel bir bildirim gönderin"
        delete: "bu gönderiyi sil"
        undelete: "bu gönderiyi silme işlemini geri al"
        share: "bu gönderiye bir bağlantı paylaş"
        more: "Daha fazla"
        delete_replies:
          confirm: "Bu gönderiye verilen yanıtları da silmek istiyor musunuz?"
          direct_replies:
            one: "Evet, ve %{count} doğrudan yanıt"
            other: "Evet, ve %{count} doğrudan yanıt"
          all_replies:
            one: "Evet, ve %{count} yanıt"
            other: "Evet, ve %{count} yanıtın tamamı"
          just_the_post: "Hayır, yalnızca bu gönderi"
        admin: "gönderi yönetici eylemleri"
        permanently_delete: "Kalıcı Olarak Sil"
        permanently_delete_confirmation: "Bu gönderiyi kalıcı olarak silmek istediğinizden emin misiniz? Gönderiyi geri kurtaramazsınız."
        wiki: "Wiki Yap"
        unwiki: "Wiki'yi Kaldır"
        convert_to_moderator: "Personel Rengi Ekle"
        revert_to_regular: "Personel Rengini Kaldır"
        rebake: "HTML'yi yeniden oluştur"
        publish_page: "Sayfa Yayınlama"
        unhide: "Göster"
        change_owner: "Sahipliği değiştir..."
        grant_badge: "Rozet ver..."
        lock_post: "Gönderiyi kilitle"
        lock_post_description: "gönderi sahibinin bu gönderiyi düzenlemesini engelle"
        unlock_post: "Gönderinin Kilidini Aç"
        unlock_post_description: "gönderi sahibinin bu gönderiyi düzenlemesine izin ver"
        delete_topic_disallowed_modal: "Bu konuyu silme izniniz yok. Gerçekten silinmesini istiyorsanız gerekçesiyle birlikte moderatörün dikkatine bir bayrak ekleyin."
        delete_topic_disallowed: "bu konuyu silme izniniz yok"
        delete_topic_confirm_modal:
          one: "Bu konu şu anda %{count}'den fazla kez görüntülendi ve popüler bir arama hedefi olabilir. Bu konuyu iyileştirmek için düzenlemek yerine tamamen silmek istediğinizden emin misiniz?"
          other: "Bu konu şu anda %{count} görüntülemeden fazla kez görüntülendi ve popüler bir arama hedefi olabilir. Bu konuyu iyileştirmek için düzenlemek yerine tamamen silmek istediğinizden emin misiniz?"
        delete_topic_confirm_modal_yes: "Evet, bu konuyu sil"
        delete_topic_confirm_modal_no: "Hayır, bu konuyu silme"
        delete_topic_error: "Bu konuyu silerken bir hata oluştu"
        delete_topic: "konuyu sil"
        add_post_notice: "Personel Bildirimi ekle..."
        change_post_notice: "Personel Bildirimini değiştir..."
        delete_post_notice: "Personel Bildirimini Sil"
        remove_timer: "zamanlayıcıyı kaldır"
        edit_timer: "zamanlayıcıyı düzenle"
      actions:
        people:
          like:
            one: "bunu beğendi"
            other: "bunu beğendi"
          read:
            one: "bunu oku"
            other: "bunu oku"
          like_capped:
            one: "ve %{count} kişi daha bunu beğendi"
            other: "ve %{count} kişi daha bunu beğendi"
          read_capped:
            one: "ve %{count} kişi daha bunu okudu"
            other: "ve %{count} kişi daha bunu okudu"
          sr_post_likers_list_description: "bu gönderiyi beğenen kullanıcılar"
          sr_post_readers_list_description: "bu gönderiyi okuyan kullanıcılar"
        by_you:
          off_topic: "Buna konu dışı bayrağı eklediniz"
          spam: "Buna spam bayrağı eklediniz"
          inappropriate: "Buna uygunsuz bayrağı eklediniz"
          notify_moderators: "Buna moderasyon için bayrak eklediniz"
          notify_user: "Bu kullanıcıya bir mesaj gönderdiniz"
      delete:
        confirm:
          one: "Bu gönderiyi silmek istediğinizden emin misiniz?"
          other: "%{count} gönderiyi silmek istediğinizden emin misiniz?"
      merge:
        confirm:
          one: "Bu gönderileri birleştirmek istediğinizden emin misiniz?"
          other: "Bu %{count} gönderiyi birleştirmek istediğinizden emin misiniz?"
      revisions:
        controls:
          first: "İlk revizyon"
          previous: "Önceki revizyon"
          next: "Sonraki revizyon"
          last: "Son revizyon"
          hide: "Revizyonu gizle"
          show: "Revizyonu göster"
          destroy: "Revizyonları sil"
          destroy_confirm: "Bu gönderideki tüm revizyonları silmek istediğinizden emin misiniz? Bu işlem kalıcıdır."
          revert: "Revizyona geri dönün %{revision}"
          edit_wiki: "Wiki'yi düzenle"
          edit_post: "Gönderiyi düzenle"
          comparing_previous_to_current_out_of_total: "<strong>%{previous}</strong>%{icon}<strong>%{current}</strong>/%{total}"
        displays:
          inline:
            title: "Satır içi eklemeler ve çıkarmalarla işlenmiş çıktıyı göster"
            button: "HTML"
          side_by_side:
            title: "Oluşturulan çıktı farklarını yan yana göster"
            button: "HTML"
          side_by_side_markdown:
            title: "Ham kaynak farklarını yan yana göster"
            button: "Ham"
      raw_email:
        displays:
          raw:
            title: "Ham e-postayı göster"
            button: "Ham"
          text_part:
            title: "E-postanın metin bölümünü göster"
            button: "Metin"
          html_part:
            title: "E-postanın html bölümünü göster"
            button: "HTML"
      bookmarks:
        create: "Yer imi oluştur"
        create_for_topic: "Konu için yer imi oluştur"
        edit: "Yer imini düzenle"
        edit_for_topic: "Bu konunun yer imini düzenle"
        updated: "Güncellendi"
        name: "Ad"
        name_placeholder: "Bu yer imi ne için?"
        name_input_label: "Yer imi adı"
        set_reminder: "Bana anımsat"
        options: "Seçenekler"
        actions:
          delete_bookmark:
            name: "Yer imini sil"
            description: "Yer imini profilinizden kaldırır ve yer imi için tüm hatırlatıcıları durdurur"
          edit_bookmark:
            name: "Yer imini düzenle"
            description: "Yer imi adını düzenleyin veya anımsatıcı tarih ve saatini değiştirin"
          clear_bookmark_reminder:
            name: "Anımsatıcıyı temizle"
            description: "Anımsatıcı tarih ve saatini temizle"
          pin_bookmark:
            name: "Yer imini sabitle"
            description: "Yer imini sabitleyin. Bu, yer imleri listenizin en üstünde görünmesini sağlar."
          unpin_bookmark:
            name: "Yer iminin sabitlemesini kaldır"
            description: "Yer iminin sabitlemesini kaldırın. Artık yer imleri listenizin en üstünde görünmeyecek."
      filtered_replies:
        viewing_posts_by: "Şu kişinin %{post_count} gönderisi görüntüleniyor:"
        viewing_subset: "Bazı yanıtlar daraltıldı"
        viewing_summary: "Bu konunun en iyi yanıtları görüntüleniyor"
        post_number: "%{username}, gönderi #%{post_number}"
        show_all: "Tümünü göster"
      share:
        title: "#%{post_number}. Gönderiyi paylaşın"
        instructions: "Bu gönderiye bir bağlantı paylaşın:"
    category:
      none: "(kategori yok)"
      all: "Tüm kategoriler"
      choose: "kategori&hellip;"
      edit: "Düzenle"
      edit_title: "Bu kategoriyi düzenle"
      edit_dialog_title: "Düzenle: %{categoryName}"
      view: "Bu Kategorideki Konuları Görüntüle"
      back: "Kategoriye dön"
      general: "Genel"
      settings: "Ayarlar"
      topic_template: "Şablon"
      tags: "Etiketler"
      tags_allowed_tags: "Bu etiketleri bu kategoriyle sınırla:"
      tags_allowed_tag_groups: "Bu etiket gruplarını bu kategoriyle sınırla:"
      tags_placeholder: "(İsteğe bağlı) izin verilen etiketlerin listesi"
      tags_tab_description: "Yukarıda belirtilen etiketler ve etiket grupları yalnızca bu kategoride ve bunları da belirten diğer kategorilerde yer alacak. Diğer kategorilerde kullanılamazlar."
      tag_groups_placeholder: "(İsteğe bağlı) izin verilen etiket gruplarının listesi"
      manage_tag_groups_link: "Etiket gruplarını yönetin"
      allow_global_tags_label: "Diğer etiketlere de izin verin"
      required_tag_group:
        description: "Yeni konuların etiket gruplarından etiketlere sahip olmasını gerektirin:"
        delete: "Sil"
        add: "Gerekli etiket grubu ekleyin"
        placeholder: "etiket grubu seçin..."
      topic_featured_link_allowed: "Bu kategoride öne çıkan bağlantılara izin ver"
      delete: "Kategoriyi Sil"
      create: "Yeni Kategori"
      create_long: "Yeni bir kategori oluştur"
      save: "Kategoriyi Kaydet"
      slug: "Kategori Kısa Adı"
      slug_placeholder: "(İsteğe bağlı) url için çizgiyle ayrılmış kelimeler"
      creation_error: Kategori oluşturulurken bir hata oluştu.
      save_error: Kategori kaydedilirken bir hata oluştu.
      name: "Kategori Adı"
      description: "Açıklama"
      logo: "Kategori Logo Görüntüsü"
      logo_dark: "Koyu Mod Kategorisi Logo Görüntüsü"
      background_image: "Kategori Arka Plan Görüntüsü"
      badge_colors: "Rozet renkleri"
      background_color: "Arka plan rengi"
      foreground_color: "Ön plan rengi"
      name_placeholder: "En fazla bir veya iki kelime"
      color_placeholder: "Herhangi bir web rengi"
      delete_confirm: "Bu kategoriyi silmek istediğinizden emin misiniz?"
      delete_error: "Kategori silinirken bir hata oluştu."
      list: "Kategorileri Listele"
      no_description: "Lütfen bu kategori için bir açıklama ekleyin."
      change_in_category_topic: "Açıklamayı Düzenle"
      already_used: "Bu renk başka bir kategori tarafından kullanılmış."
      security: "Güvenlik"
      security_add_group: "Grup ekle"
      permissions:
        group: "Grup"
        see: "Bak"
        reply: "Yanıtla"
        create: "Oluştur"
        no_groups_selected: "Hiçbir gruba erişim izni verilmedi; bu kategori yalnızca personel tarafından görülebilir."
        everyone_has_access: 'Bu kategori herkese açık, herkes gönderileri görebilir, yanıtlayabilir ve oluşturabilir. İzinleri kısıtlamak için "herkes" grubuna verilen izinlerden birini veya birkaçını kaldırın.'
        toggle_reply: "Yanıtlama iznini aç/kapat"
        toggle_full: "Oluşturma iznini aç/kapat"
        inherited: 'Bu izin "herkesten" devralınır'
      special_warning: "Uyarı: Bu kategori önceden oluşturulmuş bir kategoridir ve güvenlik ayarları düzenlenemez. Bu kategoriyi kullanmak istemiyorsanız yeniden kullanmak yerine silin."
      uncategorized_security_warning: "Bu kategori özeldir. Kategorisi olmayan konular için tutma alanı olarak tasarlanmıştır; güvenlik ayarlarına sahip olamaz."
      uncategorized_general_warning: 'Bu kategori özeldir. Kategori seçilmeyen yeni konular için varsayılan kategori olarak kullanılır. Bu davranışı önlemek ve kategori seçimini zorlamak isterseniz <a href="%{settingLink}">lütfen buradaki ayarı devre dışı bırakın</a>. Adı veya açıklamayı değiştirmek isterseniz <a href="%{customizeLink}">Özelleştir / Metin İçeriği</a>''ne gidin.'
      pending_permission_change_alert: "Bu kategoriye %{group} eklemediniz; eklemek için bu düğmeye tıklayın."
      images: "Resimler"
      email_in: "Kişiselleştirilmiş gelen e-posta adresi:"
      email_in_tooltip: "Birden fazla e-posta adresini | karakteri ile ayırabilirsiniz."
      email_in_allow_strangers: "Hesabı olmayan anonim kullanıcılardan gelen e-postaları kabul edin"
      email_in_disabled: "Yeni konuların e-posta yoluyla gönderilmesi devre dışı bırakıldı. Yeni konuların e-posta yoluyla gönderilmesini etkinleştirmek için <a href='%{setting_url}'>'email in'</a> ayarını etkinleştirin."
      mailinglist_mirror: "Kategori bir posta listesini yansıtır"
      show_subcategory_list: "Bu kategorideki konuların üzerinde alt kategori listesini göster."
      read_only_banner: "Bir kullanıcı bu kategoride konu oluşturamadığında banner metni:"
      num_featured_topics: "Kategoriler sayfasında gösterilen konu sayısı:"
      subcategory_num_featured_topics: "Ana kategori sayfasında öne çıkan konu sayısı:"
      all_topics_wiki: "Varsayılan olarak yeni konu wiki yapın"
      allow_unlimited_owner_edits_on_first_post: "İlk gönderide sınırsız sahibi düzenlemelerine izin ver"
      subcategory_list_style: "Alt Kategori Listesi Stili:"
      sort_order: "Konu Listesi Sıralama Ölçütü:"
      default_view: "Varsayılan Konu Listesi:"
      default_top_period: "Varsayılan En İyi Dönem:"
      default_list_filter: "Varsayılan Liste Filtresi:"
      allow_badges_label: "Bu kategoride rozet verilmesine izin verin"
      edit_permissions: "İzinleri Düzenle"
      reviewable_by_group: "Personele ek olarak, bu kategorideki içerik şu kişiler tarafından da incelenebilir:"
      review_group_name: "grup adı"
      require_topic_approval: "Tüm yeni konular için moderatör onayı gerektir"
      require_reply_approval: "Tüm yeni yanıtlar için moderatör onayı gerektir"
      this_year: "bu yıl"
      position: "Kategoriler sayfasındaki pozisyon:"
      default_position: "Varsayılan Pozisyon"
      position_disabled: "Kategoriler aktivite sırasına göre görüntülenir. Listelerdeki kategorilerin sırasını kontrol etmek için <a href='%{url}'>\"sabit kategori pozisyonları\"</a> ayarını etkinleştirin."
      minimum_required_tags: "Bir konuda gerekli minimum etiket sayısı:"
      default_slow_mode: 'Bu kategorideki yeni konular için "Yavaş Modu" etkinleştirin.'
      parent: "Ana Kategori"
      num_auto_bump_daily: "Günlük olarak otomatik olarak üste çıkacak açık konu sayısı:"
      auto_bump_cooldown_days: "Aynı konuyu tekrar açmadan önce geçmesi gereken gün sayısı:"
      navigate_to_first_post_after_read: "Konular okunduktan sonra ilk gönderiye gidin"
      notifications:
        title: "bu kategori için bildirim seviyesini değiştirin"
        watching:
          title: "İzleniyor"
          description: "Bu kategorideki tüm konuları otomatik olarak izleyeceksiniz. Her konudaki her yeni gönderiden haberdar edileceksiniz ve yeni yanıtların sayısı gösterilecek."
        watching_first_post:
          title: "İlk Gönderi izleniyor"
          description: "Bu kategorideki yeni konular için bildirim alacaksınız, ancak konulara yanıtlar için bildirim almayacaksınız.."
        tracking:
          title: "Takip Ediliyor"
          description: "Bu kategorideki tüm konuları otomatik olarak takip edeceksiniz. Birisi @adınızdan bahsederse veya size yanıt verirse bildirim alacaksınız ve yeni yanıtların sayısı gösterilecek."
        regular:
          title: "Normal"
          description: "Biri @adınızdan bahsederse veya size yanıt verirse bildirim alacaksınız."
        muted:
          title: "Sessize alındı"
          description: "Bu kategorideki yeni konular hakkında hiçbir zaman bildirim almayacaksınız ve en son bölümünde görünmeyecekler."
      search_priority:
        label: "Arama Önceliği"
        options:
          normal: "Normal"
          ignore: "Yok say"
          very_low: "Çok düşük"
          low: "Düşük"
          high: "Yüksek"
          very_high: "Çok Yüksek"
      sort_options:
        default: "varsayılan"
        likes: "Beğeniler"
        op_likes: "Orijinal Gönderi Beğenileri"
        views: "Görüntülemeler"
        posts: "Gönderiler"
        activity: "Aktivite"
        posters: "Gönderi Sahipleri"
        category: "Kategori"
        created: "Oluşturulma"
      sort_ascending: "Artan"
      sort_descending: "Azalan"
      subcategory_list_styles:
        rows: "Satırlar"
        rows_with_featured_topics: "Öne çıkan konuların olduğu satırlar"
        boxes: "Kutular"
        boxes_with_featured_topics: "Öne çıkan konuları içeren kutular"
      settings_sections:
        general: "Genel"
        moderation: "Moderasyon"
        appearance: "Görünüm"
        email: "E-posta"
      list_filters:
        all: "tüm konular"
        none: "alt kategori yok"
      colors_disabled: "Category style olarak none belirlenmiş olduğundan renk seçemezsiniz."
    flagging:
      title: "Topluluğumuzun medeni kalmasına yardım ettiğiniz için teşekkürler!"
      action: "Gönderiye Bayrak Ekle"
      take_action: "Harekete Geçin..."
      take_action_options:
        default:
          title: "Harekete Geç"
          details: "Daha fazla topluluk bayrağı beklemek yerine bayrak eşiğine anında ulaşın"
        suspend:
          title: "Kullanıcıyı Askıya Al"
          details: "Bayrak eşiğine ulaşın ve kullanıcıyı askıya alın"
        silence:
          title: "Kullanıcıyı Sustur"
          details: "Bayrak eşiğine ulaşın ve kullanıcıyı susturun"
      notify_action: "Mesaj"
      official_warning: "Resmi Uyarı"
      delete_spammer: "Spam Yapanları Sil"
      flag_for_review: "İnceleme Kuyruğu"
      delete_confirm_MF: |
        Bu kullanıcının {POSTS, plural, one {<b>#</b> gönderisini} other {<b>#</b> gönderisini}} ve {TOPICS, plural, one {<b>#</b> konusunu} other {<b>#</b> konusunu}} silmek, hesabını kaldırmak, IP adresinden <b>{ip_address}</b> yeni kayıtları engellemek ve e-posta adresini <b>{email}</b> kalıcı bir engelleme listesine eklemek üzeresiniz. Bu kullanıcının gerçekten spam yaptığından emin misiniz??
      yes_delete_spammer: "Evet, Spam Yapanı Sil"
      ip_address_missing: "(Geçersiz)"
      hidden_email_address: "(gizli)"
      submit_tooltip: "Özel bayrağı gönder"
      take_action_tooltip: "Daha fazla topluluk bayrağı beklemek yerine bayrak eşiğine anında ulaşın"
      cant: "Üzgünüz, şu anda bu gönderiye bayrak ekleyemezsiniz."
      notify_staff: "Personeli özel olarak bilgilendirin"
      formatted_name:
        off_topic: "Konu Dışı"
        inappropriate: "Uygunsuz"
        spam: "Spam"
      custom_placeholder_notify_user: "Spesifik, yapıcı ve her zaman kibar olun."
      notify_user_textarea_label: "Kullanıcı için mesaj"
      custom_placeholder_notify_moderators: "Bize özellikle ne konuda endişe duyduğunuzu bildirin ve mümkünse ilgili bağlantı ve örnekler ekleyin."
      notify_moderators_textarea_label: "Moderatörler için mesaj"
      custom_message:
        at_least:
          one: "en az %{count} karakter girin"
          other: "en az %{count} karakter girin"
        more:
          one: "%{count} daha..."
          other: "%{count} daha..."
        left:
          one: "%{count} kaldı"
          other: "%{count} kaldı"
    flagging_topic:
      title: "Topluluğumuzun medeni kalmasına yardım ettiğiniz için teşekkürler!"
      action: "Konuya Bayrak Ekle"
      notify_action: "Mesaj"
    topic_map:
      title: "Konu Özeti"
      participants_title: "Sık Gönderi Sahipleri"
      links_title: "Popüler Bağlantılar"
      links_shown: "daha fazla bağlantı göster..."
      clicks:
        one: "%{count} tıklama"
        other: "%{count} tıklama"
    post_links:
      about: "bu gönderi için daha fazla bağlantı genişlet"
      title:
        one: "%{count} daha"
        other: "%{count} daha"
    topic_statuses:
      warning:
        help: "Bu resmi bir uyarıdır."
      bookmarked:
        help: "Bu konuyu yer imlerine eklediniz"
      locked:
        help: "Bu konu kapalı; artık yeni yanıtları kabul etmiyor"
      archived:
        help: "Bu konu arşivlendi; dondurulmuş ve değiştirilemez"
      locked_and_archived:
        help: "Bu konu kapatıldı ve arşivlendi; artık yeni yanıtları kabul etmiyor ve değiştirilemiyor"
      unpinned:
        title: "Sabitleme Kaldırıldı"
        help: "Bu konunun sabitlemesi sizin için kaldırıldı; normal sırayla gösterilecek"
      pinned_globally:
        title: "Küresel Olarak Sabitlendi"
        help: "Bu konu küresel olarak sabitlendi; en son ve kategorisinin en üstünde gösterilecek"
      pinned:
        title: "Sabitlendi"
        help: "Bu konu sizin için sabitlendi; kategorisinin en üstünde gösterilecek"
      unlisted:
        help: "Bu konu listeden kaldırıldı; konu listelerinde gösterilmeyecek ve sadece doğrudan bir bağlantı üzerinden erişilebilir"
      personal_message:
        title: "Bu konu bir kişisel mesajdır"
        help: "Bu konu bir kişisel mesajdır"
    posts: "Gönderiler"
    pending_posts:
      label: "Beklemede"
      label_with_count: "Beklemede (%{count})"
    posts_likes_MF: |
      Bu konuda {count, plural, one {# yanıt} other {# yanıt}} var ve {ratio, select,
        low {yüksek beğeni/gönderi oranına sahip}
        med {çok yüksek beğeni/gönderi oranına sahip}
        high {aşırı derecede yüksek beğeni/gönderi oranına sahip}
        other {}}
    original_post: "Orijinal Gönderi"
    views: "Görüntüleme"
    sr_views: "Görüntülemeye göre sırala"
    views_lowercase:
      one: "görüntüleme"
      other: "görüntüleme"
    replies: "Yanıtlar"
    sr_replies: "Yanıtlara göre sırala"
    views_long:
      one: "bu konu %{count} kez görüntülendi"
      other: "bu konu %{count} kez görüntülendi"
    activity: "Aktivite"
    sr_activity: "Aktiviteye göre sırala"
    likes: "Beğeniler"
    sr_likes: "Beğenilere göre sırala"
    sr_op_likes: "Orijinal gönderi beğenilerine göre sırala"
    likes_lowercase:
      one: "beğeni"
      other: "beğeni"
    users: "Kullanıcılar"
    users_lowercase:
      one: "kullanıcı"
      other: "kullanıcı"
    category_title: "Kategori"
    history_capped_revisions: "Geçmiş, son 100 revizyon"
    history: "Geçmiş"
    raw_email:
      title: "Gelen E-posta"
      not_available: "Kullanılamıyor!"
    categories_list: "Kategori Listesi"
    filters:
      with_topics: "%{filter} konular"
      with_category: "%{filter} %{category} konular"
      filter:
        title: "Filtrele"
        button:
          label: "Filtrele"
      latest:
        title: "En son"
        title_with_count:
          one: "En Son (%{count})"
          other: "En Son (%{count})"
        help: "yakın zamanda gönderi alan konular"
      read:
        title: "Okunmuş"
        help: "okuduğunuz konular, en son okuduğunuz sıraya göre"
      categories:
        title: "Kategoriler"
        title_in: "Kategori - %{categoryName}"
        help: "kategoriye göre gruplandırılmış tüm konular"
      unread:
        title: "Okunmamış"
        title_with_count:
          one: "Okunmamış (%{count})"
          other: "Okunmamış (%{count})"
        help: "şu anda izlediğiniz veya okunmamış gönderilerle takip ettiğiniz konular"
        lower_title_with_count:
          one: "%{count} okunmamış"
          other: "%{count} okunmamış"
      unseen:
        title: "Görülmemiş"
        lower_title: "görülmemiş"
        help: "yeni konular ve şu anda izlediğiniz veya okunmamış gönderilerle takip ettiğiniz konular"
      new:
        lower_title_with_count:
          one: "%{count} yeni"
          other: "%{count} yeni"
        lower_title: "yeni"
        title: "Yeni"
        title_with_count:
          one: "Yeni (%{count})"
          other: "Yeni (%{count})"
        help: "son birkaç günde oluşturulmuş konular"
      posted:
        title: "Gönderilerim"
        help: "gönderi yaptığınız konular"
      bookmarks:
        title: "Yer imleri"
        help: "yer imlerine eklediğiniz konular"
      category:
        title: "%{categoryName}"
        title_with_count:
          one: "%{categoryName} (%{count})"
          other: "%{categoryName} (%{count})"
        help: "%{categoryName} kategorisindeki en son konular"
      top:
        title: "Popüler"
        help: "geçtiğimiz yıl, ay, hafta veya günün en aktif başlıkları"
        all:
          title: "Tüm Zamanlar"
        yearly:
          title: "Yıllık"
        quarterly:
          title: "Üç aylık"
        monthly:
          title: "Aylık"
        weekly:
          title: "Haftalık"
        daily:
          title: "Günlük"
        all_time: "Tüm Zamanlar"
        this_year: "Yıl"
        this_quarter: "Üç ay"
        this_month: "Ay"
        this_week: "Hafta"
        today: "Bugün"
    browser_update: 'Ne yazık ki <a href="https://www.discourse.org/faq/#browser">tarayıcınız desteklenmiyor</a>. Lütfen zengin içeriği görüntülemek, giriş yapmak ve yanıtlamak için <a href="https://browsehappy.com">desteklenen bir tarayıcıya geçin.</a>'
    permission_types:
      full: "Oluştur / Yanıtla / Bak"
      create_post: "Yanıtla / Bak"
      readonly: "Bak"
    preloader_text: "Yükleniyor"
    lightbox:
      download: "indir"
      open: "orijinal görüntü"
      previous: "Önceki (Sol ok tuşu)"
      next: "Sonraki (Sağ ok tuşu)"
      counter: "%curr% / %total%"
      close: "Kapat (Esc)"
      content_load_error: '<a href="%url%">İçerik</a> yüklenemedi.'
      image_load_error: '<a href="%url%">Görüntü</a> yüklenemedi.'
    experimental_lightbox:
      image_load_error: "Resim yüklenemedi."
      screen_reader_image_title: "Resim %{current} / %{total}: %{title}"
      buttons:
        next: "İleri (Sağ veya aşağı ok tuşu)"
        previous: "Önceki (Sol veya yukarı ok tuşu)"
        close: "Kapat (Esc)"
        download: "Resmi indir"
        newtab: "Resmi yeni bir sekmede aç"
        zoom: "Görüntüyü yakınlaştır/uzaklaştır (Z tuşu)"
        rotate: "Görüntüyü döndür (R tuşu)"
        fullscreen: "Tarayıcı tam ekran modunu aç/kapat (M tuşu)"
        carousel: "Tüm resimleri bir karuselde göster (A tuşu)"
        retry: "Resmi yüklemeyi yeniden dene"
    cannot_render_video: Tarayıcınız codec'i desteklemediği için bu video işlenemiyor.
    keyboard_shortcuts_help:
      shortcut_key_delimiter_comma: ", "
      shortcut_key_delimiter_plus: "+"
      shortcut_delimiter_or: "%{shortcut1} veya %{shortcut2}"
      shortcut_delimiter_slash: "%{shortcut1}/%{shortcut2}"
      shortcut_delimiter_space: "%{shortcut1} %{shortcut2}"
      title: "Klavye Kısayolları"
      short_title: "Kısayollar"
      jump_to:
        title: "Şuraya Atla:"
        home: "%{shortcut} Ana Sayfa"
        latest: "%{shortcut} En Son"
        new: "%{shortcut} Yeni"
        unread: "%{shortcut} Okunmamış"
        categories: "%{shortcut} Kategoriler"
        top: "%{shortcut} En Üst"
        bookmarks: "%{shortcut} Yer imleri"
        profile: "%{shortcut} Profil"
        messages: "%{shortcut} Mesajlar"
        drafts: "%{shortcut} Taslaklar"
        next: "%{shortcut} Sonraki Konu"
        previous: "%{shortcut} Önceki Konu"
      navigation:
        title: "Navigasyon"
        jump: "%{shortcut} #. gönderiye git"
        back: "%{shortcut} Geri"
        up_down: "%{shortcut} Seçileni taşı &uarr; &darr;"
        open: "%{shortcut} Seçili konuyu aç"
        next_prev: "%{shortcut} Önceki/Sonraki bölüm"
        go_to_unread_post: "%{shortcut} Okunmamış ilk gönderiye git"
      application:
        title: "Uygulama"
        create: "%{shortcut} Yeni konu oluştur"
        notifications: "%{shortcut} Bildirimleri aç"
        hamburger_menu: "%{shortcut} Hamburger menüyü aç"
        user_profile_menu: "%{shortcut} Kullanıcı menüsünü aç"
        show_incoming_updated_topics: "%{shortcut} Güncellenen konuları göster"
        search: "%{shortcut} Ara"
        help: "%{shortcut} Klavye yardım sayfasını aç"
        dismiss_new: "%{shortcut} Yenileri Kapat"
        dismiss_topics: "%{shortcut} Konuları Kapat"
        log_out: "%{shortcut} Çıkış Yap"
      composing:
        title: "Beste yapma"
        return: "%{shortcut} Besteciye dön"
        fullscreen: "%{shortcut} Tam ekran besteci"
        insert_current_time: "%{shortcut} Mevcut saati girin"
      bookmarks:
        title: "Yer İmi Ekleme"
        enter: "%{shortcut} Kaydet ve kapat"
        later_today: "%{shortcut} Bugün ilerleyen saatlerde"
        later_this_week: "%{shortcut} Bu hafta ilerleyen günlerde"
        tomorrow: "%{shortcut} Yarın"
        next_week: "%{shortcut} Gelecek hafta"
        next_month: "%{shortcut} Gelecek ay"
        next_business_week: "%{shortcut} Gelecek haftanın başlangıcı"
        next_business_day: "%{shortcut} Sonraki iş günü"
        custom: "%{shortcut} Özel tarih ve saat"
        none: "%{shortcut} Anımsatıcı yok"
        delete: "%{shortcut} Yer imini sil"
      actions:
        title: "Eylemler"
        bookmark_topic: "%{shortcut} Konu yer imini aç/kapat"
        pin_unpin_topic: "%{shortcut} Konuyu sabitle/sabitlemesini kaldır"
        share_topic: "%{shortcut} Konuyu paylaş"
        share_post: "%{shortcut} Gönderiyi paylaş"
        reply_as_new_topic: "%{shortcut} Bağlantılı konu olarak yanıtla"
        reply_topic: "%{shortcut} Konuyu yanıtla"
        reply_post: "%{shortcut} Gönderiyi yanıtla"
        quote_post: "%{shortcut} Gönderiyi alıntıla"
        like: "%{shortcut} Gönderiyi beğen"
        flag: "%{shortcut} Gönderiye bayrak ekle"
        bookmark: "%{shortcut} Gönderiyi işaretle"
        edit: "%{shortcut} Gönderiyi düzenle"
        delete: "%{shortcut} Gönderiyi sil"
        mark_muted: "%{shortcut} Konuyu sessize al"
        mark_regular: "%{shortcut} Normal (varsayılan) konu"
        mark_tracking: "%{shortcut} Konuyu takip et"
        mark_watching: "%{shortcut} Konuyu izle"
        print: "%{shortcut} Konuyu yazdır"
        defer: "%{shortcut} Konuyu ertele"
        topic_admin_actions: "%{shortcut} Açık konu yönetici işlemleri"
      search_menu:
        title: "Arama Menüsü"
        prev_next: "%{shortcut} Seçimi yukarı ve aşağı taşı"
        insert_url: "%{shortcut} Seçimi açık besteciye ekle"
        full_page_search: "%{shortcut} Tam sayfa aramayı başlatır"
    badges:
      earned_n_times:
        one: "Bu rozeti %{count} kez kazandı"
        other: "Bu rozeti %{count} kez kazandı"
      granted_on: "%{date} tarihinde verildi"
      others_count:
        one: "Başkalarına %{count} kez verildi"
        other: "Başkalarına %{count} kez verildi"
      title: Rozetler
      allow_title: "Bu rozeti başlık olarak kullanabilirsiniz"
      multiple_grant: "Bunu birden çok kez kazanabilirsiniz"
      badge_count:
        one: "%{count} Rozet"
        other: "%{count} Rozet"
      more_badges:
        one: "+%{count} Daha"
        other: "+%{count} Daha"
      granted:
        one: "%{count} verildi"
        other: "%{count} verildi"
      awarded: etiketi verildi
      select_badge_for_title: Başlığınız olarak kullanmak için bir rozet seçin
      none: "(hiçbiri)"
      successfully_granted: "%{username} adlı kullanıcıya başarıyla %{badge} verildi"
      badge_grouping:
        getting_started:
          name: Başlarken
        community:
          name: Topluluk
        trust_level:
          name: Güven Seviyesi
        other:
          name: Diğer
        posting:
          name: Gönderiliyor
      favorite_max_reached: "Daha fazla rozeti favorilere ekleyemezsiniz."
      favorite_max_not_reached: "Bu rozeti favori olarak işaretle"
      favorite_count: "%{count}/%{max} rozet favori olarak işaretlendi"
    download_calendar:
      title: "Takvimi indir"
      save_ics: ".ics dosyasını indir"
      save_google: "Google takvime ekle"
      remember: "Bir daha sorma"
      remember_explanation: "(bu tercihi kullanıcı tercihlerinizden değiştirebilirsiniz)"
      download: "İndir"
      default_calendar: "Varsayılan takvim"
      default_calendar_instruction: "Tarihler kaydedildiğinde hangi takvimin kullanılması gerektiğini belirleyin"
      add_to_calendar: "Takvime ekle"
      google: "Google Takvim"
      ics: "ICS"
    tagging:
      all_tags: "Tüm etiketler"
      other_tags: "Diğer Etiketler"
      selector_all_tags: "tüm etiketler"
      selector_no_tags: "etiket yok"
      changed: "değişen etiketler:"
      tags: "Etiketler"
      choose_for_topic: "isteğe bağlı etiketler"
      choose_for_topic_required:
        one: "en az %{count} etiket seçin..."
        other: "en az %{count} etiket seçin..."
      choose_for_topic_required_group:
        one: "\"%{name}\" adlı kullanıcıdan %{count} etiket seçin..."
        other: "\"%{name}\" adlı kullanıcıdan %{count} etiket seçin..."
      info: "Bilgi"
      default_info: "Bu etiket hiçbir kategoriyle sınırlı değil ve eş anlamlısı yok."
      staff_info: "Kısıtlama eklemek için bu etiketi bir <a href=%{basePath}/tag_groups>etiket grubuna</a> koyun."
      category_restricted: "Bu etiket, erişim izninizin olmadığı kategorilerle sınırlı."
      synonyms: "Eş Anlamlılar"
      synonyms_description: "Aşağıdaki etiketler kullanıldığında <b>%{base_tag_name}</b>ile değiştirilir."
      save: "Etiketin adını ve açıklamasını kaydedin"
      tag_groups_info:
        one: 'Bu etiket %{tag_groups} grubuna ait.'
        other: "Bu etiket şu gruplara ait: %{tag_groups}."
      category_restrictions:
        one: "Sadece şu kategoride kullanılabilir:"
        other: "Yalnızca şu kategorilerde kullanılabilir:"
      edit_synonyms: "Eş Anlamlıları Düzenle"
      add_synonyms_label: "Eş anlamlı ekleyin:"
      add_synonyms: "Ekle"
      add_synonyms_explanation:
        one: "Şu anda bu etiketi kullanan herhangi bir yer, bunun yerine <b>%{tag_name}</b> kullanacak şekilde değiştirilecek. Bu değişikliği yapmak istediğinizden emin misiniz?"
        other: "Şu anda bu etiketleri kullanan herhangi bir yer, bunun yerine <b>%{tag_name}</b> kullanacak şekilde değiştirilecek. Bu değişikliği yapmak istediğinizden emin misiniz?"
      add_synonyms_failed: "Şu etiketler eş anlamlı olarak eklenemedi: <b>%{tag_names}</b>. Eş anlamlıları olmadığından veya başka bir etiketin eş anlamlıları olmadığından emin olun."
      remove_synonym: "Eş Anlamlıyı kaldır"
      delete_synonym_confirm: '"%{tag_name}" eş anlamlısını silmek istediğinizden emin misiniz?'
      delete_tag: "Etiketi Sil"
      delete_confirm:
        one: "Bu etiketi silmek ve atandığı %{count} konudan çıkarmak istediğinizden emin misiniz?"
        other: "Bu etiketi silmek ve atandığı %{count} konudan kaldırmak istediğinizden emin misiniz?"
      delete_confirm_no_topics: "Bu etiketi silmek istediğinizden emin misiniz?"
      delete_confirm_synonyms:
        one: "Eş anlamlısı da silinecek."
        other: "%{count} eş anlamlısı da silinecek."
      edit_tag: "Etiket adını ve açıklamasını düzenle"
      description: "Açıklama"
      sort_by: "Sıralama ölçütü:"
      sort_by_count: "sayı"
      sort_by_name: "ad"
      manage_groups: "Etiket Gruplarını Yönet"
      manage_groups_description: "Etiketleri düzenlemek için grupları tanımlayın"
      upload: "Etiketleri Yükle"
      upload_description: "Etiketleri toplu olarak oluşturmak için bir csv dosyası yükleyin"
      upload_instructions: "Satır başına bir tane, isteğe bağlı olarak \"tag_name,tag_group\" biçiminde bir etiket grubu ile."
      upload_successful: "Etiketler başarıyla yüklendi"
      delete_unused_confirmation:
        one: "%{count} etiket silinecek: %{tags}"
        other: "%{count} etiket silinecek: %{tags}"
      delete_unused_confirmation_more_tags:
        one: "%{tags} ve %{count} tane daha"
        other: "%{tags} ve %{count} tane daha"
      delete_no_unused_tags: "Kullanılmayan etiket yok."
      tag_list_joiner: ", "
      delete_unused: "Kullanılmayan Etiketleri Sil"
      delete_unused_description: "Herhangi bir konuya veya kişisel mesaja eklenmemiş tüm etiketleri silin"
      filters:
        without_category: "%{filter} %{tag} konuları"
        with_category: "%{category} kategorisindeki %{filter} %{tag} konuları"
        untagged_without_category: "%{filter} etiketlenmemiş konular"
        untagged_with_category: "%{category} kategorisindeki %{filter} etiketlenmemiş konuları"
      notifications:
        watching:
          title: "İzleniyor"
          description: "Bu etikete sahip tüm konuları otomatik olarak izleyeceksiniz. Tüm yeni gönderiler ve konulardan haberdar edileceksiniz, ayrıca okunmamış ve yeni gönderilerin sayısı da konunun yanında görüntülenecek."
        watching_first_post:
          title: "İlk Gönderi izleniyor"
          description: "Bu etikette yeni konular hakkında bildirim alacak, ancak konulara verilen yanıtlar için bildirim almayacaksınız."
        tracking:
          title: "Takip ediliyor"
          description: "Bu etiketi içeren tüm konuları otomatik olarak takip edeceksin. Konunun yanında okunmamış ve yeni yayınların sayısı görünecek."
        regular:
          title: "Normal"
          description: "Biri @adınızdan bahsederse veya gönderinizi yanıtlarsa bildirim alacaksınız."
        muted:
          title: "Sessize alındı"
          description: "Bu etikete sahip yeni konular hakkında bildirim almayacaksınız ve okunmamış sekmenizde görünmeyecekler."
      groups:
        back_btn: "Tüm etiketlere dön"
        title: "Etiket Grupları"
        about_heading: "Bir etiket grubu seçin veya yeni bir tane oluşturun"
        about_heading_empty: "Başlamak için yeni bir etiket grubu oluşturun"
        about_description: "Etiket grupları, birçok etiket için izinleri tek bir yerden yönetmenize yardımcı olur."
        new: "Yeni Grup"
        new_title: "Yeni Grup Oluştur"
        edit_title: "Etiket Grubunu Düzenle"
        tags_label: "Bu gruptaki etiketler"
        parent_tag_label: "Üst etiket"
        parent_tag_description: "Bu gruptaki etiketler yalnızca üst etiket mevcutsa kullanılabilir."
        one_per_topic_label: "Bu gruptan konu başına bir etiketle sınırlandırın"
        new_name: "Yeni Etiket Grubu"
        name_placeholder: "Ad"
        save: "Kaydet"
        delete: "Sil"
        confirm_delete: "Bu etiket grubunu silmek istediğinizden emin misiniz?"
        everyone_can_use: "Etiketler herkes tarafından kullanılabilir"
        usable_only_by_groups: "Etiketler herkes tarafından görülebilir, ancak yalnızca aşağıdaki gruplar bunları kullanabilir"
        visible_only_to_groups: "Etiketler yalnızca aşağıdaki gruplar tarafından görülebilir"
        cannot_save: "Etiket grubu kaydedilemiyor. En az bir etiket bulunduğundan, etiket grubu adının boş olmadığından ve etiket izni için bir grubun seçildiğinden emin olun."
        tags_placeholder: "Etiket arayın veya oluşturun"
        parent_tag_placeholder: "İsteğe bağlı"
        select_groups_placeholder: "Grupları seçin..."
        disabled: "Etiketleme devre dışı. "
      topics:
        none:
          unread: "Okunmamış konunuz bulunmuyor."
          unseen: "Görülmemiş konunuz bulunmuyor."
          new: "Yeni konunuz yok."
          read: "Henüz herhangi bir konu okumadınız."
          posted: "Henüz herhangi bir konuda gönderi yapmadınız."
          latest: "En son konu bulunmuyor."
          bookmarks: "Henüz hiçbir konuya yer imi eklemediniz."
          top: "Popüler konu yok."
    invite:
      custom_message: "<a href>Özel bir mesaj</a>yazarak davetinizi biraz daha kişisel hale getirin."
      custom_message_placeholder: "Özel mesajınızı girin"
      approval_not_required: "Kullanıcı, bu daveti kabul eder etmez otomatik olarak onaylanır."
      custom_message_template_forum: "Hey, bu foruma katılmalısın!"
      custom_message_template_topic: "Hey, bu konunun hoşuna gidebileceğini düşündüm!"
    forced_anonymous: "Aşırı yük nedeniyle, oturumu kapatan bir kullanıcının göreceği şekilde bu, geçici olarak herkese gösteriliyor."
    forced_anonymous_login_required: "Site aşırı yük altında ve şu anda yüklenemiyor, birkaç dakika sonra tekrar deneyin."
    footer_nav:
      back: "Geri"
      forward: "İleri"
      share: "Paylaş"
      dismiss: "Kapat"
    safe_mode:
      enabled: "Güvenli mod etkin, güvenli moddan çıkmak için bu tarayıcı penceresini kapatın"
    image_removed: "(görüntü kaldırıldı)"
    pause_notifications:
      title: "Şunlar için bildirimleri duraklat..."
      label: "Bildirimleri duraklat"
      options:
        half_hour: "30 dakika"
        one_hour: "1 saat"
        two_hours: "2 saat"
        tomorrow: "Yarına kadar"
      set_schedule: "Bildirim zamanlaması ayarla"
    trust_levels:
      names:
        newuser: "yeni kullanıcı"
        basic: "temel kullanıcı"
        member: "üye"
        regular: "müdavim"
        leader: "lider"
      detailed_name: "%{level}: %{name}"
    pick_files_button:
      unsupported_file_picked: "Desteklenmeyen bir dosya seçtiniz. Desteklenen dosya türleri şunlardır: %{types}."
    user_activity:
      no_activity_title: "Henüz aktivite yok"
      no_activity_body: "Topluluğumuza hoş geldiniz! Burada çok yenisiniz ve tartışmalara henüz katkıda bulunmadınız. İlk adım olarak <a href='%{topUrl}'>en çok okunanları</a> veya <a href='%{categoriesUrl}'>kategorileri</a> ziyaret edebilir ve okumaya başlayabilirsiniz! Beğendiğiniz veya hakkında daha fazla bilgi edinmek istediğiniz gönderilerde lütfen %{heartIcon} kullanarak beğeninizi belirtin. Paylaşımlara katıldıkça, aktiviteniz burada listelenir."
      no_replies_title: "Henüz hiçbir konuya yanıt vermediniz"
      no_replies_title_others: "%{username} henüz hiçbir konuya yanıt vermedi"
      no_replies_body: "Katkıda bulunmak istediğiniz ilginç bir konuşma <a href='%{searchUrl}'>keşfettiğinizde</a>, herhangi bir gönderinin hemen altındaki <kbd>Yanıtla</kbd> düğmesini kullanarak ilgili gönderiye yanıt verebilirsiniz. Herhangi bir gönderi veya kişi yerine genel konuya yanıt vermeyi tercih ederseniz konunun en altında veya konu zaman çizelgesinin altındaki <kbd>Yanıtla</kbd> düğmesini kullanın."
      no_drafts_title: "Hiç taslak başlatmadınız"
      no_drafts_body: "Gönderi yapmaya pek hazır değil misiniz? Yeni bir taslağı otomatik olarak kaydedeceğiz ve bir konu, yanıt veya kişisel mesaj oluşturmaya başladığınızda burada listeleyeceğiz. Taslağınızı kapatmak veya daha sonra devam etmek üzere kaydetmek için iptal et düğmesini seçin."
      no_likes_title: "Henüz hiçbir konuyu beğenmediniz"
      no_likes_title_others: "%{username} henüz hiçbir konuyu beğenmedi"
      no_likes_body: "Katılmanın ve katkıda bulunmanın harika bir yolu, daha önce yapılmış konuşmaları okumaya başlamak ve beğendiğiniz gönderilerde %{heartIcon} seçmektir!"
      no_topics_title: "Henüz konu başlatmadınız"
      no_topics_body: "Yeni bir konu başlatmadan önce <a href='%{searchUrl}'>mevcut konuşma konularını</a> aramak her zaman en iyisidir, ancak istediğiniz konunun zaten orada olmadığından eminseniz kendiniz yeni bir konu başlatın. Bu alanda yeni bir konu oluşturmaya başlamak için konu listesinin, kategorinin veya etiketin sağ üst köşesindeki <kbd>+ Yeni Konu</kbd> düğmesini arayın."
      no_topics_title_others: "%{username} henüz hiç konu başlatmadı"
      no_read_topics_title: "Henüz hiç konu okumadınız"
      no_read_topics_body: "Tartışmaları okumaya başladığınızda, burada bir liste görürsünüz. Okumaya başlamak için <a href='%{topUrl}'>En İyi</a> veya <a href='%{categoriesUrl}'>Kategoriler</a>'de ilginizi çeken konuları arayın veya anahtar kelime %{searchIcon} ile arama yapın"
    no_group_messages_title: "Grup mesajı bulunamadı"
    topic_entrance:
      sr_jump_top_button: "İlk gönderiye atla"
      sr_jump_bottom_button: "Son gönderiye atla"
    fullscreen_table:
      expand_btn: "Tabloyu Genişlet"
    second_factor_auth:
      redirect_after_success: "İkinci kimlik doğrulaması adımı başarılı. Önceki sayfaya yönlendiriliyor…"
    sidebar:
      show_sidebar: "Kenar çubuğunu göster"
      hide_sidebar: "Kenar çubuğunu gizle"
      unread_count:
        one: "%{count} okunmamış"
        other: "%{count} okunmamış"
      new_count:
        one: "%{count} yeni"
        other: "%{count} yeni"
      toggle_section: "Bölümü aç/kapat"
      more: "Daha fazla"
      all_categories: "Tüm kategoriler"
      all_tags: "Tüm etiketler"
      categories_form_modal:
        title: "Kategorilerde gezinmeyi düzenle"
        subtitle:
          text: "ve bu sitenin en popüler kategorilerini otomatik olarak göstereceğiz"
        filter_placeholder: "Kategorileri filtrele"
        no_categories: "Bu terimle eşleşen kategori yok."
      tags_form_modal:
        title: "Etiketlerde gezinmeyi düzenle"
        filter_placeholder: "Etiketleri filtrele"
        no_tags: "Verilen terimle eşleşen etiket yok."
        subtitle:
          text: "ve bu sitenin en popüler etiketlerini otomatik olarak göstereceğiz"
      edit_navigation_modal_form:
        deselect_button_text: "Hiçbirini seçme"
        reset_to_defaults: "Varsayılanlara dön"
        filter_dropdown:
          all: "Hepsi"
          selected: "Seçili"
          unselected: "Seçilmemiş"
      sections:
        custom:
          add: "Özel bölüm ekle"
          edit: "Özel bölüm düzenle"
          save: "Kaydet"
          delete: "Sil"
          delete_confirm: "Bu bölümü silmek istediğinizden emin misiniz?"
          reset_confirm: "Bu bölümü varsayılana sıfırlamak istediğinizden emin misiniz?"
          public: "Bu bölümü herkese açık ve herkes tarafından görülebilir hale getir"
          always_public: "Bu bölümdeki içerik her zaman herkese açıktır"
          more_menu: "Daha fazla menü"
          links:
            add: "Başka bir bağlantı ekle"
            delete: "Bağlantıyı sil"
            reset: "Varsayılana sıfırla"
            icon:
              label: "Simge"
              validation:
                blank: "Simge boş olamaz"
                maximum: "Simge %{count} karakterden kısa olmalıdır"
            name:
              label: "Ad"
              validation:
                blank: "İsim boş olamaz"
                maximum: "İsim %{count} karakterden kısa olmalıdır"
            value:
              label: "Bağlantı"
              validation:
                blank: "Bağlantı boş olamaz"
                maximum: "Bağlantı %{count} karakterden kısa olmalıdır"
                invalid: "Biçim geçersiz"
          title:
            label: "Bölüm başlığı"
            validation:
              blank: "Başlık boş olamaz"
              maximum: "Başlık %{count} karakterden kısa olmalıdır"
        about:
          header_link_text: "Hakkında"
        messages:
          header_link_text: "Mesajlar"
          header_action_title: "Kişisel mesaj oluşturun"
          links:
            inbox: "Gelen Kutusu"
            sent: "Gönderilen"
            new: "Yeni"
            new_with_count: "Yeni (%{count})"
            unread: "Okunmamış"
            unread_with_count: "Okunmamış (%{count})"
            archive: "Arşiv"
        tags:
          none: "Etiket eklemediniz."
          click_to_get_started: "Başlamak için buraya tıklayın."
          header_link_text: "Etiketler"
          header_action_title: "Kenar çubuğu etiketlerinizi düzenleyin"
          configure_defaults: "Varsayılanları yapılandır"
        categories:
          none: "Kategori eklemediniz."
          click_to_get_started: "Başlamak için buraya tıklayın."
          header_link_text: "Kategoriler"
          header_action_title: "Kenar çubuğu kategorilerinizi düzenleyin"
          configure_defaults: "Varsayılanları yapılandır"
        community:
<<<<<<< HEAD
          header_link_text: "Topluluk"
          header_action_title: "Yeni konu oluşturun"
=======
          edit_section:
            sidebar: "Bu bölümü kişiselleştirin"
            header_dropdown: "Kişiselleştir"
>>>>>>> 9b339bcd
          links:
            about:
              content: "Hakkında"
              title: "Bu site hakkında daha fazla bilgi"
            admin:
              content: "Yönetici"
              title: "Site ayarları ve raporları"
            badges:
              content: "Rozetler"
              title: "Kazanılabilecek tüm rozetler"
<<<<<<< HEAD
            everything:
              content: "Her şey"
=======
            topics:
              content: "Konular"
>>>>>>> 9b339bcd
              title: "Tüm konular"
            faq:
              content: "SSS"
              title: "Bu siteyi kullanmak için kılavuz"
            groups:
              content: "Gruplar"
              title: "Mevcut kullanıcı gruplarının listesi"
            users:
              content: "Kullanıcılar"
              title: "Tüm kullanıcıların listesi"
            my_posts:
              content: "Gönderilerim"
              content_drafts: "Taslaklarım"
              title: "Son konu etkinliğim"
              title_drafts: "Gönderilmemiş taslaklarım"
              draft_count:
                one: "%{count} taslak"
                other: "%{count} taslak"
            review:
              content: "İncele"
              title: "Bayrak eklenen gönderiler ve diğer sıraya alınmış ögeler"
              pending_count: "%{count} beklemede"
        global_section: "Genel bölüm, herkes tarafından görülebilir"
      panels:
        forum:
          label: Forum
    welcome_topic_banner:
      title: "Karşılama Konunuzu oluşturun"
      description: "Karşılama konunuz, yeni üyelerin okuyacağı ilk şeydir. Bunu “asansör konuşmanız” veya “hedef tanımınız” olarak düşünün. Herkese bu topluluğun kimler için olduğunu, burada ne bulmayı bekleyebileceklerini ve önce ne yapmalarını istediğinizi açıklayın."
      button_title: "Düzenlemeye Başla"
    until: "Şuna kadar:"
    char_counter:
      exceeded: "İzin verilen maksimum karakter sayısı aşıldı."
    form_template_chooser:
      select_template: "Form şablonlarını seçin"
    form_templates:
      errors:
        valueMissing:
          default: "Lütfen bu alanı doldurun."
          text: "Lütfen bu alanı doldurun."
          select-one: "Lütfen listeden bir öge seçin."
          select-multiple: "Lütfen listeden en az bir öge seçin."
          checkbox: "Devam etmek istiyorsanız lütfen bu kutuyu işaretleyin."
        typeMismatch:
          default: "Lütfen geçerli bir değer girin."
          color: "Lütfen bir renk girin."
          date: "Lütfen bir tarih girin."
          email: "Lütfen geçerli bir e-posta adresi girin."
          number: "Lütfen bir sayı girin."
          password: "Lütfen geçerli bir şifre girin."
          tel: "Lütfen geçerli bir telefon numarası girin."
          text: "Lütfen bir metin değeri girin."
          url: "Lütfen geçerli bir URL girin."
        tooShort: "Girdi %{minLength} karakter veya daha uzun olmalıdır."
        tooLong: "Girdi %{maxLength} karakterden az olmalıdır."
        rangeOverflow: "Girdi en fazla %{max} olmalıdır"
        rangeUnderflow: "Girdi en az %{min} olmalıdır."
        patternMismatch: "Lütfen istenen formata uyun."
        badInput: "Lütfen geçerli bir girdi girin."
  admin_js:
    type_to_filter: "filtrelemek için yazın..."
    admin:
      title: "Discourse Yöneticisi"
      moderator: "Moderatör"
      tags:
        remove_muted_tags_from_latest:
          always: "her zaman"
          only_muted: "tek başına veya diğer sessize alınmış etiketlerle kullanıldığında"
          never: "asla"
      reports:
        title: "Mevcut raporlar listesi"
      dashboard:
        title: "Pano"
        last_updated: "Pano güncellendi:"
        discourse_last_updated: "Discourse güncellendi:"
        version: "Sürüm"
        up_to_date: "Güncelsiniz!"
        critical_available: "Kritik bir güncelleme mevcut."
        updates_available: "Güncellemeler mevcut."
        please_upgrade: "Lütfen yükseltin!"
        no_check_performed: "Güncellemeler için bir kontrol yapılmadı. Sidekiq'in çalıştığından emin olun."
        stale_data: "Son zamanlarda güncelleme kontrolü yapılmadı. Sidekiq'in çalıştığından emin olun."
        version_check_pending: "Yakın zamanda yükseltmişsiniz gibi görünüyor. Harika!"
        installed_version: "Yüklendi"
        latest_version: "En son"
        problems_found: "Mevcut site ayarlarınıza dayalı bazı tavsiyeler"
        new_features:
          title: "\U0001F381 Yeni Özellikler"
          dismiss: "Kapat"
          learn_more: "Daha fazla bilgi"
        last_checked: "Son kontrol"
        refresh_problems: "Yenile"
        no_problems: "Hiçbir sorun bulunamadı."
        moderators: "Moderatörler:"
        admins: "Yöneticiler:"
        silenced: "Sessize alındı:"
        suspended: "Askıya Alındı:"
        private_messages_short: "Msjlar"
        private_messages_title: "Mesajlar"
        mobile_title: "Mobil"
        space_used: "%{usedSize} kullanıldı"
        space_used_and_free: "%{usedSize} (%{freeSize} kullanılabilir)"
        uploads: "Yüklemeler"
        backups: "Yedeklemeler"
        backup_count:
          one: "%{location} üzerinde %{count} yedekleme"
          other: "%{location} üzerinde %{count} yedekleme"
        lastest_backup: "En Son: %{date}"
        traffic_short: "Trafik"
        traffic: "Uygulama web istekleri"
        page_views: "Sayfa Görüntülemeleri"
        page_views_short: "Sayfa Görüntülemeleri"
        show_traffic_report: "Ayrıntılı Trafik Raporunu Göster"
        community_health: Topluluk sağlığı
        moderators_activity: Moderatörlerin aktivitesi
        whats_new_in_discourse: Discourse'taki yenilikler neler?
        activity_metrics: Aktivite Metrikleri
        all_reports: "Tüm raporlar"
        general_tab: "Genel"
        moderation_tab: "Moderasyon"
        security_tab: "Güvenlik"
        reports_tab: "Raporlar"
        report_filter_any: "herhangi"
        disabled: Devre Dışı
        timeout_error: Maalesef sorgu çok uzun sürüyor, lütfen daha kısa bir aralık seçin
        exception_error: Üzgünüz, sorgu yürütülürken bir hata oluştu
        too_many_requests: Bu eylemi birçok kez gerçekleştirdiniz. Tekrar denemeden önce lütfen bekleyin.
        not_found_error: Üzgünüz, bu rapor mevcut değil
        filter_reports: Raporları filtrele
        reports:
          trend_title: "%{percent} değişiklik. Şu anda %{current}, önceki periyotta %{prev} idi."
          today: "Bugün"
          yesterday: "Dün"
          last_7_days: "Son 7"
          last_30_days: "Son 30"
          all_time: "Tüm Zamanlar"
          7_days_ago: "7 Gün Önce"
          30_days_ago: "30 Gün Önce"
          all: "Tümü"
          view_table: "tablo"
          view_graph: "grafik"
          refresh_report: "Raporu Yenile"
          daily: Günlük
          monthly: Aylık
          weekly: Haftalık
          dates: "Tarihler (UTC)"
          groups: "Tüm gruplar"
          disabled: "Bu rapor devre dışı"
          totals_for_sample: "Örnek için toplamlar"
          average_for_sample: "Örnek için ortalama"
          total: "Tüm zamanlar toplamı"
          no_data: "Gösterilecek veri yok."
          trending_search:
            more: '<a href="%{basePath}/admin/logs/search_logs">Arama günlükleri</a>'
            disabled: 'Trend olan arama raporu devre dışı bırakıldı. Veri toplamak için <a href="%{basePath}/admin/site_settings/category/all_results?filter=log%20search%20queries">günlük arama sorgularını</a> etkinleştirin.'
          average_chart_label: Ortalama
          filters:
            file_extension:
              label: Dosya uzantısı
            group:
              label: Grup
            category:
              label: Kategori
            include_subcategories:
              label: "Alt Kategorileri Dahil Et"
      groups:
        new:
          title: "Yeni Grup"
          create: "Oluştur"
          name:
            too_short: "Grup adı çok kısa"
            too_long: "Grup adı çok uzun"
            checking: "Grup adı kullanılabilirliği kontrol ediliyor..."
            available: "Grup adı kullanılabilir"
            not_available: "Grup adı kullanılamaz"
            blank: "Grup adı boş olamaz"
        manage:
          interaction:
            email: E-posta
            incoming_email: "Özel gelen e-posta adresi"
            incoming_email_placeholder: "e-posta adresi gir"
            visibility: Görünürlük
            visibility_levels:
              title: "Bu grubu kimler görebilir?"
              public: "Herkes"
              logged_on_users: "Giriş yapan kullanıcılar"
              members: "Grup sahipleri, üyeler ve moderatörler"
              staff: "Grup sahipleri ve moderatörler"
              owners: "Grup sahipleri"
              description: "Yöneticiler tüm grupları görebilir."
            members_visibility_levels:
              title: "Bu grubun üyelerini kim görebilir?"
              description: "Yöneticiler tüm grupların üyelerini görebilir. Stil, tüm kullanıcılar tarafından görülebilir."
            publish_read_state: "Grup mesajlarında grup okundu durumunu yayınlayın"
          membership:
            automatic: Otomatik
            trust_levels_title: "Üyelere eklendiklerinde otomatik olarak verilen güven seviyesi:"
            effects: Etkileri
            trust_levels_none: "Hiçbiri"
            automatic_membership_email_domains: "Bu listedeki etki alanıyla tam olarak eşleşen bir e-posta alan adıyla kaydolan kullanıcılar otomatik olarak bu gruba eklenir:"
            automatic_membership_user_count:
              one: "%{count} kullanıcı yeni e-posta alan adlarına sahip ve gruba eklenecek."
              other: "%{count} kullanıcı yeni e-posta alan adlarına sahip ve gruba eklenecek."
            automatic_membership_associated_groups: "Burada listelenen bir hizmette bir grubun üyesi olan kullanıcılar, hizmete giriş yaptıklarında otomatik olarak bu gruba eklenir."
            primary_group: "Otomatik olarak birincil grup olarak ayarla"
          alert:
            primary_group: "Bu birincil bir grup olduğundan, herkes tarafından görüntülenebilen CSS sınıflarında \"%{group_name}\" adı kullanılacak."
            flair_group: "Bu grubun üyelerine karşı becerisi olduğu için \"%{group_name}\" adı herkes tarafından görünür olacak."
        name_placeholder: "Grup adı, boşluk yok, kullanıcı adı kuralıyla aynı şekilde"
        primary: "Birincil grup"
        no_primary: "(birincil grup yok)"
        title: "Gruplar"
        edit: "Grupları Düzenle"
        refresh: "Yenile"
        about: "Grup üyeliğinizi ve adlarınızı burada düzenleyin"
        group_members: "Grup üyeleri"
        delete: "Sil"
        delete_confirm: "%{group} adlı grubu silmek istediğinizden emin misiniz?"
        delete_details:
          one: "%{count} kişi bu gruba erişimini kaybedecek"
          other: "%{count} kişi bu gruba erişimi kaybedecek"
        delete_with_messages_confirm:
          one: "%{count} mesaj grup üyeleri tarafından erişilemez hale gelecek"
          other: "%{count} mesaj grup üyeleri tarafından erişilemez hale gelecek"
        delete_warning: "Silinen gruplar kurtarılamaz"
        delete_failed: "Grup silinemiyor. Bu otomatik bir grupsa yok edilemez."
        delete_automatic_group: Bu otomatik bir grup ve silinemez.
        delete_owner_confirm: "\"%{username}\" için sahiplik ayrıcalığı kaldırılsın mı?"
        add: "Ekle"
        custom: "Özel"
        automatic: "Otomatik"
        default_title: "Varsayılan başlık"
        default_title_description: "gruptaki tüm kullanıcılara uygulanacak"
        group_owners: Sahipler
        add_owners: Sahip ekle
        none_selected: "Başlamak için bir grup seçin"
        no_custom_groups: "Yeni bir özel grup oluşturun"
      api:
        generate_master: "Ana API Anahtarı Oluşturun"
        none: "Şu anda aktif API anahtarı bulunmuyor."
        user: "Kullanıcı"
        title: "API"
        key: "Anahtar"
        created: Oluşturuldu
        updated: Güncellendi
        last_used: Son Kullanılan
        never_used: (asla)
        generate: "Oluştur"
        undo_revoke: "İptal İşlemini Geri Al"
        revoke: "Geri çek"
        all_users: "Tüm Kullanıcılar"
        active_keys: "Aktif API Anahtarları"
        manage_keys: Anahtarları Yönet
        show_details: Ayrıntılar
        description: Açıklama
        no_description: (açıklama yok)
        all_api_keys: Tüm API Anahtarları
        user_mode: Kullanıcı Seviyesi
        scope_mode: Kapsam
        impersonate_all_users: Herhangi bir kullanıcı rolüne gir
        single_user: "Tek Kullanıcı"
        user_placeholder: Kullanıcı adı girin
        description_placeholder: Bu anahtar ne için kullanılacak?
        save: Kaydet
        new_key: Yeni API Anahtarı
        revoked: İptal edildi
        delete: Kalıcı Olarak Sil
        not_shown_again: Bu tuş tekrar gösterilmeyecek. Devam etmeden önce bir kopyasını aldığınızdan emin olun.
        continue: Devam et
        scopes:
          description: |
            Kapsamları kullanırken, bir API anahtarını belirli bir uç nokta kümesiyle sınırlayabilirsiniz.
            Hangi parametrelere izin verileceğini de tanımlayabilirsiniz. Birden çok değeri ayırmak için virgül kullanın.
          title: Kapsamlar
          granular: Ayrıntılı
          read_only: Salt okunur
          global: Küresel
          global_description: API anahtarının herhangi bir kısıtlaması yoktur ve tüm uç noktalara erişilebilir.
          resource: Kaynak
          action: Eylem
          allowed_parameters: İzin Verilen Parametreler
          optional_allowed_parameters: İzin Verilen Parametreler (isteğe bağlı)
          any_parameter: (herhangi bir parametre)
          allowed_urls: İzin verilen URL'ler
          descriptions:
            global:
              read: API anahtarını salt okunur uç noktalarla sınırlandırın.
            topics:
              read: Bir konuyu veya içindeki belirli bir gönderiyi okuyun. RSS de desteklenir.
              write: Yeni bir konu oluşturun veya mevcut bir konuya gönderin.
              update: Bir konuyu güncelleyin. Başlığı, kategoriyi, etiketleri, durumu, arketipi, öne çıkan_bağlantıyı vb. değiştirin.
              delete: Bir konuyu sil.
              read_lists: En iyi, yeni, en son vb. gibi konu listelerini okuyun. RSS de desteklenir.
              status: "Bir konunun durumunu güncelleyin. Durum: kapalı, arşiv, görünür, sabitlenmiş. Etkin: true, false. Yalnızca o kategorideki konuların durum değişikliklerine izin vermek için burada ve istek yükünde bir category_id belirtin."
            posts:
              edit: Herhangi bir gönderiyi veya belirli bir gönderiyi düzenleyin.
              delete: Bir gönderiyi sil.
              list: Son gönderileri ve özel gönderileri listeleyin. RSS de desteklenir.
            tags:
              list: Etiketleri listele.
            categories:
              list: Kategorilerin bir listesini alın.
              show: Kimliğe göre tek bir kategori alın.
            uploads:
              create: Yeni bir dosya yükleyin veya harici depolamaya tek veya çok parçalı doğrudan yüklemeler başlatın.
            users:
              bookmarks: Kullanıcı yer imlerini listeleyin. ICS formatını kullanırken yer imi anımsatıcılarını getirir.
              sync_sso: DiscourseConnect kullanan bir kullanıcıyı senkronize edin.
              show: Bir kullanıcı hakkında bilgi edinin.
              check_emails: Kullanıcı e-postalarını listeleyin.
              update: Kullanıcı profili bilgilerini güncelleyin.
              log_out: Bir kullanıcı için tüm oturumları kapatın.
              anonymize: Kullanıcı hesaplarını anonimleştirin.
              suspend: Kullanıcı hesaplarını askıya alın.
              delete: Kullanıcı hesaplarını silin.
              list: Kullanıcıların bir listesini alın.
            user_status:
              read: Kullanıcı durumunu okuyun.
              update: Kullanıcı durumunu güncelleyin.
            email:
              receive_emails: Gelen e-postaları işlemek için bu kapsamı posta alıcısı ile birleştirin.
            invites:
              create: E-posta davetiyeleri gönderin veya davet bağlantıları oluşturun.
            badges:
              create: Yeni bir rozet oluşturun.
              show: Bir rozet hakkında bilgi edinin.
              update: Bir rozeti güncelleyin.
              delete: Bir rozeti silin.
              list_user_badges: Kullanıcı rozetlerini listeleyin.
              assign_badge_to_user: Kullanıcıya bir rozet atayın.
              revoke_badge_from_user: Kullanıcıdan bir rozeti iptal edin.
            groups:
              manage_groups: Grup üyelerini listele, ekle ve kaldır.
              administer_groups: Grupları listele, göster, oluştur, güncelle ve sil.
            search:
              show: '`/search.json?q=term` uç noktasını kullanarak arama yapın.'
              query: '`/search/query?term=term` uç noktasını kullanarak arama yapın.'
            wordpress:
              publishing: WP Discourse eklentisi yayınlama özellikleri için gerekli (zorunlu).
              commenting: WP Discourse eklentisi yorumlama özellikleri için gerekli.
              discourse_connect: WP Discourse eklentisi DiscourseConnect özellikleri için gerekli.
              utilities: WP Discourse eklentisinde Utilities kullanıyorsanız gerekli.
      web_hooks:
        title: "Web Kancaları"
        none: "Şu anda bir web kancası yok."
        instruction: "Web kancaları, Discourse'un sitenizde belirli bir olay meydana geldiğinde harici hizmetleri bilgilendirmesine izin verir. Web kancası tetiklendiğinde, sağlanan URL'lere bir GÖNDERİ isteği gönderilir."
        detailed_instruction: "Seçilen olay gerçekleştiğinde sağlanan URL'ye bir POST isteği gönderilir."
        new: "Yeni Web Kancası"
        create: "Oluştur"
        edit: "Düzenle"
        save: "Kaydet"
        description_label: "Olay tetikleyicileri"
        controls: "Denetimler"
        go_back: "Listeye geri dön"
        payload_url: "Yük URL'si"
        payload_url_placeholder: "https://ornek.com/gonderial"
        secret_invalid: "Gizli dizide boş karakter olamaz."
        secret_too_short: "Gizli dizide en az 12 karakter olmalı."
        secret_placeholder: "İmza oluşturmak için kullanılan isteğe bağlı bir dize"
        event_type_missing: "En az bir olay türü ayarlamanız gerekiyor."
        content_type: "İçerik Türü"
        secret: "Gizli dizi"
        event_chooser: "Hangi olaylar bu web kancasını tetiklemeli?"
        wildcard_event: "Bana her şeyi gönder."
        individual_event: "Bireysel olayları seçin."
        verify_certificate: "Yük url'sinin TLS sertifikasını kontrol edin"
        active: "Aktif"
        active_notice: "Gerçekleştiğinde, etkinlik ayrıntılarını göndereceğiz."
        categories_filter_instructions: "İlgili web kancaları, yalnızca olay belirtilen kategorilerle ilgiliyse tetiklenir. Tüm kategoriler için web kancalarını tetiklemek için boş bırakın."
        categories_filter: "Tetiklenen Kategoriler"
        tags_filter_instructions: "İlgili web kancaları, yalnızca olay belirtilen etiketlerle ilgiliyse tetiklenir. Tüm etiketler için web kancalarını tetiklemek üzere boş bırakın."
        tags_filter: "Tetiklenen Etiketler"
        groups_filter_instructions: "İlgili web kancaları, yalnızca olay belirtilen gruplarla ilgiliyse tetiklenir. Tüm gruplar için web kancalarını tetiklemek için boş bırakın."
        groups_filter: "Tetiklenen Gruplar"
        delete_confirm: "Bu web kancası silinsin mi?"
        topic_event:
          name: "Konu Olayı"
          details: "Yeni bir konu olduğunda, revize edildiğinde, değiştirildiğinde veya silindiğinde."
        post_event:
          name: "Gönderi Olayı"
          details: "Yeni bir yanıt olduğunda, düzenlendiğinde, silindiğinde veya kurtarıldığında."
        user_event:
          name: "Kullanıcı Olayı"
          details: "Bir kullanıcı giriş yaptığında, çıkış yaptığında, e-postasını onayladığında, oluşturulduğunda, onaylandığında veya güncellendiğinde."
        group_event:
          name: "Grup Olayı"
          details: "Bir grup oluşturulduğunda, güncellendiğinde veya yok edildiğinde."
        category_event:
          name: "Kategori Olayı"
          details: "Bir kategori oluşturulduğunda, güncellendiğinde veya yok edildiğinde."
        tag_event:
          name: "Etiket Olayı"
          details: "Bir etiket oluşturulduğunda, güncellendiğinde veya yok edildiğinde."
        reviewable_event:
          name: "İncelenebilir Olay"
          details: "Yeni bir öge incelemeye hazır olduğunda ve durumu güncellendiğinde."
        notification_event:
          name: "Bildirim Olayı"
          details: "Bir kullanıcı özet akışında bir bildirim aldığında."
        user_promoted_event:
          name: "Kullanıcı Tarafından Tanıtılan Olay"
          details: "Bir kullanıcı bir güven seviyesinden diğerine terfi ettiğinde."
        user_badge_event:
          name: "Rozet Olayı"
          details: "Bir rozet verildiğinde veya iptal edildiğinde."
        group_user_event:
          name: "Grup Kullanıcı Olayı"
          details: "Bir kullanıcı bir gruba eklendiğinde veya gruptan çıkarıldığında."
        like_event:
          name: "Beğeni Olayı"
          details: "Bir kullanıcı bir gönderiyi beğendiğinde."
        delivery_status:
          title: "Teslim Durumu"
          inactive: "Aktif Değil"
          failed: "Başarısız"
          successful: "Başarılı"
          disabled: "Devre dışı"
        events:
          none: "İlgili olay yok"
          redeliver: "Yeniden teslim et"
          incoming:
            one: "Yeni bir olay var."
            other: "%{count} yeni olay var."
          completed_in:
            one: "%{count} saniyede tamamlandı."
            other: "%{count} saniyede tamamlandı."
          request: "Talep"
          response: "Karşılık"
          redeliver_confirm: "Aynı yükü yeniden teslim etmek istediğinizden emin misiniz?"
          headers: "Başlıklar"
          payload: "Yük"
          body: "Gövde"
          ping: "Ping"
          status: "Durum Kodu"
          event_id: "Kimlik"
          timestamp: "Oluşturuldu"
          completion: "Tamamlanma Süresi"
          actions: "Eylemler"
      plugins:
        title: "Eklentiler"
        installed: "Yüklü Eklentiler"
        name: "Ad"
        none_installed: "Yüklü herhangi bir eklentiniz yok."
        version: "Sürüm"
        enabled: "Etkin mi?"
        is_enabled: "E"
        not_enabled: "H"
        change_settings: "Eklenti Ayarları"
        change_settings_short: "Ayarlar"
        howto: "Eklentileri nasıl yüklerim?"
        official: "Resmi Eklenti"
        broken_route: "\"%{name}\" bağlantısı yapılandırılamıyor. Reklam engelleyicilerin devre dışı bırakıldığından emin olun ve sayfayı yeniden yüklemeyi deneyin."
      navigation_menu:
        sidebar: "Kenar çubuğu"
        header_dropdown: "Başlık Açılır Menüsü"
        legacy: "Eski"
      backups:
        title: "Yedeklemeler"
        menu:
          backups: "Yedeklemeler"
          logs: "Günlükler"
        none: "Kullanılabilir yedekleme yok."
        read_only:
          enable:
            title: "Salt okunur modu etkinleştir"
            label: "Salt okunuru etkinleştir"
            confirm: "Salt okunur modunu etkinleştirmek istediğinizden emin misiniz?"
          disable:
            title: "Salt okunur modu devre dışı bırak"
            label: "Salt okunuru devre dışı bırak"
        logs:
          none: "Henüz günlük yok..."
        columns:
          filename: "Dosya adı"
          size: "Boyut"
        upload:
          label: "Yükle"
          title: "Bu örneğe bir yedekleme yükleyin"
          uploading: "Yükleniyor..."
          uploading_progress: "Yükleniyor... %%{progress}"
          success: "\"%{filename}\" başarıyla yüklendi. Dosya şu anda işleniyor ve listede görünmesi bir dakika kadar sürecek."
          error: "\"%{filename}\" yüklenirken bir hata oluştu: %{message}"
        operations:
          is_running: "Şu anda bir işlem yürütülüyor..."
          failed: "%{operation} başarısız oldu. Lütfen günlükleri kontrol edin."
          cancel:
            label: "İptal et"
            title: "Mevcut operasyonu iptal et"
            confirm: "Mevcut operasyonu iptal etmek istediğinizden emin misiniz?"
          backup:
            label: "Yedekleme"
            title: "Yedekleme oluştur"
            confirm: "Yeni bir yedekleme başlatmak ister misiniz?"
            without_uploads: "Evet (yüklemeleri dahil etme)"
          download:
            label: "İndir"
            title: "İndirme bağlantısını içeren e-posta gönder"
            alert: "Bu yedeklemeyi indirmek için bir bağlantı size e-posta ile gönderildi."
          destroy:
            title: "Yedeklemeyi kaldır"
            confirm: "Bu yedeklemeyi yok etmek istediğinizden emin misiniz?"
          restore:
            is_disabled: "Site ayarlarında geri yükleme devre dışı."
            label: "Geri Yükle"
            title: "Yedeklemeyi geri yükle"
            confirm: "Bu yedeklemeyi geri yüklemek istediğinizden emin misiniz?"
          rollback:
            label: "Geri al"
            title: "Veritabanını önceki çalışma durumuna geri alın"
            confirm: "Veritabanını önceki çalışma durumuna geri almak istediğinizden emin misiniz?"
        location:
          local: "Yerel Depolama"
          s3: "S3"
        backup_storage_error: "Yedekleme depolama alanına erişilemedi: %{error_message}"
      export_csv:
        success: "Dışa aktarma başlatıldı, işlem tamamlandığında mesaj yoluyla bilgilendirileceksiniz."
        failed: "Dışa aktarma başarısız. Lütfen günlükleri kontrol edin."
        button_text: "Dışa Aktar"
        button_title:
          user: "Tüm kullanıcı listesini CSV formatında dışa aktarın."
          staff_action: "Tüm personel işlem günlüğünü CSV formatında dışa aktarın."
          screened_email: "Tam ekranlı e-posta listesini CSV formatında dışa aktarın."
          screened_ip: "Tam ekranlı IP listesini CSV formatında dışa aktarın."
          screened_url: "Tüm taranmış URL listesini CSV formatında dışa aktarın."
      export_json:
        button_text: "Dışa Aktar"
      invite:
        button_text: "Davet Gönder"
        button_title: "Davet Gönder"
      customize:
        title: "Özelleştir"
        preview: "ön izleme"
        explain_preview: "Bu temanın etkin olduğu siteye bakın"
        save: "Kaydet"
        new: "Yeni"
        new_style: "Yeni Stil"
        install: "Yükle"
        delete: "Sil"
        delete_confirm: '"%{theme_name}" adlı temayı silmek istediğinizden emin misiniz?'
        color: "Renk"
        opacity: "Opaklık"
        copy: "Eş Kopya"
        copy_to_clipboard: "Panoya kopyala"
        copied_to_clipboard: "Panoya Kopyalandı"
        copy_to_clipboard_error: "Veriler Panoya kopyalanırken hata oluştu"
        theme_owner: "Düzenlenebilir değil, sahibi:"
        email_templates:
          title: "E-posta"
          subject: "Konu"
          multiple_subjects: "Bu e-posta şablonunda birden fazla konu mevcut."
          body: "Gövde"
          revert: "Değişiklikleri Geri Al"
          revert_confirm: "Değişikliklerinizi geri almak istediğinizden emin misiniz?"
        theme:
          theme: "Tema"
          component: "Bileşen"
          components: "Bileşenler"
          filter_placeholder: "filtrelemek için yazın…"
          theme_name: "Tema adı"
          component_name: "Bileşen adı"
          themes_intro: "Başlamak için mevcut bir tema seçin veya yeni bir tema\nyükleyin"
          themes_intro_emoji: "kadın sanatçı emojisi"
          beginners_guide_title: "Yeni Başlayanlar İçin Discourse Temaları kılavuzu"
          developers_guide_title: "Discourse Temaları için geliştirici kılavuzu"
          browse_themes: "Topluluk temalarına göz atın"
          customize_desc: "Özelleştir:"
          title: "Temalar"
          create: "Oluştur"
          create_type: "Tür"
          create_name: "Ad"
          long_title: "Sitenizin renklerini, CSS ve HTML içeriğini değiştirin"
          edit: "Düzenle"
          edit_confirm: "Bu uzak bir temadır, CSS/HTML'yi düzenlerseniz temayı bir dahaki sefere güncellemeniz için değişiklikleriniz silinir."
          update_confirm: "Bu yerel değişiklikler güncelleme ile silinecek. Devam etmek istediğinizden emin misiniz?"
          update_confirm_yes: "Evet, güncellemeye devam et"
          common: "Yaygın"
          desktop: "Masaüstü"
          mobile: "Mobil"
          settings: "Ayarlar"
          translations: "Çeviriler"
          extra_scss: "Ekstra SCSS"
          extra_files: "Ekstra dosyalar"
          extra_files_upload: "Bu dosyaları görüntülemek için temayı dışa aktarın."
          extra_files_remote: "Bu dosyaları görüntülemek için temayı dışa aktarın veya git deposunu kontrol edin."
          preview: "Ön İzleme"
          show_advanced: "Gelişmiş alanları göster"
          hide_advanced: "Gelişmiş alanları gizle"
          hide_unused_fields: "Kullanılmayan alanları gizle"
          is_default: "Tema varsayılan olarak etkinleştirildi"
          user_selectable: "Tema kullanıcılar tarafından seçilebilir"
          color_scheme_user_selectable: "Renk düzeni kullanıcılar tarafından seçilebilir"
          auto_update: "Discourse güncellendiğinde otomatik olarak güncelle"
          color_scheme: "Renk Paleti"
          default_light_scheme: "Açık (varsayılan)"
          color_scheme_select: "Tema tarafından kullanılacak renkleri seçin"
          custom_sections: "Özel bölümler:"
          theme_components: "Tema Bileşenleri"
          add_all_themes: "Tüm temaları ekle"
          convert: "Dönüştür"
          convert_component_alert: "Bu bileşeni temaya dönüştürmek istediğinizden emin misiniz? Bir bileşen olarak şuradan kaldırılacak: %{relatives}."
          convert_component_tooltip: "Bu bileşeni temaya dönüştür"
          convert_component_alert_generic: "Bu bileşeni temaya dönüştürmek istediğinizden emin misiniz?"
          convert_theme_alert: "Bu temayı bileşene dönüştürmek istediğinizden emin misiniz? Ana olarak şuradan kaldırılacak: %{relatives}."
          convert_theme_alert_generic: "Bu temayı bileşene dönüştürmek istediğinizden emin misiniz?"
          convert_theme_tooltip: "Bu temayı bileşene dönüştür"
          inactive_themes: "Etkin olmayan temalar:"
          inactive_components: "Kullanılmayan bileşenler:"
          broken_theme_tooltip: "Bu temanın CSS, HTML veya YAML'sinde hatalar var"
          disabled_component_tooltip: "Bu bileşen devre dışı bırakıldı"
          default_theme_tooltip: "Bu tema, sitenin varsayılan teması"
          updates_available_tooltip: "Bu tema için güncellemeler mevcut"
          and_x_more: "ve %{count} daha"
          collapse: Daralt
          uploads: "Yüklemeler"
          no_uploads: "Yazı tipleri ve resimler gibi temanızla ilişkili varlıkları yükleyebilirsiniz"
          add_upload: "Yükleme Ekle"
          upload_file_tip: "Yüklemek için bir varlık seçin (png, woff2, vb...)"
          variable_name: "SCSS var adı:"
          variable_name_invalid: "Geçersiz değişken adı. Sadece alfanümerike izin verilir. Bir harfle başlamalı. Benzersiz olmalı."
          variable_name_error:
            invalid_syntax: "Geçersiz değişken adı. Sadece alfanümerike izin verilir. Bir harfle başlamalı."
            no_overwrite: "Geçersiz değişken adı. Mevcut bir değişkenin üzerine yazılmamalıdır."
            must_be_unique: "Geçersiz değişken adı. Benzersiz olmalı."
          upload: "Yükle"
          select_component: "Bileşen seçin..."
          unsaved_changes_alert: "Değişikliklerinizi henüz kaydetmediniz, bunları silip devam etmek istiyor musunuz?"
          unsaved_parent_themes: "Bileşeni temalara atamadınız, devam etmek istiyor musunuz?"
          discard: "Kapat"
          stay: "Kal"
          css_html: "Özel CSS/HTML"
          edit_css_html: "CSS/HTML'yi düzenle"
          edit_css_html_help: "Herhangi bir CSS veya HTML düzenlemediniz"
          delete_upload_confirm: "Bu yükleme silinsin mi? (Tema CSS çalışmayı durdurabilir!)"
          component_on_themes: "Bu temalara bileşen ekle"
          included_components: "Dahil edilen bileşenler"
          add_all: "Tümünü ekle"
          import_web_tip: "Tema içeren depo"
          direct_install_tip: "Aşağıda listelenen depodan şunu yüklemek istediğinizden emin misiniz: <strong>%{name}</strong>?"
          import_web_advanced: "Gelişmiş..."
          import_file_tip: "Tema içeren .tar.gz, .zip veya .dcstyle.json dosyası"
          is_private: "Tema özel bir git deposunda"
          finish_install: "Tema Yüklemesini Bitir"
          last_attempt: "Yükleme işlemi bitmedi, son deneme zamanı:"
          remote_branch: "Şube adı (isteğe bağlı)"
          public_key: "Depoya aşağıdaki herkese açık anahtar erişimini verin:"
          install: "Yükle"
          installed: "Yüklendi"
          install_popular: "Popüler"
          install_upload: "Cihazınızdan"
          install_git_repo: "Git deposundan"
          install_create: "Yeni oluştur"
          duplicate_remote_theme: "“%{name}” tema bileşeni zaten yüklü, başka bir kopya yüklemek istediğinizden emin misiniz?"
          force_install: "Git deposuna erişilemediğinden tema yüklenemiyor. Yüklemeye devam etmek istediğinizden emin misiniz?"
          create_placeholder: "Yer Tutucu Oluştur"
          about_theme: "Hakkında"
          license: "Lisans"
          version: "Sürüm:"
          authors: "Yazan:"
          creator: "Oluşturan:"
          source_url: "Kaynak"
          enable: "Etkinleştir"
          disable: "Devre dışı bırak"
          disabled: "Bu bileşen devre dışı bırakıldı."
          disabled_by: "Bu bileşeni devre dışı bırakan kişi"
          required_version:
            error: "Bu tema, Discourse'un bu sürümüyle uyumlu olmadığı için otomatik olarak devre dışı bırakıldı."
            minimum: "Dircourse %{version} sürümü veya üstünü gerektirir."
            maximum: "Discourse sürüm %{version} veya altı gerektirir."
          update_to_latest: "En Sona Güncelle"
          check_for_updates: "Güncellemeleri kontrol et"
          updating: "Güncelleniyor..."
          up_to_date: "Tema güncel, son kontrol:"
          has_overwritten_history: "Geçerli tema sürümü artık mevcut değil çünkü Git geçmişi zorla gönderilerek üzerine yazıldı."
          add: "Ekle"
          theme_settings: "Tema Ayarları"
          overriden_settings_explanation: "Geçersiz kılınan ayarlar bir nokta ile işaretlenir ve vurgulanmış bir renge sahiptir. Bu ayarları varsayılan değere sıfırlamak için yanlarındaki sıfırlama düğmesine basın."
          no_settings: "Bu temanın ayarı yok."
          theme_translations: "Tema Çevirileri"
          empty: "Öge yok"
          commits_behind:
            one: "Tema %{count} taahhüt geride!"
            other: "Tema %{count} taahhüt geride!"
          compare_commits: "(Yeni taahhütlere bakın)"
          remote_theme_edits: "Bu temayı düzenlemek istiyorsanız <a href='%{repoURL}' target='_blank'>deposunda bir değişiklik göndermeniz gerekiyor</a>"
          repo_unreachable: "Bu temanın Git deposuyla bağlantı kurulamadı. Hata mesajı:"
          imported_from_archive: "Bu tema bir .zip dosyasından içe aktarıldı"
          scss:
            text: "CSS"
            title: "Özel CSS girin, tüm geçerli CSS ve SCSS stillerini kabul ediyoruz"
          header:
            text: "Başlık"
            title: "Site başlığının üstünde görüntülenecek HTML'yi girin"
          after_header:
            text: "Başlıktan Sonra"
            title: "Üstbilgiden sonra tüm sayfalarda görüntülenecek HTML'yi girin"
          footer:
            text: "Altbilgi"
            title: "Sayfa altbilgisinde görüntülenecek HTML'yi girin"
          embedded_scss:
            text: "Gömülü CSS"
            title: "Yorumların gömülü sürümü ile teslim etmek için özel CSS girin"
          embedded_header:
            text: "Gömülü Başlık"
            title: "Yorumların gömülü sürümünün üzerinde gösterilecek HTML'yi girin"
          color_definitions:
            text: "Renk Tanımları"
            title: "Özel renk tanımları girin (yalnızca ileri seviye kullanıcılar)"
            placeholder: |2-

              CSS özel özellikleri listesine özel renkler eklemek için bu stil sayfasını kullanın.

              Örnek:

              %{example}

              Eklentiler ve/veya çekirdek ile çakışmaları önlemek için özellik adlarının önüne eklenmesi önemle tavsiye edilir.
          head_tag:
            text: "Kafa"
            title: "Kafa etiketinden önce eklenecek HTML"
          body_tag:
            text: "Gövde"
            title: "Gövde etiketinden önce eklenecek HTML"
          yaml:
            text: "YAML"
            title: "Tema ayarlarını YAML biçiminde tanımlayın"
          scss_color_variables_warning: 'Temalarda çekirdek SCSS renk değişkenlerinin kullanılması önerilmemektedir. Lütfen bunun yerine CSS özel özelliklerini kullanın. Daha fazla ayrıntı için <a href="https://meta.discourse.org/t/-/77551#color-variables-2" target="_blank">bu kılavuza</a> bakın.'
          scss_warning_inline: "Temalarda çekirdek SCSS renk değişkenlerinin kullanılması önerilmemektedir."
        colors:
          select_base:
            title: "Temel renk paletini seçin"
            description: "Temel palet:"
          title: "Renkler"
          edit: "Renk Paletlerini Düzenle"
          long_title: "Renk Paletleri"
          about: "Temalarınız tarafından kullanılan renkleri değiştirin. Başlamak için yeni bir renk paleti oluşturun."
          new_name: "Yeni Renk Paleti"
          copy_name_prefix: "Şunun kopyası:"
          delete_confirm: "Bu renk paleti silinsin mi?"
          undo: "Geri Al"
          undo_title: "Bu rengin son kaydedilmesinden bu yana yaptığınız değişiklikleri geri alın."
          revert: "Eski Haline Getir"
          revert_title: "Bu rengi Discourse'un varsayılan renk paletine sıfırlayın."
          primary:
            name: "birincil"
            description: "Çoğu metin, simge ve kenarlık."
          primary-medium:
            name: "birincil-orta"
          primary-low-mid:
            name: "birincil-düşük-orta"
          secondary:
            name: "ikincil"
            description: "Ana arka plan rengi ve bazı düğmelerin metin rengi."
          tertiary:
            name: "üçüncül"
            description: "Bağlantılar, bazı düğmeler, bildirimler ve vurgu rengi."
          quaternary:
            name: "dördüncül"
            description: "Navigasyon bağlantıları."
          header_background:
            name: "başlık arka planı"
            description: "Site başlığının arka plan rengi."
          header_primary:
            name: "başlık birincil"
            description: "Site başlığındaki metin ve simgeler."
          highlight:
            name: "vurgula"
            description: "Gönderiler ve konular gibi sayfada vurgulanan ögelerin arka plan rengi."
          highlight-high:
            name: "vurgula-yüksek"
          highlight-medium:
            name: "vurgula-orta"
          highlight-low:
            name: "vurgula-düşük"
          danger:
            name: "tehlike"
            description: "Gönderileri ve konuları silmek gibi eylemler için rengi vurgulayın."
          success:
            name: "başarılı"
            description: "Bir eylemin başarılı olduğunu belirtmek için kullanılır."
          love:
            name: "sevgi"
            description: "Beğen düğmesinin rengi."
          selected:
            name: "seçili"
            description: "Liste ögeleri gibi ögelerin seçildiklerinde/etkin olduklarında arka plan rengi."
          hover:
            name: "üzerine gelin"
            description: "Liste ögeleri gibi ögelerin üzerine gelindiğinde veya klavye odağına sahip olduklarında arka plan rengi."
        robots:
          title: "Sitenizin robots.txt dosyasını geçersiz kılın:"
          warning: "Bu, ilgili tüm site ayarlarını kalıcı olarak geçersiz kılar."
          overridden: Sitenizin varsayılan robots.txt dosyası geçersiz kılındı.
        email_style:
          title: "E-posta Stili"
          heading: "E-posta Stilini Özelleştir"
          html: "HTML Şablonu"
          css: "CSS"
          reset: "Varsayılana sıfırla"
          reset_confirm: "Varsayılan %{fieldName} alanını sıfırlamak ve tüm değişikliklerinizi kaybetmek istediğinizden emin misiniz?"
          save_error_with_reason: "Değişiklikleriniz kaydedilmedi. %{error}"
          instructions: "Tüm html e-postalarının oluşturulduğu şablonu özelleştirin ve CSS kullanarak stil verin."
      email:
        title: "E-postalar"
        settings: "Ayarlar"
        templates: "Şablonlar"
        preview_digest: "Ön İzleme Özeti"
        advanced_test:
          title: "Gelişmiş Test"
          desc: "Discourse'un alınan e-postaları nasıl işlediğini görün. E-postayı doğru bir şekilde işleyebilmek için lütfen orijinal e-posta mesajının tamamını aşağıya yapıştırın."
          email: "Orijinal mesaj"
          run: "Testi Çalıştır"
          text: "Seçilen Metin Gövdesi"
          elided: "Seçili Metin"
        sending_test: "Test e-postası gönderiliyor..."
        error: "<b>HATA</b> - %{server_error}"
        test_error: "Test e-postası gönderilirken bir sorun oluştu. Lütfen posta ayarlarınızı bir kez daha kontrol edin, barındırıcınızın posta bağlantılarını engellemediğini doğrulayın ve tekrar deneyin."
        sent: "Gönderildi"
        skipped: "Atlandı"
        bounced: "Geri Döndü"
        received: "Alındı"
        rejected: "Reddedildi"
        sent_at: "Gönderilme Zamanı"
        time: "Saat"
        user: "Kullanıcı"
        email_type: "E-posta Türü"
        details_title: "E-posta ayrıntılarını göster"
        to_address: "Kime Adresi"
        test_email_address: "test için e-posta adresi"
        send_test: "Test E-postası Gönder"
        sent_test: "gönderildi!"
        delivery_method: "Teslimat Yöntemi"
        preview_digest_desc: "Aktif olmayan kullanıcılara gönderilen özet e-postaların içeriğini ön izleyin."
        refresh: "Yenile"
        send_digest_label: "Bu sonucu şuraya gönder:"
        send_digest: "Gönder"
        sending_email: "E-posta gönderiliyor..."
        format: "Biçim"
        html: "html"
        text: "metin"
        html_preview: "E-posta İçeriği Ön İzlemesi"
        last_seen_user: "Son Görülen Kullanıcı:"
        no_result: "Özet için sonuç bulunamadı."
        reply_key: "Yanıtla Tuşu"
        post_link_with_smtp: "Posta ve SMTP Ayrıntıları"
        skipped_reason: "Nedeni Atla"
        incoming_emails:
          from_address: "Kimden"
          to_addresses: "Kime"
          cc_addresses: "Cc"
          subject: "Konu"
          error: "Hata"
          none: "Gelen e-posta bulunamadı."
          modal:
            title: "Gelen E-posta Ayrıntıları"
            error: "Hata"
            headers: "Başlıklar"
            subject: "Konu"
            body: "Gövde"
            rejection_message: "Reddetme Postası"
          filters:
            from_placeholder: "kimden@ornek.com"
            to_placeholder: "kime@ornek.com"
            cc_placeholder: "cc@ornek.com"
            subject_placeholder: "Konu..."
            error_placeholder: "Hata"
        logs:
          none: "Günlük bulunamadı."
          filters:
            title: "Filtrele"
            user_placeholder: "kullanıcı adı"
            address_placeholder: "ad@ornek.com"
            type_placeholder: "özet, kayıt..."
            reply_key_placeholder: "yanıtla tuşu"
            smtp_transaction_response_placeholder: "SMTP Kimliği"
      moderation_history:
        performed_by: "Gerçekleştiren"
        no_results: "Moderasyon geçmişi yok."
        actions:
          delete_user: "Kullanıcı Silindi"
          suspend_user: "Kullanıcı Askıya Alındı"
          silence_user: "Kullanıcı Susturuldu"
          delete_post: "Gönderi Silindi"
          delete_topic: "Konu Silindi"
          post_approved: "Gönderi Onaylandı"
      logs:
        title: "Günlükler"
        action: "Eylem"
        created_at: "Oluşturuldu"
        last_match_at: "Son Eşleşme"
        match_count: "Eşleşmeler"
        ip_address: "IP"
        topic_id: "Konu Kimliği"
        post_id: "Gönderi Kimliği"
        category_id: "Kategori Kimliği"
        delete: "Sil"
        edit: "Düzenle"
        save: "Kaydet"
        screened_actions:
          block: "engelle"
          do_nothing: "hiçbir şey yapma"
        staff_actions:
          all: "tümü"
          filter: "Filtrele:"
          title: "Personel Eylemleri"
          clear_filters: "Her Şeyi Göster"
          staff_user: "Kullanıcı"
          target_user: "Hedef Kullanıcı"
          subject: "Konu"
          when: "Ne zaman"
          context: "Bağlam"
          details: "Ayrıntılar"
          previous_value: "Önceki"
          new_value: "Yeni"
          show: "Göster"
          modal_title: "Ayrıntılar"
          no_previous: "Bir önceki değer yok."
          deleted: "Yeni değer yok. Kayıt silindi."
          actions:
            permanently_delete_post_revisions: "gönderi revizyonlarını kalıcı olarak sil"
            delete_user: "kullanıcıyı sil"
            change_trust_level: "güven seviyesini değiştir"
            change_username: "kullanıcı adını değiştir"
            change_site_setting: "site ayarını değiştir"
            change_theme: "temayı değiştir"
            delete_theme: "temayı sil"
            change_site_text: "site metnini değiştir"
            suspend_user: "kullanıcıyı askıya al"
            unsuspend_user: "kullanıcının askıya alınmasını kaldır"
            removed_suspend_user: "kullanıcıyı askıya al (kaldırıldı)"
            removed_unsuspend_user: "kullanıcının askıya alınmasını kaldır (kaldırıldı)"
            grant_badge: "rozet ver"
            revoke_badge: "rozeti iptal et"
            check_email: "e-postayı kontrol et"
            delete_topic: "konuyu sil"
            recover_topic: "konuyu silmeyi geri al"
            delete_post: "gönderiyi sil"
            impersonate: "kimliğine bürün"
            anonymize_user: "kullanıcıyı anonimleştir"
            roll_up: "IP bloklarını topla"
            change_category_settings: "kategori ayarlarını değiştir"
            delete_category: "kategoriyi sil"
            create_category: "kategori oluştur"
            silence_user: "kullanıcıyı sustur"
            unsilence_user: "kullanıcının susturmasını kaldır"
            removed_silence_user: "kullanıcıyı sustur (kaldırıldı)"
            removed_unsilence_user: "kullanıcının susturmasını kaldır (kaldırıldı)"
            grant_admin: "yönetici yetkisi ver"
            revoke_admin: "yönetici yetkisini iptal et"
            grant_moderation: "moderasyon yetkisi ver"
            revoke_moderation: "moderasyonu iptal et"
            backup_create: "yedekleme oluştur"
            deleted_tag: "silinmiş etiket"
            update_directory_columns: "dizin sütunlarını güncelle"
            deleted_unused_tags: "kullanılmayan etiketler silindi"
            renamed_tag: "yeniden adlandırılmış etiket"
            revoke_email: "e-postayı iptal et"
            lock_trust_level: "güven seviyesini kilitle"
            unlock_trust_level: "güvenlik seviyesinin kilidini aç"
            activate_user: "kullanıcıyı etkinleştir"
            deactivate_user: "kullanıcıyı devre dışı bırak"
            change_readonly_mode: "salt okunur modu değiştir"
            backup_download: "yedeklemeyi indir"
            backup_destroy: "yedeklemeyi yok et"
            reviewed_post: "incelenmiş gönderi"
            custom_staff: "eklenti özel eylemi"
            post_locked: "gönderi kilitlendi"
            post_edit: "gönderi düzenleme"
            post_unlocked: "gönderinin kilidi açıldı"
            check_personal_message: "kişisel mesajı kontrol et"
            disabled_second_factor: "İki Adımlı Kimlik Doğrulamayı devre dışı bırak"
            topic_published: "konu yayımlandı"
            post_approved: "gönderi onaylandı"
            post_rejected: "gönderi reddedildi"
            create_badge: "rozet oluştur"
            change_badge: "rozeti değiştir"
            delete_badge: "rozeti sil"
            merge_user: "kullanıcıyı birleştir"
            entity_export: "varlığı dışa aktar"
            change_name: "adı değiştir"
            topic_timestamps_changed: "konu zaman damgaları değişti"
            approve_user: "onaylanmış kullanıcı"
            web_hook_create: "web kancası oluştur"
            web_hook_update: "web kancasını güncelle"
            web_hook_destroy: "web kancasını yok et"
            web_hook_deactivate: "web kancasını devre dışı bırak"
            embeddable_host_create: "gömülebilir sunucu oluştur"
            embeddable_host_update: "gömülebilir sunucuyu güncelle"
            embeddable_host_destroy: "gömülebilir sunucuyu yok et"
            change_theme_setting: "tema ayarlarını değiştir"
            disable_theme_component: "tema bileşenini devre dışı bırak"
            enable_theme_component: "tema bileşenini etkinleştir"
            revoke_title: "başlığı kaldır"
            change_title: "başlığı değiştir"
            api_key_create: "api anahtarı oluştur"
            api_key_update: "api anahtarını güncelle"
            api_key_destroy: "api anahtarını yok et"
            override_upload_secure_status: "yükleme güvenlik durumunu geçersiz kıl"
            page_published: "sayfa yayınlandı"
            page_unpublished: "sayfa yayından kaldırıldı"
            add_email: "e-posta ekle"
            update_email: "e-postayı güncelle"
            destroy_email: "e-postayı yok et"
            topic_closed: "konu kapandı"
            topic_opened: "konu açıldı"
            topic_archived: "konu arşivlendi"
            topic_unarchived: "konu arşivden kaldırıldı"
            post_staff_note_create: "personel notu ekle"
            post_staff_note_destroy: "personel notunu yok et"
            delete_group: "grubu sil"
            watched_word_create: "izlenen kelime ekle"
            watched_word_destroy: "izlenen kelimeyi sil"
            create_public_sidebar_section: "herkese açık kenar çubuğu bölümü oluştur"
            update_public_sidebar_section: "herkese açık kenar çubuğu bölümünü güncelle"
            destroy_public_sidebar_section: "herkese açık kenar çubuğu bölümünü yok et"
            reset_bounce_score: "geri dönme puanını sıfırla"
        screened_emails:
          title: "Taranan E-postalar"
          description: "Biri yeni bir hesap oluşturmaya çalıştığında, aşağıdaki e-posta adresleri kontrol edilir ve kayıt engellenir veya başka bir işlem gerçekleştirilir."
          email: "E-posta Adresi"
          actions:
            allow: "İzin Ver"
        screened_urls:
          title: "Taranan URL'ler"
          description: "Burada listelenen URL'ler, spam gönderen olarak tanımlanan kullanıcılar tarafından gönderilerde kullanılmıştır."
          url: "URL"
          domain: "Alan Adı"
        screened_ips:
          title: "Taranan IP'ler"
          description: 'İzlenen IP adresleri. IP adreslerini izin verilenler listesine eklemek için "İzin Ver" seçeneğini kullanın.'
          delete_confirm: "%{ip_address} için kuralı kaldırmak istediğinizden emin misiniz?"
          actions:
            block: "Engelle"
            do_nothing: "İzin Ver"
            allow_admin: "Yöneticiye İzin Ver"
          form:
            label: "Yeni:"
            ip_address: "IP adresi"
            add: "Ekle"
            filter: "Ara"
          roll_up:
            text: "Topla"
            title: "En az \"min_ban_entries_for_roll_up\" girdi varsa yeni alt ağ yasağı girişleri oluşturur."
        search_logs:
          title: "Arama Günlükleri"
          term: "Terim"
          searches: "Aramalar"
          click_through_rate: "TO"
          types:
            all_search_types: "Tüm arama türleri"
            header: "Başlık"
            full_page: "Tam Sayfa"
            click_through_only: "Tümü (yalnızca tıklayın)"
          header_search_results: "Başlık Arama Sonuçları"
        logster:
          title: "Hata Kayıtları"
      watched_words:
        title: "İzlenen Kelimeler"
        search: "ara"
        clear_filter: "Temizle"
        show_words:
          one: "%{count} kelime göster"
          other: "%{count} kelime göster"
        case_sensitive: "(büyük/küçük harfe duyarlı)"
        download: İndir
        clear_all: Tümünü Temizle
        clear_all_confirm: "%{action} eylemi için izlenen tüm kelimeleri temizlemek istediğinizden emin misiniz?"
        invalid_regex: '"%{word}" izlenen kelimesi geçersiz bir normal ifade.'
        regex_warning: '<a href="%{basePath}/admin/site_settings/category/all_results?filter=watched%20words%20regular%20expressions%20">İzlenen kelimeler düzenli ifadeler</a> ve otomatik olarak kelime sınırlarını içermiyorlar. İfadenin tam kelimelerle eşleşmesini istiyorsanız ifadenizin başına ve sonuna <code>\b</code> ekleyin.'
        actions:
          block: "Engelle"
          censor: "Sansürle"
          require_approval: "Onay gerektir"
          flag: "Bayrak ekle"
          replace: "Değiştir"
          tag: "Etiket"
          silence: "Sustur"
          link: "Bağlantı"
        action_descriptions:
          block: "Bu kelimeleri içeren bir gönderi oluşturulmaya çalışıldığında bir hata mesajı görüntülenir."
          censor: "Bu kelimeleri içeren gönderilere izin verin, ancak bunları sansürlü kelimeleri gizleyen karakterlerle değiştirin."
          require_approval: "Bu kelimeleri içeren gönderilerin başkaları tarafından görülebilmesi için önce personel onayı gerektirin."
          flag: "Bu kelimeleri içeren gönderilere izin verin, ancak moderatörlerin incelemesi için uygunsuz olarak bayrak ekleyin."
          replace: "Gönderilerdeki kelimeleri başka kelimelerle değiştirin."
          tag: "İlk gönderi belirli bir kelime içeriyorsa konuları otomatik olarak etiketleyin."
          silence: "İlk gönderileri bu kelimelerden herhangi birini içeriyorsa yeni hesapları sessize alın. Personel onaylayana kadar gönderi otomatik olarak gizlenir."
          link: "Gönderilerdeki kelimeleri bağlantılarla değiştirin."
        form:
          label: "Kelime veya kelime öbeği içerir"
          placeholder: "Kelime veya kelime öbeği girin (* joker karakterdir)"
          placeholder_regexp: "normal ifade"
          replace_label: "Değiştirme"
          replace_placeholder: "örnek"
          tag_label: "Etiket"
          link_label: "Bağlantı"
          link_placeholder: "https://ornek.com"
          add: "Ekle"
          success: "Başarılı"
          exists: "Zaten mevcut"
          upload: "Dosyadan ekle"
          upload_successful: "Yükleme başarılı. Kelimeler eklendi."
          case_sensitivity_label: "büyük/küçük harfe duyarlı"
          case_sensitivity_description: "Sadece eşleşen karakter muhafazası olan kelimeler"
        test:
          button_label: "Test"
          modal_title: "%{action}: İzlenen Kelimeleri Test Et"
          description: "İzlenen kelimelerle eşleşmeleri kontrol etmek için aşağıya metin girin"
          found_matches: "Bulunan eşlemeler:"
          no_matches: "Eşleşme bulunamadı"
      form_templates:
        nav_title: "Şablonlar"
        title: "Form Şablonları"
        help: "Yeni konular, gönderiler ve mesajlar oluşturmak için kullanılabilecek bir şablon yapısı oluşturun."
        new_template: "Yeni Şablon"
        list_table:
          headings:
            name: "Ad"
            active_categories: "Aktif Kategoriler"
            actions: "Eylemler"
          actions:
            view: "Şablonu Görüntüle"
            edit: "Şablonu Düzenle"
            delete: "Şablonu Sil"
        view_template:
          close: "Bitir"
          edit: "Düzenle"
          delete: "Sil"
          toggle_preview: "Ön İzlemeyi aç/kapat"
        new_template_form:
          submit: "Kaydet"
          cancel: "İptal et"
          name:
            label: "Şablon Adı"
            placeholder: "Bu şablon için bir ad girin..."
          template:
            label: "Şablon"
            placeholder: "Burada bir YAML şablonu oluşturun..."
          preview: "Ön izleme"
        delete_confirm: "Bu şablonu silmek istediğinizden emin misiniz?"
        quick_insert_fields:
          add_new_field: "Ekle"
          checkbox: "Onay kutusu"
          input: "Kısa cevap"
          textarea: "Uzun cevap"
          dropdown: "Açılır Menü"
          upload: "Dosya yükle"
          multiselect: "Çoktan seçmeli"
        validations_modal:
          button_title: "Doğrulamalar"
          modal_title: "Doğrulama Seçenekleri"
          table_headers:
            key: "Anahtar"
            type: "Tür"
            description: "Açıklama"
          validations:
            required:
              key: "zorunlu"
              type: "mantıksal"
              description: "Formu göndermek için alanın doldurulması gerekir."
            minimum:
              key: "en az"
              type: "tamsayı"
              description: "Metin alanları için, izin verilen minimum karakter sayısı."
            maximum:
              key: "en fazla"
              type: "tamsayı"
              description: "Metin alanları için izin verilen maksimum karakter sayısı."
            pattern:
              key: "desen"
              type: "regex dizesi"
              description: "Metin alanları için, izin verilen girdiyi belirten düzenli ifade."
            type:
              key: "tür"
              type: "metin"
              description: "Giriş alanları için, beklenen giriş türünü belirtebilirsiniz (metin|e-posta|tarih|numara|url|tel|renk)"
        preview_modal:
          title: "Şablon Önizlemesi"
        field_placeholders:
          validations: "doğrulamaları buraya girin"
          label: "Etiketi buraya girin"
          placeholder: "Yer tutucuyu buraya girin"
          none_label: "Bir öğe seçin"
          choices:
            first: "Seçenek 1"
            second: "Seçenek 2"
            third: "Seçenek 3"
        edit_category:
          toggle_freeform: "form şablonu devre dışı"
          toggle_form_template: "form şablonu etkin"
          select_template: "Form şablonları seçin"
          select_template_help: "Form Şablonları Ekle/Düzenle"
      impersonate:
        title: "Kimliğine Bürün"
        help: "Hata ayıklama amacıyla bir kullanıcı hesabının kimliğine bürünmek için bu aracı kullanın. Bittiğinde oturumu kapatmanız gerekecek."
        not_found: "Kullanıcı bulunamadı."
        invalid: "Üzgünüz, o kullanıcının kimliğine bürünemezsiniz."
      users:
        title: "Kullanıcılar"
        create: "Yönetici Ekle"
        last_emailed: "Son E-posta Gönderimi"
        not_found: "Üzgünüz, bu kullanıcı adı sistemimizde bulunmuyor."
        id_not_found: "Üzgünüz, bu kullanıcı kimliği sistemimizde bulunmuyor."
        active: "Etkinleştirildi"
        status: "Durum"
        show_emails: "E-postaları Göster"
        hide_emails: "E-postaları gizle"
        nav:
          new: "Yeni"
          active: "Aktif"
          staff: "Personel"
          suspended: "Askıya Alındı"
          silenced: "Susturuldu"
          staged: "Aşamalı"
        approved: "Onaylanmış mı?"
        titles:
          active: "Aktif Kullanıcılar"
          new: "Yeni Kullanıcılar"
          pending: "İncelenmeyi Bekleyen Kullanıcılar"
          newuser: "Güven seviyesi 0 (Yeni kullanıcı) olan kullanıcılar"
          basic: "Güven seviyesi 1 (Temel Kullanıcı) olan kullanıcılar"
          member: "Güven seviyesi 2 (Üye) olan kullanıcılar"
          regular: "Güven seviyesi 3 olan kullanıcılar (Normal)"
          leader: "Güven seviyesi 4 (Lider) olan kullanıcılar"
          staff: "Personel"
          admins: "Yönetici Kullanıcılar"
          moderators: "Moderatörler"
          silenced: "Susturulmuş Kullanıcılar"
          suspended: "Askıya Alınan Kullanıcılar"
          staged: "Aşamalı Kullanıcılar"
        not_verified: "Doğrulanmadı"
        check_email:
          title: "Bu kullanıcının e-posta adresini göster"
          text: "Göster"
        check_sso:
          title: "SSO yükünü göster"
          text: "Göster"
      user:
        suspend_failed: "Bu kullanıcı askıya alınırken bir sorun oluştu %{error}"
        unsuspend_failed: "Bu kullanıcının askıya alınması kaldırılırken bir sorun oluştu %{error}"
        suspend_duration: "Kullanıcıyı şu tarihe kadar askıya al:"
        suspend_reason_label: "Neden askıya alıyorsunuz? Bu metin bu kullanıcının profil sayfasında <b>herkes tarafından görülebilecek</b> ve kullanıcı sisteme giriş yapmaya çalıştığında kullanıcıya gösterilecek. Metni kısa tutun."
        suspend_reason_hidden_label: "Neden askıya alıyorsunuz? Bu metin, kullanıcı oturum açmaya çalıştığında kullanıcıya gösterilecek. Kısa tutun."
        suspend_reason: "Neden"
        suspend_reason_title: "Askıya Alma Nedeni"
        suspend_reasons:
          not_listening_to_staff: "Personel geri bildirimlerini dinlemiyor"
          consuming_staff_time: "Orantısız oranda personel zamanı tüketti"
          combative: "Çok kavgacı"
          in_wrong_place: "Yanlış yerde"
          no_constructive_purpose: "Eylemlerinde topluluk içinde muhalefet yaratmaktan başka yapıcı bir amacı yok"
          custom: "Özel..."
        suspend_message: "E-posta Mesajı"
        suspend_message_placeholder: "İsteğe bağlı olarak, askıya alma hakkında daha fazla bilgi sağlayın. Kullanıcıya e-posta ile gönderilir."
        suspended_by: "Askıya alan:"
        silence_reason: "Neden"
        silenced_by: "Susturan:"
        silence_modal_title: "Kullanıcıyı Sustur"
        silence_duration: "Kullanıcı ne kadar süreyle susturulacak?"
        silence_reason_label: "Neden bu kullanıcıyı susturuyorsunuz?"
        silence_reason_placeholder: "Susturulma Nedeni"
        silence_message: "E-posta Mesajı"
        silence_message_placeholder: "(varsayılan mesajı göndermek için boş bırakın)"
        suspended_until: "(şu zamana kadar: %{until})"
        suspend_forever: "Sonsuza kadar askıya al"
        cant_suspend: "Bu kullanıcı askıya alınamaz."
        cant_silence: "Bu kullanıcı susturulamaz."
        delete_posts_failed: "Gönderiler silinirken bir sorun oluştu."
        post_edits: "Gönderi Düzenlemeleri"
        view_edits: "Düzenlemeleri Görüntüle"
        penalty_post_actions: "İlişkili gönderiyle ne yapmak istiyorsunuz?"
        penalty_post_delete: "Gönderiyi sil"
        penalty_post_delete_replies: "Gönderiyi ve tüm yanıtları silin"
        penalty_post_edit: "Gönderiyi düzenleyin"
        penalty_post_none: "Hiçbir şey yapma"
        penalty_count: "Ceza Sayısı"
        penalty_history_MF: >-
          Son 6 ay içinde bu kullanıcı <b>{ SUSPENDED, plural, one {# kez} other {# kez} } askıya alındı</b> ve <b>{ SILENCED, plural, one {# kez} other {# kez} } susturuldu</b>.
        clear_penalty_history:
          title: "Ceza Geçmişini Temizle"
          description: "cezası olan kullanıcılar 3 TL'ye ulaşamaz"
        delete_all_posts_confirm_MF: |
          {POSTS, plural, one {1 gönderi} other {# gönderi}} ve {TOPICS, plural, one {1 konu} other {# konu}} silmek üzeresiniz. Bunu yapmak istediğinizden emin misiniz?
        silence: "Sustur"
        unsilence: "Susturmayı kaldır"
        silenced: "Susturuldu mu?"
        moderator: "Moderatör mü?"
        admin: "Yönetici mi?"
        suspended: "Askıya mı alındı?"
        staged: "Aşamalı mı?"
        show_admin_profile: "Yönetici"
        manage_user: "Kullanıcıyı yönet"
        show_public_profile: "Herkese Açık Profili Göster"
        action_logs: "Eylem Günlükleri"
        ip_lookup: "IP Arama"
        log_out: "Çıkış Yap"
        logged_out: "Kullanıcı tüm cihazlarda çıkış yaptı"
        revoke_admin: "Yönetici Yetkisini İptal Et"
        grant_admin: "Yönetici Yetkisi Ver"
        grant_admin_success: "Yeni yönetici onaylandı."
        grant_admin_confirm: "Yeni yöneticiyi doğrulamak için size bir e-posta gönderdik. Lütfen açın ve talimatları izleyin."
        revoke_moderation: "Moderasyonu İptal Et"
        grant_moderation: "Moderasyon Yetkisi Ver"
        unsuspend: "Askıya Almayı Kaldır"
        suspend: "Askıya al"
        show_flags_received: "Alınan Bayrakları Göster"
        flags_received_by: "%{username} Tarafından Alınan Bayraklar"
        flags_received_none: "Bu kullanıcı bayrak almadı."
        reputation: İtibar
        permissions: İzinler
        activity: Aktivite
        like_count: Verilen / Alınan Beğeniler
        last_100_days: "son 100 günde"
        private_topics_count: Özel Konular
        posts_read_count: Okunan Gönderiler
        post_count: Oluşturulan Gönderiler
        second_factor_enabled: İki Adımlı Kimlik Doğrulama Etkin
        topics_entered: Görüntülenen Konular
        flags_given_count: Verilen Bayraklar
        flags_received_count: Alınan Bayraklar
        warnings_received_count: Alınan Uyarılar
        warnings_list_warning: |
          Moderatör olarak bu konuların hepsini göremeyebilirsiniz. Gerekirse bir yöneticiden veya yayınlayan moderatörden <b>@moderatörlere</b> mesaja erişim vermesini isteyin.
        flags_given_received_count: "Verilen / Alınan Bayraklar"
        approve: "Onayla"
        approved_by: "onaylayan:"
        approve_success: "Kullanıcı onaylandı ve etkinleştirme talimatları içeren bir e-posta gönderildi."
        approve_bulk_success: "Başarılı! Seçilen tüm kullanıcılar onaylandı ve bilgilendirildi."
        time_read: "Okuma Zamanı"
        post_edits_count: "Gönderi Düzenlemeleri"
        anonymize: "Kullanıcıyı Anonimleştir"
        anonymize_confirm: "Bu hesabı anonimleştirmek istediğinizden EMİN misiniz? Bu, kullanıcı adını ve e-postayı değiştirecek ve tüm profil bilgilerini sıfırlar."
        anonymize_yes: "Evet, bu hesabı anonimleştir"
        anonymize_failed: "Hesap anonimleştirilirken bir sorun oluştu."
        delete: "Kullanıcıyı Sil"
        delete_posts:
          button: "Tüm gönderileri sil"
          progress:
            title: "Gönderileri silme ilerleme durumu"
            description: "Gönderiler siliniyor..."
          confirmation:
            title: "@%{username} tarafından gönderilen tüm gönderileri sil"
            description: |
              <p>@%{username} tarafından yazılan <b>%{post_count}</b> gönderiyi silmek istediğinizden emin misiniz?

              <p><b>Bu işlem geri alınamaz!</b></p>

              <p>Devam etmek için şunu yazın: <code>%{text}</code></p>
            text: "@%{username} adlı kullanıcının gönderilerini sil"
            delete: "@%{username} adlı kullanıcının gönderilerini sil"
            cancel: "İptal et"
        merge:
          button: "Birleştir"
          prompt:
            title: "@%{username} adlı kullanıcıyı Aktar ve Sil"
            description: |
              <p>Lütfen <b>@%{username}</b> adlı kullanıcının içeriği için yeni bir sahip seçin.</p>

              <p> <b>@%{username}</b> tarafından oluşturulan tüm konular, gönderiler, mesajlar ve diğer içerikler aktarılacak.</p>
            target_username_placeholder: "Yeni sahibin kullanıcı adı"
            transfer_and_delete: "@%{username} adlı kullanıcıyı Aktar ve Sil"
            cancel: "İptal et"
          progress:
            title: "Birleştirme ilerlemesi"
          confirmation:
            title: "@%{username} adlı kullanıcıyı Aktar ve Sil"
            description: |
              <p> <b>@%{username}</b> adlı kullanıcının içeriğinin tamamı aktarılacak ve <b>@%{targetUsername}</b> adlı kullanıcıya atfedilecek. İçerik aktarıldıktan sonra <b>@%{username}</b> hesabı silinecek.</p>

              <p><b>Bu işlem geri alınamaz!</b></p>

              <p>Devam etmek için şunu yazın: <code>%{text}</code></p>
            text: "@%{username} adlı kullanıcıyı @%{targetUsername} adlı kullanıcıya aktar"
            transfer_and_delete: "@%{username} adlı kullanıcıyı Aktar ve Sil"
            cancel: "İptal et"
        merging_user: "Kullanıcı birleştiriliyor..."
        merge_failed: "Kullanıcılar birleştirilirken bir hata oluştu."
        delete_forbidden_because_staff: "Yöneticiler ve moderatörler silinemez."
        delete_posts_forbidden_because_staff: "Yöneticilerin ve moderatörlerin tüm gönderileri silinemez."
        delete_forbidden:
          one: "Gönderileri olan kullanıcılar silinemez. Bir kullanıcıyı silmeye çalışmadan önce tüm gönderileri silin. (%{count} günden eski gönderiler silinemez.)"
          other: "Gönderileri olan kullanıcılar silinemez. Bir kullanıcıyı silmeye çalışmadan önce tüm gönderileri silin. (%{count} günden eski gönderiler silinemez.)"
        cant_delete_all_posts:
          one: "Tüm gönderiler silinemiyor. Bazı gönderiler %{count} günden daha eski. (delete_user_max_post_age ayarı.)"
          other: "Tüm gönderiler silinemiyor. Bazı gönderiler %{count} günden daha eski. (delete_user_max_post_age ayarı.)"
        cant_delete_all_too_many_posts:
          one: "Kullanıcının %{count} üzeri gönderisi olduğundan tüm gönderiler silinemiyor. (delete_all_posts_max)"
          other: "Kullanıcının %{count} üzeri gönderisi olduğundan tüm gönderiler silinemiyor. (delete_all_posts_max)"
        delete_confirm_title: "Bu kullanıcıyı silmek istediğinizden emin misiniz? Bu işlem kalıcıdır!"
        delete_confirm: "Mevcut tartışmalardan içeriğin kaldırılmasını önlemek için kullanıcıları silmek yerine anonimleştirmek genellikle tercih edilir."
        delete_and_block: "Sil ve bu e-posta ve IP adresini <b>engelle</b>"
        delete_dont_block: "Yalnızca sil"
        deleting_user: "Kullanıcı siliniyor..."
        deleted: "Kullanıcı silindi."
        delete_failed: "Bu kullanıcı silinirken bir hata oluştu. Kullanıcıyı silmeye çalışmadan önce tüm gönderilerin silindiğinden emin olun."
        send_activation_email: "Aktivasyon E-postası Gönder"
        activation_email_sent: "Aktivasyon e-postası gönderildi."
        send_activation_email_failed: "Başka bir aktivasyon e-postası gönderilirken bir sorun yaşandı. %{error}"
        activate: "Hesabı Aktive Et"
        activate_failed: "Kullanıcı aktive edilirken bir sorun yaşandı."
        deactivate_account: "Hesabı devre dışı bırak"
        deactivate_failed: "Kullanıcı devre dışı bırakılırken bir sorun oluştu."
        unsilence_failed: "Kullanıcının susturulması kaldırılırken bir sorun yaşandı."
        silence_failed: "Kullanıcı susturulurken bir sorun yaşandı."
        silence_confirm: "Bu kullanıcıyı susturmak istediğinizden emin misiniz? Yeni konu veya gönderi oluşturamayacak."
        silence_accept: "Evet, bu kullanıcıyı sustur"
        bounce_score: "Geri Dönme Puanı"
        reset_bounce_score:
          label: "Sıfırla"
          title: "Geri dönme puanını 0'a sıfırla"
        visit_profile: "Bu kullanıcının profilini düzenlemek için <a href='%{url}'>bu kullanıcının tercihleri sayfasını</a> ziyaret edin"
        deactivate_explanation: "Devre dışı bırakılan bir kullanıcının e-postasını yeniden doğrulaması gerekir."
        suspended_explanation: "Askıya alınmış kullanıcı giriş yapamaz."
        silence_explanation: "Susturulmuş bir kullanıcı gönderi oluşturamaz veya konu başlatamaz."
        staged_explanation: "Aşamalı bir kullanıcı yalnızca belirli konularda e-posta yoluyla gönderi paylaşabilir."
        bounce_score_explanation:
          none: "Son zamanlarda bu e-postadan herhangi bir geri dönme alınmadı."
          some: "Son zamanlarda bu e-postadan bazı geri dönmeler alındı."
          threshold_reached: "Bu e-postadan çok fazla geri dönme alındı."
        trust_level_change_failed: "Kullanıcının güven seviyesi değiştirilirken bir sorun oluştu."
        suspend_modal_title: "Kullanıcıyı Askıya Al"
        confirm_cancel_penalty: "Cezayı iptal etmek istediğinizden emin misiniz?"
        trust_level_2_users: "Güven Seviyesi 2 Olan Kullanıcılar"
        trust_level_3_requirements: "Güven Seviyesi 3 Gereklilikleri"
        trust_level_locked_tip: "güven seviyesi kilitli, sistem kullanıcıyı seviyesini artırmayacak veya düşürmeyecek"
        trust_level_unlocked_tip: "güven seviyesinin kilidi açıldı, sistem kullanıcı seviyesini artırabilir veya düşürebilir"
        lock_trust_level: "Güven Seviyesini Kilitle"
        unlock_trust_level: "Güven Seviyesinin Kilidini Aç"
        silenced_count: "Susturuldu"
        suspended_count: "Askıya Alındı"
        last_six_months: "Son 6 ay"
        other_matches:
          one: "Aynı IP adresine sahip <b>%{count} kullanıcı daha</b> var. %{username} ile birlikte inceleyin ve cezalandırmak için şüpheli olanları seçin."
          other: "Aynı IP adresine sahip <b>%{count} kullanıcı daha</b> var. %{username} ile birlikte inceleyin ve cezalandırmak için şüpheli olanları seçin."
        other_matches_list:
          username: "Kullanıcı adı"
          trust_level: "Güven Seviyesi"
          read_time: "Okuma Zamanı"
          topics_entered: "Girilen Konular"
          posts: "Gönderiler"
        tl3_requirements:
          title: "Güven Seviyesi 3 için Gereklilikler"
          table_title:
            one: "Son gün:"
            other: "Son %{count} günde:"
          value_heading: "Değer"
          requirement_heading: "Gereklilik"
          visits: "Ziyaretler"
          days: "gün"
          topics_replied_to: "Yanıtlanan Konular"
          topics_viewed: "Görüntülenen Konular"
          topics_viewed_all_time: "Görüntülenen Konular (tüm zamanlar)"
          posts_read: "Okunan Gönderiler"
          posts_read_all_time: "Okunan Gönderiler (tüm zamanlar)"
          flagged_posts: "Bayrak Eklenen Gönderiler"
          flagged_by_users: "Bayrak Ekleyen Kullanıcılar"
          likes_given: "Yapılan Beğenilenler"
          likes_received: "Alınan Beğeniler"
          likes_received_days: "Alınan beğeniler: benzersiz günler"
          likes_received_users: "Alınan beğeniler: benzersiz kullanıcılar"
          suspended: "Askıya alındı (son 6 ay)"
          silenced: "Susturuldu (son 6 ay)"
          qualifies: "Güven seviyesi 3'e uygun."
          does_not_qualify: "Güven seviyesi 3 için uygun değil."
          will_be_promoted: "Yakında seviyesi yükseltilecek."
          will_be_demoted: "Yakında seviyesi düşürülecek."
          on_grace_period: "Şu an seviyesi tolerans süresinde, seviyesi düşürülmeyecek."
          locked_will_not_be_promoted: "Güven seviyesi kilitlendi. Seviyesi hiçbir zaman yükseltilmeyecek."
          locked_will_not_be_demoted: "Güven seviyesi kilitlendi. Seviyesi hiçbir zaman düşürülmeyecek."
        discourse_connect:
          title: "DiscourseConnect Çoklu Oturum Açma"
          external_id: "Harici Kimlik"
          external_username: "Kullanıcı Adı"
          external_name: "Ad"
          external_email: "E-posta"
          external_avatar_url: "Profil Resmi URL'si"
          last_payload: "Son Yük"
          delete_sso_record: "SSO Kaydını Sil"
          confirm_delete: "Bu DiscourseConnect kaydını silmek istediğinizden emin misiniz?"
      user_fields:
        title: "Kullanıcı Alanları"
        help: "Kullanıcılarınızın doldurabileceği alanlar ekleyin."
        create: "Kullanıcı Alanı Oluştur"
        untitled: "Başlıksız"
        name: "Alan Adı"
        type: "Alan Türü"
        description: "Alan Açıklaması"
        save: "Kaydet"
        edit: "Düzenle"
        delete: "Sil"
        cancel: "İptal et"
        delete_confirm: "Bu kullanıcı alanını silmek istediğinizden emin misiniz?"
        options: "Seçenekler"
        required:
          title: "Kayıt sırasında gerekli"
          enabled: "gerekli"
          disabled: "gerekli değil"
        editable:
          title: "Kayıttan sonra düzenlenebilir"
          enabled: "düzenlenebilir"
          disabled: "düzenlenemez"
        show_on_profile:
          title: "Herkese açık profilde göster"
          enabled: "profilde gösteriliyor"
          disabled: "profilde gösterilmiyor"
        show_on_user_card:
          title: "Kullanıcı kartında göster"
          enabled: "kullanıcı kartında gösterilir"
          disabled: "kullanıcı kartında gösterilmez"
        searchable:
          title: "Aranabilir"
          enabled: "aranabilir"
          disabled: "aranamaz"
        field_types:
          text: "Metin Alanı"
          confirm: "Onayla"
          dropdown: "Açılır Menü"
          multiselect: "Çoklu seçim"
      site_text:
        description: "Forumunuzdaki herhangi bir metni özelleştirebilirsiniz. Lütfen aşağıda arama yaparak başlayın:"
        search: "Düzenlemek istediğiniz metni arayın"
        title: "Metin"
        edit: "düzenle"
        revert: "Değişiklikleri Geri Al"
        revert_confirm: "Değişikliklerinizi geri almak istediğinizden emin misiniz?"
        go_back: "Aramaya geri dön"
        recommended: "Aşağıdaki metni ihtiyaçlarınıza göre özelleştirmenizi öneririz:"
        show_overriden: "Yalnızca geçersiz kılınanları göster"
        show_outdated: "Yalnızca eski/geçersiz olanları göster"
        locale: "Dil:"
        more_than_50_results: "50'den fazla sonuç var. Lütfen aramanızı daraltın."
        interpolation_keys: "Mevcut enterpolasyon tuşları:"
        outdated:
          title: "Bu çeviri güncel değil"
          description: "Bu anahtar için varsayılan çeviri, bu geçersiz kılma oluşturulduktan sonra değişti. Lütfen aşağıdan çevirinizin orijinal amaçta yapılan değişikliklerle eşleşip eşleşmediğini kontrol edin."
          old_default: "Eski varsayılan"
          new_default: "Yeni varsayılan"
          dismiss: "Kapat"
      settings:
        show_overriden: "Yalnızca geçersiz kılınanları göster"
        history: "Değişiklik geçmişini görüntüle"
        reset: "sıfırla"
        none: "hiçbiri"
      site_settings:
        emoji_list:
          invalid_input: "Emoji listesi yalnızca geçerli emoji adlarını içermelidir, örneğin: sarılmalar"
          add_emoji_button:
            label: "Emoji ekle"
        title: "Ayarlar"
        no_results: "Sonuç bulunamadı."
        more_site_setting_results:
          one: "Birden çok sonuç var. Lütfen aramanızı daraltın veya bir kategori seçin."
          other: "%{count} adetten çok sonuç var. Lütfen aramanızı daraltın veya bir kategori seçin."
        clear_filter: "Temizle"
        add_url: "URL ekle"
        add_host: "sunucu ekle"
        add_group: "grup ekle"
        uploaded_image_list:
          label: "Listeyi düzenle"
          empty: "Henüz resim yok. Lütfen bir tane yükleyin."
          upload:
            label: "Yükle"
            title: "Görüntü yükle"
        selectable_avatars:
          title: "Kullanıcıların seçebileceği avatarların listesi"
        categories:
          all_results: "Tümü"
          required: "Gerekli"
          branding: "Markalaşma"
          basic: "Temel Kurulum"
          users: "Kullanıcılar"
          posting: "Gönderiliyor"
          email: "E-posta"
          files: "Dosyalar"
          trust: "Güven Seviyeleri"
          security: "Güvenlik"
          onebox: "Onebox"
          seo: "SEO"
          spam: "Spam"
          rate_limits: "Oran Limitleri"
          developer: "Geliştirici"
          embedding: "Yerleştirme"
          legal: "Yasal"
          api: "API"
          user_api: "Kullanıcı API'sı"
          uncategorized: "Diğer"
          backups: "Yedeklemeler"
          login: "Giriş yap"
          plugins: "Eklentiler"
          user_preferences: "Kullanıcı Tercihleri"
          tags: "Etiketler"
          search: "Ara"
          groups: "Gruplar"
          dashboard: "Pano"
          navigation: "Navigasyon"
        secret_list:
          invalid_input: "Girdi alanları boş olamaz veya dikey çubuk karakteri içeremez."
        default_categories:
          modal_description: "Bu değişikliği tarihsel olarak uygulamak ister misiniz? Bu, %{count} mevcut kullanıcının tercihlerini değiştirir."
          modal_yes: "Evet"
          modal_no: "Hayır, yalnızca ileriye dönük değişiklikleri uygula"
        simple_list:
          add_item: "Öge ekle..."
        json_schema:
          edit: Düzenleyiciyi Başlat
          modal_title: "Düzenle: %{name}"
      badges:
        title: Rozetler
        new_badge: Yeni Rozet
        new: Yeni
        name: Ad
        badge: Rozet
        display_name: Ekran adı
        description: Açıklama
        long_description: Uzun Açıklama
        badge_type: Rozet Türü
        badge_grouping: Grup
        badge_groupings:
          modal_title: Rozet Gruplamaları
        granted_by: 'Veren:'
        granted_at: 'Verme zamanı:'
        reason_help: (Bir gönderi veya konuya bağlantı)
        save: Kaydet
        delete: Sil
        delete_confirm: Bu rozeti silmek istediğinizden emin misiniz?
        revoke: Geri çek
        reason: Neden
        expand: Genişlet &hellip;
        revoke_confirm: Bu rozeti iptal etmek istediğinizden emin misiniz?
        edit_badges: Rozetleri Düzenle
        grant_badge: Rozet Ver
        granted_badges: Verilen Rozetler
        grant: Ver
        no_user_badges: "%{name} adlı kullanıcıya hiç rozet verilmedi."
        no_badges: Verilebilecek rozet yok.
        none_selected: "Başlamak için bir rozet seçin"
        allow_title: Rozetin başlık olarak kullanılmasına izin verin
        multiple_grant: Birden çok kez verilebilir
        listable: Rozeti herkese açık rozetler sayfasında gösterin
        enabled: etkin mi
        disabled: devre Dışı
        icon: Simge
        image: Görsel
        graphic: Grafik
        icon_help: "Font Awesome simge adı girin (normal simgeler için 'far-' önünü ve marka simgeleri için 'fab-' kullanın)"
        image_help: "Her ikisi de belirlenmişse bir görüntünün yüklenmesi simge alanını geçersiz kılar."
        select_an_icon: "Simge seç"
        upload_an_image: "Görüntü yükle"
        read_only_setting_help: "Metni özelleştir"
        query: Rozet Sorgusu (SQL)
        target_posts: Sorgu hedefleri gönderileri
        auto_revoke: Günlük iptal sorgusunu çalıştır
        show_posts: Rozet sayfasında yayınlanan rozetleri göster
        trigger: Tetikleyici
        trigger_type:
          none: "Her gün güncelle"
          post_action: "Kullanıcı gönderi üzerinde işlem yaptığında"
          post_revision: "Kullanıcı bir gönderiyi düzenlediğinde veya yeni bir gönderi oluşturduğunda"
          trust_level_change: "Kullanıcı güven seviyesini değiştirdiğinde"
          user_change: "Kullanıcı düzenlendiğinde veya oluşturduğunda"
        preview:
          link_text: "Verilen rozetleri ön izle"
          plan_text: "Sorgu planı ile ön izle"
          modal_title: "Rozet Sorgu Ön İzlemesi"
          sql_error_header: "Sorgu ile ilgili bir hata oluştu."
          error_help: "Rozet sorgularıyla ilgili yardım için aşağıdaki bağlantılara bakın"
          bad_count_warning:
            header: "UYARI!"
            text: "Verilen bazı örnekler bulunamıyor. Bu durum, rozet sorgusunda var olmayan kullanıcı kimliği veya gönderi kimliği dönünce gerçekleşir. İleride beklenmedik sonuçlara sebep olabilir. Lütfen sorgunuzu tekrar kontrol edin."
          no_grant_count: "Verilecek rozet bulunmuyor."
          grant_count:
            one: "<b>%{count}</b> rozet atanacak."
            other: "<b>%{count}</b> rozet atanacak."
          sample: "Örnek:"
          grant:
            with: <span class="username">%{username}</span>
            with_post: <span class="username">%{username}</span> %{link} bağlantısındaki gönderi için
            with_post_time: <span class="username">%{username}</span> <span class="time">%{time}</span> saatinde %{link} bağlantısındaki gönderi için
            with_time: <span class="username">%{username}</span>, <span class="time">%{time}</span>
        badge_intro:
          title: "Başlamak için var olan bir rozeti seçin veya yeni bir tane oluşturun"
          emoji: "kadın öğrenci emoji'si"
          what_are_badges_title: "Rozet nedir?"
          badge_query_examples_title: "Rozet sorgusu örnekleri"
        mass_award:
          title: Toplu Ödül
          description: Aynı rozeti tek seferde birçok kullanıcıya verin.
          no_badge_selected: Başlamak için lütfen bir rozet seçin.
          perform: "Kullanıcılara Rozet Verin"
          upload_csv: Kullanıcı e-postalarını veya kullanıcı adlarını içeren bir CSV yükleyin
          aborted: Lütfen kullanıcı e-postalarını veya kullanıcı adlarını içeren bir CSV dosyası yükleyin
          success: CSV'niz alındı ve %{count} kullanıcı kısa süre içinde rozetlerini alacak.
          csv_has_unmatched_users: "Aşağıdakiler CSV dosyasında var ama mevcut kullanıcılarla eşleştirilemedi ve bu nedenle rozeti almayacaklar:"
          csv_has_unmatched_users_truncated_list: "CSV dosyasında mevcut kullanıcılarla eşleştirilemeyen %{count} girdi var ve bu nedenle rozeti almayacak. Eşleştirilemeyen girdilerin sayısı çok olduğundan, yalnızca ilk 100'ü gösteriliyor:"
          replace_owners: Rozeti önceki sahiplerden kaldır
          grant_existing_holders: Mevcut rozet sahiplerine ek rozetler ver
      emoji:
        title: "Emoji"
        help: "Herkese açık olacak yeni emoji ekleyin. Dosya adlarını kullanarak emoji oluşturmak için ad girmeden birden fazla dosyayı aynı anda sürükleyip bırakın. Seçilen grup, aynı anda eklenen tüm dosyalar için kullanılır. Dosya seçiciyi açmak için \"Yeni Emoji Ekle\"ye de tıklayabilirsiniz."
        add: "Yeni Emoji Ekle"
        choose_files: "Dosyaları Seçin"
        uploading: "Yükleniyor..."
        name: "Ad"
        group: "Grup"
        image: "Görüntü"
        alt: "özel emoji ön izlemesi"
        delete_confirm: ":%{name}: emojisini silmek istediğinize emin misiniz?"
      embedding:
        get_started: "Discourse'u başka bir web sitesine yerleştirmek istiyorsanız bu sitenin sunucusunu eklemekle işe başlayın."
        confirm_delete: "Bu sunucuyu silmek istediğinizden emin misiniz?"
        sample: |
          <p>Discourse konuları oluşturmak ve gömmek için aşağıdaki HTML kodunu sitenize yapıştırın. <b>EMBED_URL</b> yerine bunu gömdüğünüz sayfanın kanonik URL'sini yazın.</p>

          <p>Stili özelleştirmek istiyorsanız <b>CLASS_NAME</b> ifadesini kaldırın ve temanızın <i>Embedded CSS</i> bölümünde tanımlanan bir CSS sınıfı ile değiştirin.</p>

          <p> <b>DISCOURSE_USERNAME</b> yerine konuyu oluşturacak yazarın Discourse kullanıcı adını yazın. Discourse kullanıcıyı otomatik olarak <code>name</code> niteliği <code>discourse-username</code> veya <code>author</code>olarak ayarlanmış <code>&lt;meta&gt;</code> etiketlerinin <code>content</code> niteliğine göre arayacaktır. <code>discourseUserName</code> parametresi kullanımdan kaldırıldı ve Discourse 3.2'de kaldırılacaktır.</p>
        title: "Yerleştirme"
        host: "İzin Verilen Sunucular"
        allowed_paths: "Yol İzin Verilenler Listesi"
        edit: "düzenle"
        category: "Kategoriye Gönder"
        add_host: "Sunucu Ekle"
        settings: "Yerleştirme Ayarları"
        crawling_settings: "Gezgin Ayarları"
        crawling_description: "Discourse gönderileriniz için bir konu oluşturduğunuzda bir RSS/ATOM beslemesi yoksa içeriği HTML'den ayrıştırmaya çalışacaktır. Bazen içeriğinizi çıkartmak zor olabilir. İçeriğinizi kolayca çıkartabilmeniz için CSS kuralları belirtme özelliği sağlıyoruz."
        embed_by_username: "Konu oluşturmak için kullanıcı adı"
        embed_post_limit: "Gömmek için en fazla gönderi sayısı"
        embed_title_scrubber: "Gönderilerin başlığını temizlemek için kullanılan normal ifade"
        embed_truncate: "Gömülü gönderileri kırp"
        embed_unlisted: "İlgili konuya yanıt gelene kadar içe aktarılan konular listelenmeyecek."
        allowed_embed_selectors: "Gömülü olarak izin verilen ögeler için CSS seçici"
        blocked_embed_selectors: "Gömülü ögelerden kaldırılan ögeler için CSS seçici"
        allowed_embed_classnames: "İzin verilen CSS sınıfı adları"
        save: "Gömme Ayarlarını Kaydet"
      permalink:
        title: "Kalıcı Bağlantılar"
        description: "Forum tarafından bilinmeyen URL'lere başvurmak için olan yönlendirmeler"
        url: "URL"
        topic_id: "Konu kimliği"
        topic_title: "Konu"
        post_id: "Gönderi kimliği"
        post_title: "Gönderi"
        category_id: "Kategori kimliği"
        category_title: "Kategori"
        tag_name: "Etiket adı"
        external_url: "Harici veya Göreli URL"
        destination: "Hedef"
        copy_to_clipboard: "Kalıcı Bağlantıyı Panoya Kopyala"
        delete_confirm: Bu kalıcı bağlantıyı silmek istediğinizden emin misiniz?
        no_permalinks: "Henüz kalıcı bağlantınız yok. Kalıcı bağlantılarınızın listesini burada görmeye başlamak için yukarıda yeni bir kalıcı bağlantı oluşturun."
        form:
          label: "Yeni:"
          add: "Ekle"
          filter: "Ara (URL veya Harici URL)"
      reseed:
        action:
          label: "Metni Değiştir…"
          title: "Kategoriler ve konuların metnini çevirilerle değiştir"
        modal:
          title: "Metni Değiştir"
          subtitle: "Sistem tarafından oluşturulan kategorilerin ve konuların metnini güncel çevirilerle değiştirin."
          categories: "Kategoriler"
          topics: "Konular"
          replace: "Değiştir"
  wizard_js:
    wizard:
      jump_in: "Başlayın!"
      finish: "Kurulumdan çık"
      back: "Geri"
      next: "İleri"
      configure_more: "Daha fazlasını yapılandırın..."
      step-text: "Adım"
      step: "%{current} / %{total}"
      upload: "Dosya yükle"
      uploading: "Yükleniyor..."
      upload_error: "Üzgünüz, bu dosyayı yüklerken bir hata oluştu. Lütfen yeniden deneyin."
      staff_count:
        one: "Topluluğunuzda %{count} personel (siz) var."
        other: "Topluluğunuzda siz dahil toplam %{count} personel var."
      invites:
        add_user: "ekle"
        none_added: "Personel davet etmediniz. Devam etmek istediğinize emin misiniz?"
        roles:
          admin: "Yönetici"
          moderator: "Moderatör"
          regular: "Normal Kullanıcı"
      previews:
        topic_title: "Tartışma konusu başlığı"
        share_button: "Paylaş"
        reply_button: "Yanıtla"
        topic_preview: "Konu ön izlemesi"
        homepage_preview: "Ana sayfa ön izlemesi"<|MERGE_RESOLUTION|>--- conflicted
+++ resolved
@@ -157,11 +157,8 @@
       removed_user: "%{who} adlı kullanıcıyı çıkardı, %{when}"
       removed_group: "%{who} adlı kullanıcıyı çıkardı, %{when}"
       autobumped: "Otomatik olarak üste sıçradı, %{when}"
-<<<<<<< HEAD
-=======
       tags_changed: "Etiketler güncellendi (%{when})"
       category_changed: "Kategori güncellendi (%{when})"
->>>>>>> 9b339bcd
       autoclosed:
         enabled: "Kapattı, %{when}"
         disabled: "Açtı, %{when}"
@@ -353,11 +350,7 @@
       new_topic: "Yeni konu taslağı"
       new_private_message: "Yeni kişisel ileti taslağı"
       abandon:
-<<<<<<< HEAD
-        confirm: "Bu konu için devam eden bir taslağınız var. Bununla ne yapmak istersiniz?"
-=======
         confirm: "Halihazırda bir taslağınız var. Bununla ne yapmak istersiniz?"
->>>>>>> 9b339bcd
         yes_value: "Kapat"
         no_value: "Düzenlemeyi sürdür"
     topic_count_categories:
@@ -562,11 +555,7 @@
         deleted:
           title: "Konu veya gönderi silindi"
         reviewed:
-<<<<<<< HEAD
-          title: "(tümü incelendi)"
-=======
           title: "Tümü incelendi"
->>>>>>> 9b339bcd
         all:
           title: "Her şey"
       context_question:
@@ -1088,11 +1077,7 @@
         perm_denied_expl: "Bildirim izinlerini reddettiniz. Bildirimlere tarayıcı ayarlarınızdan izin verebilirsiniz."
         disable: "Bildirimleri Devre Dışı Bırak"
         enable: "Bildirimleri Etkinleştir"
-<<<<<<< HEAD
-        each_browser_note: 'Not: Kullandığınız her tarayıcıda bu ayarı değiştirmeniz gerekir. Bu ayardan bağımsız olarak, kullanıcı menüsünden bildirimleri duraklattığınızda tüm bildirimler devre dışı bırakılır.'
-=======
         each_browser_note: "Not: Kullandığınız her tarayıcıda bu ayarı değiştirmeniz gerekir. Bu ayardan bağımsız olarak, kullanıcı menüsünden bildirimleri duraklattığınızda tüm bildirimler devre dışı bırakılır."
->>>>>>> 9b339bcd
         consent_prompt: "Gönderilerinize yanıt verildiğinde canlı bildirim almak ister misiniz?"
       dismiss: "Kapat"
       dismiss_notifications: "Tümünü Kapat"
@@ -1218,14 +1203,6 @@
       home: "Varsayılan Ana Sayfa"
       staged: "Aşamalı"
       staff_counters:
-<<<<<<< HEAD
-        flags_given: "yardımcı bayraklar"
-        flagged_posts: "bayrak eklenen gönderiler"
-        deleted_posts: "silinen gönderiler"
-        suspensions: "uzaklaştırmalar"
-        warnings_received: "uyarılar"
-        rejected_posts: "reddedilen gönderiler"
-=======
         flags_given:
           one: '<span class="%{className}">%{count}</span> faydalı bayrak'
           other: '<span class="%{className}">%{count}</span> faydalı bayrak'
@@ -1244,7 +1221,6 @@
         rejected_posts:
           one: '<span class="%{className}">%{count}</span> reddedilmiş gönderi'
           other: '<span class="%{className}">%{count}</span> reddedilmiş gönderi'
->>>>>>> 9b339bcd
       messages:
         all: "tüm gelen kutuları"
         inbox: "Gelen Kutusu"
@@ -3141,10 +3117,7 @@
       ignored: "Yok sayılan içerik"
       wiki_last_edited_on: "wiki son düzenleme zamanı: %{dateTime}"
       last_edited_on: "gönderi en son %{dateTime} tarihinde düzenlendi"
-<<<<<<< HEAD
-=======
       edit_history: "gönderi düzenleme geçmişi"
->>>>>>> 9b339bcd
       reply_as_new_topic: "Bağlantılı Konu olarak yanıtlayın"
       reply_as_new_private_message: "Aynı alıcılara yeni mesaj olarak yanıt ver"
       continue_discussion: "%{postLink} gönderisinden tartışılmaya devam ediliyor:"
@@ -4174,14 +4147,9 @@
           header_action_title: "Kenar çubuğu kategorilerinizi düzenleyin"
           configure_defaults: "Varsayılanları yapılandır"
         community:
-<<<<<<< HEAD
-          header_link_text: "Topluluk"
-          header_action_title: "Yeni konu oluşturun"
-=======
           edit_section:
             sidebar: "Bu bölümü kişiselleştirin"
             header_dropdown: "Kişiselleştir"
->>>>>>> 9b339bcd
           links:
             about:
               content: "Hakkında"
@@ -4192,13 +4160,8 @@
             badges:
               content: "Rozetler"
               title: "Kazanılabilecek tüm rozetler"
-<<<<<<< HEAD
-            everything:
-              content: "Her şey"
-=======
             topics:
               content: "Konular"
->>>>>>> 9b339bcd
               title: "Tüm konular"
             faq:
               content: "SSS"
