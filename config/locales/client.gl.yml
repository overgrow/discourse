# WARNING: Never edit this file.
# It will be overwritten when translations are pulled from Crowdin.
#
# To work with us on translations, join this project:
# https://translate.discourse.org/

gl:
  js:
    number:
      format:
        separator: ","
        delimiter: "."
      human:
        storage_units:
          format: "%n %u"
          units:
            byte:
              one: Byte
              other: Bytes
            gb: GB
            kb: KB
            mb: MB
            tb: TB
      short:
        thousands: "%{number}k"
        millions: "%{number}M"
    dates:
      time: "HH:mm a"
      time_with_zone: "HH:mm (z)"
      time_short_day: "ddd, HH:mm a"
      timeline_date: "MMM YYYY"
      long_no_year: "D MMM, HH:mm a"
      long_no_year_no_time: "D MMM"
      full_no_year_no_time: "D MMMM"
      long_with_year: "D MMM, YYYY h:mm a"
      long_with_year_no_time: "D MMM, YYYY"
      full_with_year_no_time: "Do, MMMM, YYYY"
      long_date_with_year: "D MMM, 'YY LT"
      long_date_without_year: "D MMM, LT"
      long_date_with_year_without_time: "D MMM, 'YY"
      long_date_without_year_with_linebreak: "D MMM <br/>LT"
      long_date_with_year_with_linebreak: "D MMM, 'YY <br/>LT"
      wrap_ago: "fai %{date}"
      tiny:
        half_a_minute: "< 1m"
        less_than_x_seconds:
          one: "< %{count}s"
          other: "< %{count}s"
        x_seconds:
          one: "%{count}s"
          other: "%{count}s"
        less_than_x_minutes:
          one: "< %{count}m"
          other: "< %{count}m"
        x_minutes:
          one: "%{count}m"
          other: "%{count}m"
        about_x_hours:
          one: "%{count}h"
          other: "%{count}h"
        x_days:
          one: "%{count}d"
          other: "%{count}d"
        x_months:
          one: "%{count}mes"
          other: "%{count}meses"
        about_x_years:
          one: "%{count}ano"
          other: "%{count}anos"
        over_x_years:
          one: "> %{count}ano"
          other: "> %{count}anos"
        almost_x_years:
          one: "%{count}ano"
          other: "%{count}anos"
        date_month: "D MMM"
        date_year: "MMM 'YY"
      medium:
        x_minutes:
          one: "%{count} min."
          other: "%{count} min."
        x_hours:
          one: "%{count} hora"
          other: "%{count} horas"
        x_days:
          one: "%{count} día"
          other: "%{count} días"
        date_year: "D MMM, 'YY"
      medium_with_ago:
        x_minutes:
          one: "Hai %{count} min."
          other: "Hai %{count} min."
        x_hours:
          one: "Hai %{count} hora"
          other: "Hai %{count} horas"
        x_days:
          one: "Hai %{count} día"
          other: "Hai %{count} días"
        x_months:
          one: "Hai %{count} mes"
          other: "Hai %{count} meses"
        x_years:
          one: "Hai %{count} ano"
          other: "Hai %{count} anos"
      later:
        x_days:
          one: "%{count} día despois"
          other: "%{count} días despois"
        x_months:
          one: "%{count} mes despois"
          other: "%{count} meses despois"
        x_years:
          one: "%{count} ano despois"
          other: "%{count} anos despois"
      previous_month: "Mes anterior"
      next_month: "Mes seguinte"
      placeholder: data
      to_placeholder: "ata a data"
    share:
      topic_html: 'Tema: <span class="topic-title">%{topicTitle}</span>'
      close: "pechar"
      twitter: "Compartir no Twitter"
      facebook: "Compartir no Facebook"
      email: "Enviar por correo"
      url: "Copiar e compartir o URL"
    action_codes:
      public_topic: "Faga este tema público o %{when}"
      private_topic: "Faga deste tema unha mensaxe privada o %{when}"
      split_topic: "Divida tema %{when}"
      invited_user: "Convidou ao %{who} o %{when}"
      invited_group: "Convidou ao %{who} o %{when}"
      user_left: "%{who} retiráronse por si mesmos desta mensaxe %{when}"
      removed_user: "Retirou ao %{who} o %{when}"
      removed_group: "Retirou ao %{who} o %{when}"
      autobumped: "Promovido automaticamente %{when}"
      autoclosed:
        enabled: "Pechado o %{when}"
        disabled: "Aberto o %{when}"
      closed:
        enabled: "Pechado o %{when}"
        disabled: "Aberto o %{when}"
      archived:
        enabled: "Arquivado o %{when}"
        disabled: "Desarquivado o %{when}"
      pinned:
        enabled: "Fixado o %{when}"
        disabled: "Desprendido o %{when}"
      pinned_globally:
        enabled: "Fixado globalmente o %{when}"
        disabled: "Desprendido o %{when}"
      visible:
        enabled: "Listado o %{when}"
        disabled: "Retirado da lista o %{when}"
      banner:
        enabled: "Faga disto un báner %{when}. Aparecerá na banda superior de todas as páxinas ata que sexa desbotado polo usuario."
        disabled: "Eliminou este báner %{when}. Xa non aparecerá máis na banda superior de todas as páxinas."
    topic_admin_menu: "accións do tema"
    emails_are_disabled: "Todos as mensaxes de correo saíntes foron desactivadas globalmente por un administrador. Non se enviará ningún tipo de notificación por correo electrónico."
    software_update_prompt:
      dismiss: "Desbotar"
    themes:
      default_description: "Predeterminado"
    s3:
      regions:
        ap_northeast_1: "Asia Pacífico (Tokio)"
        ap_northeast_2: "Asia Pacífico (Seúl)"
        ap_east_1: "Asia Pacífico (Hong Kong)"
        ap_south_1: "Asia Pacífico (Mumbai)"
        ap_southeast_1: "Asia Pacífico (Singapur)"
        ap_southeast_2: "Asia Pacífico (Sidney)"
        ca_central_1: "O Canadá (Central)"
        cn_north_1: "A China (Beijing)"
        cn_northwest_1: "A China (Ningxia)"
        eu_central_1: "UE (Frankfurt)"
        eu_north_1: "UE (Estocolmo)"
        eu_west_1: "UE (Irlanda)"
        eu_west_2: "UE (Londres)"
        eu_west_3: "UE (París)"
        sa_east_1: "América do Sur (São Paulo)"
        us_east_1: "EUA Leste (Virxinia N.)"
        us_east_2: "EUA Leste (Ohio)"
        us_gov_east_1: "AWS GovCloud (EUA-Leste)"
        us_gov_west_1: "AWS GovCloud (EUA-Oeste)"
        us_west_1: "EUA Oeste (N. California)"
        us_west_2: "EUA Oeste (Oregón)"
    clear_input: "Despexar entrada"
    edit: "editar o título e a categoría deste tema"
    expand: "Expandir"
    not_implemented: "Sentímolo pero esta funcionalidade non se implementou aínda!"
    no_value: "Non"
    yes_value: "Si"
    ok_value: "De acordo"
    cancel_value: "Cancelar"
    submit: "Enviar"
    delete: "Eliminar"
    generic_error: "Sentímolo pero produciuse un erro."
    generic_error_with_reason: "Produciuse un erro: %{error}"
    sign_up: "Crear unha conta"
    log_in: "Iniciar sesión"
    age: "Idade"
    joined: "Inscrito"
    admin_title: "Admin"
    show_more: "amosar máis"
    show_help: "opcións"
    links: "Ligazóns"
    links_lowercase:
      one: "ligazón"
      other: "ligazóns"
    faq: "PMF"
    guidelines: "Directrices"
    privacy_policy: "Normas de privacidade"
    privacy: "Privacidade"
    tos: "Termos do servizo"
    rules: "Regras"
    conduct: "Código de conduta"
    mobile_view: "Visualización móbil"
    desktop_view: "Visualización en escritorio"
    now: "agora mesmiño"
    read_more: "ler máis"
    more: "Máis"
    x_more:
      one: "%{count} Máis"
      other: "%{count} Máis"
    never: "nunca"
    every_30_minutes: "cada 30 minutos"
    every_hour: "cada hora"
    daily: "diariamente"
    weekly: "semanalmente"
    every_month: "cada mes"
    every_six_months: "cada seis meses"
    max_of_count: "máx. de %{count}"
    character_count:
      one: "%{count} carácter"
      other: "%{count} caracteres"
    related_messages:
      title: "Mensaxes relacionadas"
      see_all: 'Ver <a href="%{path}">todas as mensaxes</a> de @%{username}...'
    suggested_topics:
      title: "Temas suxeridos"
      pm_title: "Mensaxes suxeridas"
    about:
      simple_title: "Verbo de"
      title: "Verbo de %{title}"
      stats: "Estatísticas do sitio"
      our_admins: "Os administradores"
      our_moderators: "Os moderadores"
      moderators: "Moderadores"
      stat:
        all_time: "Todos"
      like_count: "Gústames"
      topic_count: "Temas"
      post_count: "Publicacións"
      active_user_count: "Usuarios activos"
      contact: "Contacte connosco"
      contact_info: "No caso dunha incidencia crítica ou asunto urxente que afecte este sitio, contacte connosco en %{contact_info}."
    bookmarked:
      title: "Marcador"
      clear_bookmarks: "Limpar marcadores"
      help:
        unbookmark: "Prema para retirar todos os marcadores deste tema"
    bookmarks:
      created: "Fixou como marcador esta publicación. %{name}"
      create: "Crear marcador"
      edit: "Editar marcador"
      not_bookmarked: "marcar esta publicación"
      created_with_reminder: "Fixou como marcador esta publicación cun recordatorio %{date}. %{name}"
      delete: "Eliminar marcador"
      confirm_delete: "Confirma a eliminación deste marcador? O recordatorio tamén se eliminará."
      confirm_clear: "Confirma o borrado de todos os marcadores deste tema?"
      save: "Gardar"
      no_timezone: 'Aínda non configurous ningunha zona horaria. Non poderá estabelecer recordatorios. Configure un <a href="%{basePath}/my/preferences/profile">no teu perfil</a>.'
      invalid_custom_datetime: "A data e hora que escribiu non é correcta, ténteo de novo."
      list_permission_denied: "Non ten permiso para ver os marcadores deste usuario."
      no_user_bookmarks: "Non ten marcadores de publicacións; os marcadores permítenlle facer rapidamente referencia a publicacións específicas."
      auto_delete_preference:
        when_reminder_sent: "Eliminar marcador"
      search_placeholder: "Buscar marcadores por nome, título do tema ou contido da publicación"
      search: "Buscar"
      reminders:
        today_with_time: "hoxe á(s) %{time}"
        tomorrow_with_time: "mañá á(s) %{time}"
        at_time: "á(s) %{date_time}"
        existing_reminder: "Configurou un recordatorio para este marcador que se enviará %{at_date_time}"
    copy_codeblock:
      copied: "copiado!"
    drafts:
      label: "Borradores"
      resume: "Retomar"
      remove: "Retirar"
      remove_confirmation: "Confirma que quere retirar este borrador?"
      new_topic: "Borrador de novo tema"
      abandon:
        yes_value: "Desbotar"
        no_value: "Retomar a edición"
    topic_count_categories:
      one: "Ver %{count} tema novo ou actualizado"
      other: "Ver %{count} temas novos ou actualizados"
    topic_count_latest:
      one: "Ver %{count} tema novo ou actualizado"
      other: "Ver %{count} temas novos ou actualizados"
    topic_count_unseen:
      one: "Ver %{count} tema novo ou actualizado"
      other: "Ver %{count} temas novos ou actualizados"
    topic_count_unread:
      one: "Ver %{count} tema pendente"
      other: "Ver %{count} temas pendentes"
    topic_count_new:
      one: "Ver %{count} tema novo"
      other: "Ver %{count} temas novos"
    preview: "visualizar"
    cancel: "cancelar"
    deleting: "Eliminando ..."
    save: "Gardar cambios"
    saving: "Gardando...."
    saved: "Gardado!"
    upload: "Cargar"
    uploading: "Cargando..."
    uploading_filename: "Cargando: %{filename}..."
    clipboard: "portapapeis"
    uploaded: "Cargado!"
    pasting: "A pegar..."
    enable: "Activar"
    disable: "Desactivar"
    continue: "Continuar"
    switch_to_anon: "Entrar no modo anónimo"
    switch_from_anon: "Saír do modo anónimo"
    banner:
      close: "Desbotar este báner"
      edit: "Editar"
    pwa:
      install_banner: "Quere <a href>instalar %{title} neste dispositivo?</a>"
    choose_topic:
      none_found: "Non se atoparon temas."
      title:
        search: "Buscar un tema"
        placeholder: "escriba o título do tema, url ou id aquí"
    choose_message:
      none_found: "Non se atoparon mensaxes."
      title:
        search: "Buscar unha mensaxe"
        placeholder: "escriba o título da mensaxe, url ou id aquí"
    review:
      order_by: "Ordenar por"
      in_reply_to: "en resposta a"
      explain:
        why: "explica por que este elemento acabou na fila de espera"
        title: "Puntuación revisábel"
        formula: "Fórmula"
        subtotal: "Subtotal"
        total: "Total"
        min_score_visibility: "Puntuación mínima para visibilidade"
        score_to_hide: "Puntuación para agochar publicación"
        take_action_bonus:
          name: "tomou medidas"
          title: "Cando un membro do equipo escolle tomar medidas, a alerta recibe unha bonificación."
        user_accuracy_bonus:
          name: "precisión do usuario"
          title: "Os usuarios con alertas que fosen repetidamente aceptadas reciben unha bonificación."
        trust_level_bonus:
          name: "nivel de confianza"
          title: "Os elementos revisábeis creados por usuarios con maior nivel de confianza teñen unha puntuación superior."
        type_bonus:
          name: "tipo de bonificación"
          title: "O equipo pode asignar unha bonificación a certos tipos revisábeis para facelos de maior prioridade."
      claim_help:
        optional: "Podes reclamar este elemento para evitar que outros o revisen."
        required: "Debes reclamar os elementos antes de revisalos."
        claimed_by_you: "Reclamaches este elemento e podes revisalo."
        claimed_by_other: "Este elemento só pode revisalo <b>%{username}</b>."
      claim:
        title: "reclamar este tema"
      unclaim:
        help: "eliminar esta reclamación"
      awaiting_approval: "Agardando a aprobación"
      delete: "Eliminar"
      settings:
        saved: "Gardado"
        save_changes: "Gardar os cambios"
        title: "Configuración"
        priorities:
          title: "Prioridades revisábeis"
      moderation_history: "Historial de moderación"
      view_all: "Ver todos"
      grouped_by_topic: "Agrupados por tema"
      none: "Non hai elementos para revisar."
      view_pending: "ver pendentes"
      topic_has_pending:
        one: "Este tema ten <b>%{count}</b> publicación agardando aprobación"
        other: "Este tema ten <b>%{count}</b> publicacións agardando aprobación"
      title: "Revisar"
      topic: "Tema:"
      filtered_topic: "Filtrou o contido revisábel nun único tema."
      filtered_user: "Usuario"
      filtered_reviewed_by: "Revisado por"
      show_all_topics: "buscar todos os temas"
      deleted_post: "(publicación eliminada)"
      deleted_user: "(usuario eliminado)"
      user:
        bio: "Biografía"
        website: "Sitio web"
        username: "Nome do usuario"
        email: "Correo electrónico"
        name: "Nome"
        fields: "Campos"
        reject_reason: "Razón"
      user_percentage:
        summary:
          one: "%{agreed}, %{disagreed}, %{ignored} (%{count} alertas en total)"
          other: "%{agreed}, %{disagreed}, %{ignored} (%{count} alertas en total)"
        agreed:
          one: "%{count}% concordou"
          other: "%{count}% concordaron"
        disagreed:
          one: "%{count}% non concordou"
          other: "%{count}% non concordaron"
        ignored:
          one: "%{count}% ignorou"
          other: "%{count}% ignoraron"
      topics:
        topic: "Tema"
        reviewable_count: "Número"
        reported_by: "Recollido por"
        deleted: "[Tema eliminado]"
        original: "(tema orixinal)"
        details: "detalles"
        unique_users:
          one: "%{count} usuario"
          other: "%{count} usuarios"
      replies:
        one: "%{count} resposta"
        other: "%{count} respostas"
      edit: "Editar"
      save: "Gardar"
      cancel: "Cancelar"
      new_topic: "A aprobación deste elemento creará un tema novo"
      filters:
        all_categories: "(todas as categorías)"
        type:
          title: "Tipo"
          all: "(todos os tipos)"
        minimum_score: "Puntuación mínima:"
        refresh: "Actualizar"
        status: "Estado"
        category: "Categoría"
        orders:
          score: "Puntuación"
          score_asc: "Puntuación (inversa)"
          created_at: "Creado o"
          created_at_asc: "Creado o (inverso)"
        priority:
          title: "Prioridade mínima"
          any: "(calquera)"
          low: "Baixa"
          medium: "Media"
          high: "Alta"
      conversation:
        view_full: "ver conversa completa"
      scores:
        about: "A puntuación calcúlase con base no nivel de fiabilidade do informador, a precisión das súas alertas anteriores e a prioridade do elemento que se recolle."
        score: "Puntuación"
        type: "Motivo"
        status: "Estado"
        submitted_by: "Recollido por"
      statuses:
        pending:
          title: "Pendente"
        approved:
          title: "Aprobado"
        rejected:
          title: "Rexeitado"
        reviewed:
          title: "Todas revisadas"
        all:
          title: "Todo"
      context_question:
        delimiter: "ou"
      types:
        reviewable_flagged_post:
          title: "Publicación sinalada"
          flagged_by: "Sinalado por"
        reviewable_queued_topic:
          title: "Tema na fila de espera"
        reviewable_queued_post:
          title: "Publicación na fila de espera"
        reviewable_user:
          title: "Usuario"
        reviewable_post:
          title: "Publicación"
      approval:
        title: "A publicación necesita aprobación"
        description: "Recibimos a súa nova publicación pero cómpre que sexa aprobada por un moderador antes de aparecer. Teña paciencia."
        pending_posts:
          one: "Ten <strong>%{count}</strong> publicación pendente."
          other: "Ten <strong>%{count}</strong> publicacións pendentes."
        ok: "De acordo"
      example_username: "nome de usuario"
      reject_reason:
        title: "Por que rexeita a este usuario?"
        send_email: "Enviar correo de rexeitamento"
    relative_time_picker:
      minutes:
        one: "minuto"
        other: "minutos"
      hours:
        one: "hora"
        other: "horas"
      days:
        one: "día"
        other: "días"
      months:
        one: "mes"
        other: "meses"
      years:
        one: "ano"
        other: "anos"
      relative: "Relativo"
    time_shortcut:
      now: "Agora"
      later_today: "Hoxe, máis tarde"
      next_business_day: "O vindeiro día laborábel"
      tomorrow: "Mañá"
      post_local_date: "Data na publicación"
      later_this_week: "Máis tarde, esta semana"
      this_weekend: "Esta fin de semana"
      start_of_next_business_week: "Luns"
      start_of_next_business_week_alt: "O vindeiro luns"
      next_week: "A vindeira semana"
      two_weeks: "Dúas semanas"
      next_month: "O vindeiro mes"
      two_months: "Dous meses"
      three_months: "Tres meses"
      four_months: "Catro meses"
      six_months: "Seis meses"
      one_year: "Un ano"
      forever: "Sempre"
      relative: "Tempo relativo"
      none: "Non se necesita"
      never: "Nunca"
      custom: "Personalizar data e hora"
      select_timeframe: "Seleccione un marco temporal"
    user_action:
      user_posted_topic: "<a href='%{userUrl}'>%{user}</a> publicou <a href='%{topicUrl}'>o tema</a>"
      you_posted_topic: "<a href='%{userUrl}'>Vostede</a> publicou <a href='%{topicUrl}'>o tema</a>"
      user_replied_to_post: "<a href='%{userUrl}'>%{user}</a> respondeu a <a href='%{postUrl}'>%{post_number}</a>"
      you_replied_to_post: "<a href='%{userUrl}'>Vostede</a> respondeu a <a href='%{postUrl}'>%{post_number}</a>"
      user_replied_to_topic: "<a href='%{userUrl}'>%{user}</a> respondeu ao tema <a href='%{topicUrl}'></a>"
      you_replied_to_topic: "<a href='%{userUrl}'>Vosted</a> respondeu ao tema <a href='%{topicUrl}'></a>"
      user_mentioned_user: "<a href='%{user1Url}'>%{user}</a> citou a <a href='%{user2Url}'>%{another_user}</a>"
      user_mentioned_you: "<a href='%{user1Url}'>%{user}</a> citou a <a href='%{user2Url}'>, vaia, a ti.</a>"
      you_mentioned_user: "<a href='%{user1Url}'>Vostede</a> citou a <a href='%{user2Url}'>%{another_user}</a>"
      posted_by_user: "Publicado por <a href='%{userUrl}'>%{user}</a>"
      posted_by_you: "Publicado por <a href='%{userUrl}'>ti</a>"
      sent_by_user: "Enviado por <a href='%{userUrl}'>%{user}</a>"
      sent_by_you: "Enviado por <a href='%{userUrl}'>, vaia, vostede mesmo.</a>"
    directory:
      username: "Nome do usuario"
      filter_name: "filtrar por nome de usuario"
      title: "Usuarios"
      likes_given: "Dados"
      likes_received: "Recibidos"
      topics_entered: "Vistos"
      topics_entered_long: "Temas vistos"
      time_read: "Tempo de lectura"
      topic_count: "Temas"
      topic_count_long: "Temas creados"
      post_count: "Respostas"
      post_count_long: "Respostas publicadas"
      no_results: "Non se atoparon resultados."
      days_visited: "Visitas"
      days_visited_long: "Días visitados"
      posts_read: "Lidos"
      posts_read_long: "Publicacións lidas"
      last_updated: "Última actualización:"
      total_rows:
        one: "%{count} usuario"
        other: "%{count} usuarios"
      edit_columns:
        save: "Gardar"
        reset_to_default: "Restabelecer cos valores predeterminados"
      group:
        all: "todos os grupos"
    group_histories:
      actions:
        change_group_setting: "Cambiar axustes do grupo"
        add_user_to_group: "Engadir usuario"
        remove_user_from_group: "Retirar usuario"
        make_user_group_owner: "Facer propietario"
        remove_user_as_group_owner: "Revogar propietario"
    groups:
      member_added: "Engadido"
      member_requested: "Solicitado o"
      add_members:
        usernames_placeholder: "nomes de usuario"
        usernames_or_emails_placeholder: "nomes de usuario ou enderezos de correo"
        notify_users: "Notificar os usuarios"
      requests:
        title: "Peticións"
        reason: "Razón"
        accept: "Aceptar"
        accepted: "aceptado"
        deny: "Rexeitar"
        denied: "rexeitado"
        undone: "petición retirada"
        handle: "xestionar a petición de incorporación"
        undo: "Desfacer"
      manage:
        title: "Xestionar"
        name: "Nome"
        full_name: "Nome completo"
        invite_members: "Convidar"
        delete_member_confirm: "Quere eliminar a «%{username}» do grupo «%{group}»?"
        profile:
          title: Perfil
        interaction:
          title: Interacción
          posting: Publicación
          notification: Notificación
        email:
          title: "Correo electrónico"
          status: "Sincronizados os correos %{old_emails} / %{total_emails} vía IMAP."
          last_updated_by: "por"
          credentials:
            title: "Acreditacións"
            smtp_server: "Servidor SMTP"
            smtp_port: "Porto SMTP"
            smtp_ssl: "Use SSL para SMTP"
            imap_server: "Servidor SMTP"
            imap_port: "Porto IMAP"
            imap_ssl: "Use SSL para IMAP"
            username: "Nome do usuario"
            password: "Contrasinal"
          settings:
            title: "Configuración"
            allow_unknown_sender_topic_replies: "Permitir respostas ao tema de remitente descoñecido."
          mailboxes:
            synchronized: "Caixa de correo sincronizada"
            none_found: "Non se atoparon caixas de correo nesta conta de correo electrónico."
            disabled: "Desactivado"
        membership:
          title: Incorporación
          access: Acceso
        categories:
          title: Categorías
          long_title: "Notificacións predeterminadas de categoría"
          description: "Cando se engaden usuarios a este grupo, os axustes de notificacións da súa categoría configuraranse desta maneira predeterminada. Logo, pódense cambiar."
          watched_categories_instructions: "Automaticamente observará todos os temas destas categorías. Os membros do grupo recibirán unha notificación de todas as novas publicacións e temas e tamén aparecerá un reconto de novas publicacións xunto ao tema."
          tracked_categories_instructions: "Seguir automaticamente todos os temas destas categorías. Aparecerá un reconto de novas publicacións xunta o tema."
          watching_first_post_categories_instructions: "Os usuarios recibirán unha notificación da primeira publicación en cada novo tema destas categorías."
          regular_categories_instructions: "Se se silencian estas categorías, non o estarán para os membros do grupo. Notificaráselles aos usuarios se son mencionados ou alguén lles responde."
          muted_categories_instructions: "Non se lles notificará aos usuarios nada sobre temas novos destas categorías e non aparecerán nas categorías nin nas páxinas dos últimos temas."
        tags:
          title: Etiquetas
          long_title: "Notificación predeterminadas de etiquetas"
          description: "Cando se engaden usuarios a este grupo, os axustes de notificacións da súa etiqueta configuraranse desta maneira predeterminada. Logo, pódense cambiar."
          watched_tags_instructions: "Automaticamente observará todos os temas destas etiquetas. Os membros do grupo recibirán unha notificación de todas as novas publicacións e temas e tamén aparecerá un reconto de novas publicacións xunta o tema."
          tracked_tags_instructions: "Seguir automaticamente todos os temas con estas etiquetas. O número de novas publicacións aparecerá á beira do tema."
          watching_first_post_tags_instructions: "Os usuarios recibirán unha notificación da primeira publicación de cada novo tema con estas etiquetas."
          regular_tags_instructions: "Se se silencian estas etiquetas, non estarán silenciadas para os membros do grupo. Notificaráselles aos usuarios se son mencionados ou alguén lles responde."
          muted_tags_instructions: "Os usuarios non recibirán ningunha notificación sobre temas novos con estas etiquetas e estes temas non aparecerán en últimos."
        logs:
          title: "Rexistros"
          when: "Cando"
          action: "Acción"
          acting_user: "Usuario activo"
          target_user: "Usuario obxectivo"
          subject: "Asunto"
          details: "Detalles"
          from: "De"
          to: "A"
      permissions:
        title: "Permisos"
        none: "Non hai categorías asociadas a este grupo."
        description: "Os membros deste grupo poden acceder a estas categorías"
      public_admission: "Permitir que os usuarios se unan ao grupo libremente (require un grupo visíbel ao público)"
      public_exit: "Permitir que os usuarios abandonen o grupo libremente"
      empty:
        posts: "Non hai publicacións de membros deste grupo."
        members: "Non hai membros neste grupo."
        requests: "Non hai petición de incorporación a este grupo."
        mentions: "Non hai mencións neste grupo."
        messages: "Non hai mensaxes para este grupo."
        topics: "Non hai temas de membros deste grupo."
        logs: "Non hai rexistros deste grupo."
      add: "Engadir"
      join: "Participar"
      leave: "Abandonar"
      request: "Petición"
      message: "Mensaxe"
      confirm_leave: "Confirma o abandono deste grupo?"
      allow_membership_requests: "Permitirlles aos usuarios que envíen peticións de incorporación aos propietarios do grupo (require un grupo visíbel ao público)"
      membership_request_template: "Personalizar o modelo que se lles amosa aos usuarios cando se envía unha petición de incorporación"
      membership_request:
        submit: "Enviar petición"
        title: "Petición para participar en%{group_name}"
        reason: "Permitir que os propietarios do grupo saiban por que pertence a este grupo"
      membership: "Incorporación"
      name: "Nome"
      group_name: "Nome do grupo"
      user_count: "Usuarios"
      bio: "Verbo do grupo"
      selector_placeholder: "escriba o nome do usuario"
      owner: "propietario"
      index:
        title: "Grupos"
        all: "Todos os grupos"
        empty: "Non hai grupos visiíbeis."
        filter: "Filtrar por tipo de grupo"
        owner_groups: "Grupos dos que son propietario"
        close_groups: "Grupos pechados"
        automatic_groups: "Grupos automáticos"
        automatic: "Automático"
        closed: "Pechado"
        public: "Público"
        private: "Privado"
        public_groups: "Grupos públicos"
        my_groups: "Os meus grupos"
        group_type: "Tipo de grupo"
        is_group_user: "Membro"
        is_group_owner: "Propietario"
      title:
        one: "Grupo"
        other: "Grupos"
      activity: "Actividade"
      members:
        title: "Membros"
        filter_placeholder_admin: "nome de usuario ou correo electrónico"
        filter_placeholder: "nome de usuario"
        remove_member: "Retirar membro"
        remove_member_description: "Retirar a <b>%{username}</b> deste grupo"
        make_owner: "Facer propietario"
        make_owner_description: "Facer que <b>%{username}</b> sexa un propietario deste grupo"
        remove_owner: "Retirar como propietario"
        remove_owner_description: "Retirar a <b>%{username}</b> como propietario deste grupo"
        make_primary: "Facer primario"
        make_primary_description: "Faga deste o grupo primario para <b>%{username}</b>"
        remove_primary: "Retirar como primario"
        remove_primary_description: "Retirar este o grupo como primario para <b>%{username}</b>"
        remove_members: "Retirar membros"
        remove_members_description: "Retirar os usuarios seleccionados deste grupo"
        make_owners: "Facer propietarios"
        make_owners_description: "Facer dos usuarios seleccionados os propietarios deste grupo"
        remove_owners: "Retirar propietarios"
        remove_owners_description: "Retirar os usuarios seleccionados como propietarios deste grupo"
        make_all_primary: "Facelos a todos primarios"
        make_all_primary_description: "Facer deste o grupo primario para todos os usuarios seleccionados"
        remove_all_primary: "Retirar como primario"
        remove_all_primary_description: "Retirar este grupo como primario"
        status: "Estado"
        owner: "Propietario"
        primary: "Primario"
        forbidden: "Non ten permiso para ver os membros."
      topics: "Temas"
      posts: "Publicacións"
      mentions: "Mencións"
      messages: "Mensaxes"
      notification_level: "Nivel de notificación predeterminado para mensaxes do grupo"
      alias_levels:
        mentionable: "Quen pode @mencionar este grupo?"
        messageable: "Que pode enviar mensaxes a este grupo?"
        nobody: "Ninguén"
        only_admins: "Só administradores"
        mods_and_admins: "Só moderadores e administradores"
        members_mods_and_admins: "Só membros do grupo, moderadores e administradores"
        owners_mods_and_admins: "Só os propietarios, moderadores e administradores do grupo"
        everyone: "Todos"
      notifications:
        watching:
          title: "Observación"
          description: "Notificaráselle cada publicación nova en todas as mensaxes e tamén amosará o número de novas respostas."
        watching_first_post:
          title: "Observando a publicación inicial"
          description: "Recibirá notificacións das novas mensaxes deste grupo pero non das súas respostas."
        tracking:
          title: "Seguimento"
          description: "Notificaráseche se alguén menciona o teu @nome ou che responde e tamén aparecerá o número de novas respostas."
        regular:
          title: "Normal"
          description: "Notificaráseche se alguén menciona o teu @nome ou che responde."
        muted:
          title: "Silenciado"
          description: "Non recibirás notificación ningunha sobre as mensaxes deste grupo."
      flair_url: "Imaxe de estilo avatar"
      flair_upload_description: "Usar imaxes cadradas cun tamaño mínimo de 20 x 20 px."
      flair_bg_color: "Cor de fondo de estilo avatar"
      flair_bg_color_placeholder: "(Opcional) Valor de cor hexadecimal"
      flair_color: "Cor de estilo avatar"
      flair_color_placeholder: "(Opcional) Valor de cor hexadecimal"
      flair_preview_icon: "Visualizar icona"
      flair_preview_image: "Visualizar imaxe"
      flair_type:
        icon: "Seleccionar unha icona"
        image: "Cargar unha imaxe"
      default_notifications:
        modal_description: "Quere aplicar este cambio con efectos retroactivos? Isto afectará as preferencias de %{count} usuarios existentes."
        modal_yes: "Si"
        modal_no: "Non, aplicar só o cambio a partir de agora"
    user_action_groups:
      "1": "Gústames"
      "2": "Gústames"
      "3": "Marcadores"
      "4": "Temas"
      "5": "Réplicas"
      "6": "Respostas"
      "7": "Mencións"
      "9": "CItas"
      "11": "Edicións"
      "12": "Enviar elementos"
      "13": "Caixa de entrada"
      "14": "Pendente"
      "15": "Borradores"
    categories:
      all: "todas as categorías"
      all_subcategories: "todo"
      no_subcategory: "ningunha"
      category: "Categoría"
      category_list: "Amosar a lista de categorías"
      reorder:
        title: "Reordenar as categorías"
        title_long: "Reorganizar a lista de categorías"
        save: "Gardar orde"
        apply_all: "Aplicar"
        position: "Posición"
      posts: "Publicacións"
      topics: "Temas"
      latest: "Últimos"
      subcategories: "Subcategorías"
      muted: "Categorías silenciadas"
      topic_sentence:
        one: "%{count} tema"
        other: "%{count} temas"
      topic_stat:
        one: "%{number} / %{unit}"
        other: "%{number} / %{unit}"
      topic_stat_unit:
        week: "semana"
        month: "mes"
      topic_stat_all_time:
        one: "%{number} total"
        other: "%{number} total"
      topic_stat_sentence_week:
        one: "%{count} tema novo na última semana."
        other: "%{count} temas novos na última semana."
      topic_stat_sentence_month:
        one: "%{count} tema novo no último mes."
        other: "%{count} temas novos no último mes."
      n_more: "Categorías (%{count} máis)..."
    ip_lookup:
      title: Busca do enderezo IP
      hostname: Nome do servidor
      location: Localización
      location_not_found: (descoñecido)
      organisation: Organización
      phone: Teléfono
      other_accounts: "Outras contas co mesmo enderezo IP:"
      delete_other_accounts: "Eliminar %{count}"
      username: "nome de usuario"
      trust_level: "NdeC"
      read_time: "tempo de lectura"
      topics_entered: "temas introducidos"
      post_count: "# publicacións"
      confirm_delete_other_accounts: "Confirma que quere eliminar estas contas?"
      powered_by: "utitlízase <a href='https://maxmind.com'>MaxMindDB</a>"
      copied: "copiado"
    user_fields:
      none: "(seleccione unha opción)"
      required: 'Escriba un valor para "%{name}"'
    user:
      said: "%{username}:"
      profile: "Perfil"
      mute: "Silenciar"
      edit: "Editar preferencias"
      new_private_message: "Nova mensaxe"
      private_message: "Mensaxe"
      private_messages: "Mensaxes"
      user_notifications:
        filters:
          filter_by: "Filtrar por"
          all: "Todo"
          read: "Lidos"
          unread: "Sen ler"
        ignore_duration_title: "Ignorar usuario"
        ignore_duration_username: "Nome de usuario"
        ignore_duration_when: "Duración:"
        ignore_duration_save: "Ignorar"
        ignore_duration_note: "Teña en conta que todos os ignorados elimínanse automaticamente despois de expirar a duración de ignorado."
        ignore_duration_time_frame_required: "Seleccione un marco temporal"
        ignore_no_users: "Non ten usuarios ignorados."
        ignore_option: "Ignorado"
        ignore_option_title: "Non recibirá notificacións relacionadas con este usuario e todos os seus temas e respostas permanecerán agochados."
        add_ignored_user: "Engadir..."
        mute_option: "Silenciado"
        mute_option_title: "Non recibirá notificación ningunha relacionada con este usuario."
        normal_option: "Normal"
        normal_option_title: "Recibirá unha notificación se este usuario lle responde, cita a súa mensaxe ou menciona o seu nome."
      notification_schedule:
        title: "Calendario de notificacións"
        label: "Activar o calendario personalizado de notificacións"
        midnight: "Medianoite"
        none: "Ningunha"
        monday: "Luns"
        tuesday: "Martes"
        wednesday: "Mércores"
        thursday: "Xoves"
        friday: "Venres"
        saturday: "Sábado"
        sunday: "Domingo"
        to: "para o"
      activity_stream: "Actividade"
      read: "Ler"
      read_help: "Temas lidos recentes"
      preferences: "Preferencias"
      feature_topic_on_profile:
        open_search: "Seleccionar un novo tema"
        title: "Seleccionar un tema"
        search_label: "Buscar tema polo título"
        save: "Gardar"
        clear:
          title: "Borrar"
          warning: "Confirma o borrado do seu tema de actualidade?"
      use_current_timezone: "Utilizar zona horaria actual"
      profile_hidden: "O perfil público deste usuario está oculto."
      expand_profile: "Despregar"
      collapse_profile: "Pregar"
      bookmarks: "Marcadores"
      bio: "Verbo de min"
      timezone: "Zona horaria"
      invited_by: "Convidado por"
      trust_level: "Nivel de confianza"
      notifications: "Notificacións"
      statistics: "Estatísticas"
      desktop_notifications:
        label: "Notificacións ao vivo"
        not_supported: "Este navegador non admite notificacións. Desculpe."
        perm_default: "Acender notificacións"
        perm_denied_btn: "Permiso denegado"
        perm_denied_expl: "Denegou o permiso para recibir notificacións no navegador. Permita as notificacións na configuración do navegador."
        disable: "Desactivar as notificacións"
        enable: "Activar as notificacións"
        consent_prompt: "Quere recibir notificacións ao vivo cando a xente lea as súas publicacións?"
      dismiss: "Desbotar"
      dismiss_notifications: "Desbotar todo"
      dismiss_notifications_tooltip: "Marcar todas notificacións sen ler como lidas"
      no_bookmarks_search: "Non se atoparon marcadores coa busca fornecida."
      dynamic_favicon: "Amosar conta na icona do navegador"
      skip_new_user_tips:
        description: "Saltar consellos e insignias na entrada dos novos usuarios"
      theme_default_on_all_devices: "Facer que este sexa o tema predeterminado en todos os meus dispositivos"
      color_scheme_default_on_all_devices: "Estabelecer esquema(s) de cores predeterminados en todos os dispositivos"
      color_scheme: "Esquema de cor"
      color_schemes:
        default_description: "Predeterminado"
        disable_dark_scheme: "O mesmo que o normal"
        dark_instructions: "Pode visualizar o esquema do modo escuro trocando no seu dispositivo a modo escuro."
        undo: "Restabelecer"
        regular: "Normal"
        dark: "Modo escuro"
        default_dark_scheme: "(predeterminado do sitio)"
      dark_mode: "Modo escuro"
      dark_mode_enable: "Activar o esquema de cores automático en modo escuro"
      text_size_default_on_all_devices: "Facer que este sexa o tamaño de texto predeterminado en todos os meus dispositivos"
      allow_private_messages: "Permitirlles a outros usuarios enviarme mensaxes privadas"
      external_links_in_new_tab: "Abrir todas as ligazóns externas nunha nova lapela"
      enable_quoting: "Activar as comiñas de resposta para o texto realzado"
      enable_defer: "Activar a opción de diferir para marcar os temas como non lidos"
      experimental_sidebar:
        options: "Opcións"
        navigation_section: "Navegación"
      change: "cambiar"
      featured_topic: "Tema de actualidade"
      moderator: "%{user} é moderador"
      admin: "%{user} é administrador"
      moderator_tooltip: "Este usuario é un moderador"
      admin_tooltip: "Este usuario é un administrador"
      silenced_tooltip: "Este usuario está silenciado"
      suspended_notice: "Este usuario está suspendido ata o %{date}."
      suspended_permanently: "Este usuario está suspendido."
      suspended_reason: "Razón: "
      github_profile: "Github"
      email_activity_summary: "Resumo da actividade"
      mailing_list_mode:
        label: "Modo de lista de correo"
        enabled: "Activar o modo de lista de correo"
        instructions: |
          Este axuste anula o resumo da actividade.<br />
          Os temas e categorías silenciados non están incluídos nestes correos electrónicos.
        individual: "Enviarme un correo electrónico por cada nova publicación"
        individual_no_echo: "Enviarme un correo electrónico por cada nova publicación, agás as miñas"
        many_per_day: "Enviarme un correo electrónico por cada nova publicación (aproximadamente %{dailyEmailEstimate} por día)"
        few_per_day: "Enviarme un correo electrónico por cada nova publicación (aproximadamente 2 por día)"
        warning: "O modo de lista de correo está activado. Anularanse os axustes da notificación por correo electrónico."
      tag_settings: "Etiquetas"
      watched_tags: "Visto"
      watched_tags_instructions: "Verá automaticamente todos os temas novos con estas etiquetas. Recibirá notificacións de todas as novas publicacións e temas e aparecerá o número de novas publicacións preto do tema."
      tracked_tags: "Seguido"
      tracked_tags_instructions: "Seguirá automaticamente todos os temas con estas etiquetas. O número de novas publicacións amosarase preto do tema."
      muted_tags: "Silenciado"
      muted_tags_instructions: "Non recibirá notificacións de nada relacionado cos novos temas con estas etiquetas e non aparecerán entre os máis recentes."
      watched_categories: "Visto"
      watched_categories_instructions: "Verá automaticamente todos os temas destas categorías. Recibirá notificacións de todas as novas publicacións e temas e aparecerá o número de novas publicacións preto do tema."
      tracked_categories: "Seguido"
      tracked_categories_instructions: "Seguirás automaticamente todos os temas destas categorías. O número de novas publicacións aparecerá preto do tema."
      watched_first_post_categories: "Vendo publicación inicial"
      watched_first_post_categories_instructions: "Recibirás notificacións da publicación inicial en cada novo tema destas categorías."
      watched_first_post_tags: "Vendo a publicación inicial"
      watched_first_post_tags_instructions: "Recibirá notificacións da publicación inicial en cada novo tema con estas etiquetas."
      muted_categories: "Silenciado"
      muted_categories_instructions: "Non recibirá notificacións de nada relacionado cos novos temas destas categorías e non aparecerán nas categorías nin nas páxinas máis recentes."
      muted_categories_instructions_dont_hide: "Non recibirá notificacións de nada relacionado cos novos temas nestas categorías."
      regular_categories: "Normal"
      regular_categories_instructions: "Verá estas categorías nas listas de temas «Últimos» e «Importantes»."
      no_category_access: "Como moderador, ten acceso limitado ás categorías e non pode gardar cambios."
      delete_account: "Eliminar a miña conta"
      delete_account_confirm: "Confirma que quere eliminar definitivamente a súa conta? Esta acción non se pode desfacer!"
      deleted_yourself: "A súa conta acaba de ser eliminada completamente."
      delete_yourself_not_allowed: "Póñase en contacto cun membro do equipo para eliminar a súa conta."
      unread_message_count: "Mensaxes"
      admin_delete: "Eliminar"
      users: "Usuarios"
      muted_users: "Silenciado"
      muted_users_instructions: "Suprimir todas as notificacións e mensaxes privadas destes usuarios."
      allowed_pm_users: "Permitidas"
      allowed_pm_users_instructions: "Permitir só MP destes usuarios."
      allow_private_messages_from_specific_users: "Permitir só a usuarios específicos que me envíen mensaxes persoais"
      ignored_users: "Ignorado"
      ignored_users_instructions: "Suprimir todas as publicacións, notificacións e mensaxes privadas destes usuarios."
      tracked_topics_link: "Amosar"
      automatically_unpin_topics: "Desprender os temas automaticamente cando acade o fondo."
      apps: "Apps"
      revoke_access: "Revogar acceso"
      undo_revoke_access: "Desfacer a revogación de acceso"
      api_approved: "Aprobado:"
      api_last_used_at: "Último utilizado o:"
      theme: "Tema"
      save_to_change_theme: 'Para actualizar o tema, prema "%{save_text}"'
      home: "Páxina de inicio predeterminada"
      staged: "Transitorio"
      messages:
        inbox: "Caixa de entrada"
        latest: "Últimos"
        sent: "Enviadas"
        unread: "Sen ler"
        unread_with_count:
          one: "(%{count}) pendente de ler"
          other: "(%{count}) pendente de ler"
        new: "Novo"
        new_with_count:
          one: "(%{count}) novo"
          other: "(%{count}) novo"
        archive: "Arquivo"
        groups: "Os meus grupos"
        move_to_inbox: "Mover á caixa de entrada"
        move_to_archive: "Arquivo"
        failed_to_move: "Produciuse un fallo ao mover as mensaxes seleccionadas (quizais a rede está caída)"
        tags: "Etiquetas"
        all_tags: "Todas as etiquetas"
      preferences_nav:
        account: "Conta"
        security: "Seguranza"
        profile: "Perfil"
        emails: "Correos electrónicos"
        notifications: "Notificacións"
        tracking: "Seguimento"
        categories: "Categorías"
        users: "Usuarios"
        tags: "Etiquetas"
        interface: "Interface"
        apps: "Apps"
      change_password:
        success: "(correo enviado)"
        in_progress: "(enviando o correo)"
        error: "(erro)"
        emoji: "bloquear emoji"
        action: "Enviar correo para restabelecer o contrasinal"
        set_password: "Estabelecer o contrasinal"
        choose_new: "Elixir un novo contrasinal"
        choose: "Elixir un contrasinal"
      second_factor_backup:
        title: "Códigos de copia de seguranza de dobre paso"
        regenerate: "Rexenerar"
        disable: "Desactivar"
        manage:
          one: "Quédanlle <strong>%{count}</strong> de código de copia de seguranza."
          other: "Quédanlle <strong>%{count}</strong> de códigos de copia de seguranza."
        copy_to_clipboard: "Copiar ao portapapeis"
        copy_to_clipboard_error: "Produciuse un erro ao copiar os datos ao portapapeis"
        copied_to_clipboard: "Copiado ao portapapeis"
        download_backup_codes: "Descargar códigos de copia de seguranza"
        remaining_codes:
          one: "Quédanlle <strong>%{count}</strong> de código de copia de seguranza."
          other: "Quédanlle <strong>%{count}</strong> de códigos de copia de seguranza."
        use: "Usar un código de copia de seguranza"
        enable_prerequisites: "Debe activar un método primario de dobre paso antes de xerar os códigos de copia."
        codes:
          title: "Códigos de copia de seguranza xerados"
          description: "Os códigos de copia de seguranza só poden usarse unha vez. Gárdeos nun lugar seguro pero accesíbel."
      second_factor:
        title: "Autenticación de dobre paso"
        enable: "Xestionar autenticación de dobre paso"
        disable_all: "Desactivar todos"
        forgot_password: "Esqueceu o contrasinal?"
        confirm_password_description: "Confirme o seu contrasinal para continuar"
        name: "Nome"
        label: "Código"
        rate_limit: "Agarde antes de tentalo con outro código de autenticación."
        enable_description: |
          Escanee este código QR nunha aplicación compatíbel (<a href="https://www.google.com/search?q=authenticator+apps+for+android" target="_blank">Android</a> - <a href="https://www.google.com/search?q=authenticator+apps+for+ios" target="_blank">iOS</a>) e escriba o código de autenticación.
        disable_description: "Escriba o código de autenticación da súa aplicación"
        show_key_description: "Introducilo manualmente"
        short_description: |
          Protexa a súa conta con códigos de seguranza dun só uso.
        extended_description: |
          A autenticación de dobre paso reforza a seguranza da sús conta, ao requirir un código dun só uso ademais do contrasinal. Os tokens pódense xear en dispositivos <a href="https://www.google.com/search?q=authenticator+apps+for+android" target='_blank'>Android</a> e <a href="https://www.google.com/search?q=authenticator+apps+for+ios">iOS</a>.
        oauth_enabled_warning: "Repare en que a activación na súa conta da autenticación de dobre paso implica a desactivación do inicio de sesión a través de redes sociais."
        use: "Usar app de autenticador"
        enforced_notice: "Requírese activar a autenticación de dobre paso para acceder a este sitio."
        disable: "Desactivar"
        delete: "Eliminar"
        save: "Gardar"
        edit: "Editar"
        edit_title: "Editar autenticador"
        edit_description: "Nome do autenticador"
        totp:
          title: "Autenticadores que usan códigos"
          add: "Engadir autenticador"
          default_name: "O meu autenticador"
          name_and_code_required_error: "Debe escribir un nome e o código da app autenticadora."
        security_key:
          register: "Rexistrarse"
          default_name: "Clave de seguranza principal"
          iphone_default_name: "iPhone"
          android_default_name: "Android"
          not_allowed_error: "O proceso de rexistro da clave de seguranza esgotou o tempo ou foi anulado."
          already_added_error: "Xa rexistrou esta clave de seguranza. Non precisa volver rexistrala."
          save: "Gardar"
          name_required_error: "Debe escribir un nome para a clave de seguranza."
      change_about:
        title: "Cambiar «Verbo de min»"
        error: "Produciuse un erro ao cambiar este valor."
      change_username:
        title: "Cambiar o nome de usuario"
        confirm: "Confirma o cambio do seu nome de usuario?"
        taken: "Sentímolo pero este nome xa está en uso."
        invalid: "Este nome de usuario non é correcto. Só pode conter números e letras."
      add_email:
        title: "Engadir correo electrónico"
        add: "engadir"
      change_email:
        title: "Cambiar o correo electrónico"
        taken: "Sentímolo pero este correo non está dispoñíbel."
        error: "Produciuse un erro ao cambiar o correo electrónico. Ese enderezo estará xa ocupado?"
        success: "Enviamos un correo electrónico a ese enderezo. Siga as instrucións de confirmación."
        success_via_admin: "Enviouse unha mensaxe de correo a ese enderezo. O usuario deberá seguir as instrucións de confirmación expostas na mensaxe de correo."
        success_staff: "Enviamos un correo electrónico ao teu enderezo actual. Siga as instrucións de confirmación."
      change_avatar:
        title: "Cambie a foto do perfil"
        gravatar: "<a href='//%{gravatarBaseUrl}%{gravatarLoginUrl}' target='_blank'>%{gravatarName}</a>, baseado en"
        gravatar_title: "Cambie o seu avatar no sitio web de %{gravatarName}"
        gravatar_failed: "Non atopamos ningún %{gravatarName} con ese enderezo de correo electrónico."
        refresh_gravatar_title: "Actualice o seu %{gravatarName}"
        letter_based: "Imaxe do perfil asignada polo sistema"
        uploaded_avatar: "Imaxe personalizada"
        uploaded_avatar_empty: "Engadir unha imaxe personalizada"
        upload_title: "Cargue a súa imaxe"
        image_is_not_a_square: "Aviso: recortamos a súa imaxe; a largura e a altura eran distintas."
      change_profile_background:
        title: "Cabeceira do perfil"
        instructions: "As cabeceiras dos perfís centraranse e terán unha largura predeterminada de 1110 px."
      change_card_background:
        title: "Fondo das fichas dos usuarios"
        instructions: "As imaxes dos fondos centraranse e terán unha largura predeterminada de 590 px."
      change_featured_topic:
        title: "Tema de actualidade"
        instructions: "Na súa tarxeta de usuario e no seu perfil atopará unha ligazón a este tema."
      email:
        title: "Correo electrónico"
        primary: "Correo electrónico principal"
        secondary: "Correos electrónicos secundarios"
        primary_label: "primario"
        unconfirmed_label: "sen confirmar"
        resend_label: "reenviar correo de confirmación"
        resending_label: "enviando..."
        resent_label: "correo electrónico enviado"
        update_email: "Cambiar o correo electrónico"
        set_primary: "Estabelecer correo electrónico principal"
        destroy: "Retirar correo electrónico"
        add_email: "Engadir correo electrónico alternativo"
        auth_override_instructions: "O enderezo decorreo pode actualizarse desde un fornecedor de autenticación."
        no_secondary: "Sen correos electrónicos secundarios"
        instructions: "Non se verá nunca en público."
        admin_note: "Nota: un usuario administrador que cambia o correo electrónico doutro usuario que non é administrador indica que o usuario perdeu o acceso á súa conta de correo orixinal, polo que se lle enviará un correo electrónico de restabelecemento do contrasinal ao seu novo enderezo. O correo electrónico do usuario non cambiará ata completar o proceso de restabelecemento do contrasinal."
        ok: "Enviarémoslle un correo electrónico para confirmar"
        required: "Escriba un enderezo de correo electrónico"
        invalid: "Introduza un enderezo de correo electrónico correcto"
        authenticated: "O seu enderezo de correo electrónico foi autenticado por %{provider}"
        invite_auth_email_invalid: "A súa mensaxe de convite non casa co enderezo de correo autenticado en %{provider}"
        frequency:
          one: "Só lle eviaremos un correo se non o vimos a vostede no último minuto."
          other: "Só lle eviaremos un correo se non o vimos a vostede nos últimos %{count} minutos."
      associated_accounts:
        title: "Contas asociadas"
        connect: "Conectar"
        revoke: "Revogar"
        cancel: "Cancelar"
        not_connected: "(non conectado)"
        confirm_modal_title: "Conectar coa conta de %{provider}"
        confirm_description:
          account_specific: "Usarase a súa conta «%{account_description}» de %{provider} para a autenticación."
          generic: "Usarase a súa conta de %{provider} para a autenticación."
      name:
        title: "Nome"
        instructions: "o seu nome completo (opcional)"
        instructions_required: "Nome completo"
        required: "Escriba un nome"
        too_short: "O nome é curto de mais"
        ok: "O nome parece correcto"
      username:
        title: "Nome de usuario"
        instructions: "exclusivo, sen espazos, curto"
        short_instructions: "A xente pode mencionalo como @%{username}"
        available: "O nome de usuario está dispoñíbel"
        not_available: "Non dispoñíbel. Tentar %{suggestion}?"
        not_available_no_suggestion: "Non dispoñíbel"
        too_short: "O nome de usuario é curto de máis"
        too_long: "O nome de usuario é longo de máis"
        checking: "Comprobando a dispoñibilidade do nome de usuario..."
        prefilled: "O correo electrónico coincide co nome de usuario rexistrado"
        required: "Escriba un nome de usuario"
        edit: "Editar o nome de usuario"
      locale:
        title: "Idioma da interface"
        instructions: "Idioma da interface do usuario. Cambiará cando actualice a páxina."
        default: "(predeterminado)"
        any: "calquera"
      password_confirmation:
        title: "O contrasinal outra vez"
      invite_code:
        title: "Código de convite"
        instructions: "O rexistro da conta require un código de convite"
      auth_tokens:
        title: "Dispositivos usados recentemente"
        details: "Detalles"
        log_out_all: "Rematar a sesión para todo"
        not_you: "Non es vostede?"
        show_all: "Amosar todos (%{count})"
        show_few: "Amosar menos"
        was_this_you: "Foi vostede?"
        was_this_you_description: "Se non foi voste, recomendámoslle que cambie o seu contrasinal e saia da sesión."
        browser_and_device: "%{browser} en %{device}"
        secure_account: "Protexer a miña conta"
        latest_post: "O último que publicou…"
        device_location: '<span class="auth-token-device">%{device}</span> &ndash; <span title="IP: %{ip}">%{location}</span>'
        browser_active: '%{browser} | <span class="active">activo agora</span>'
        browser_last_seen: "%{browser} o %{date}"
      last_posted: "Última publicación"
      last_seen: "Visto"
      created: "Inscrito"
      log_out: "Saír da sesión"
      location: "Localización"
      website: "Sitio web"
      email_settings: "Correo electrónico"
      hide_profile_and_presence: "Agochar o meu perfil público e as funcionalidades de presenza"
      enable_physical_keyboard: "Activar a compatibilidade do teclado físico no iPad"
      text_size:
        title: "Tamaño do texto"
        smallest: "O máis pequeno"
        smaller: "Máis pequeno"
        normal: "Normal"
        larger: "Máis grande"
        largest: "Enorme"
      title_count_mode:
        title: "O título da páxina de fondo presenta a conta de:"
        notifications: "Novas notificacións"
        contextual: "Contido novo da páxina"
      like_notification_frequency:
        title: "Notificar cando reciba gústames"
        always: "Sempre"
        first_time_and_daily: "A primeira vez que unha publicación reciba un gústame e diariamente"
        first_time: "A primeira vez que unha publicación lle gusta a alguén"
        never: "Nunca"
      email_previous_replies:
        title: "Incluír as respostas previas no final dos correos electrónicos"
        unless_emailed: "excepto os enviados anteriormente"
        always: "sempre"
        never: "nunca"
      email_digests:
        title: "Cando non veña por aquí, desexo recibir un correo electrónico cun resumo dos temas e respostas máis populares"
        every_30_minutes: "cada 30 minutos"
        every_hour: "cada hora"
        daily: "diariamente"
        weekly: "semanalmente"
        every_month: "cada mes"
        every_six_months: "cada seis meses"
      email_level:
        always: "sempre"
        only_when_away: "só cando ausente"
        never: "nunca"
      include_tl0_in_digests: "Incluír contido de novos usuarios nos correos electrónicos de resumo"
      email_in_reply_to: "Incluír nos correos un extracto das respostas á publicación"
      other_settings: "Outro"
      categories_settings: "Categorías"
      topics_settings: "Temas"
      new_topic_duration:
        label: "Considerar novos temas cando"
        not_viewed: "Aínda non os vin"
        last_here: "creados desde a última vez que estiven aquí"
        after_1_day: "creados no último día"
        after_2_days: "creados nos últimos 2 días"
        after_1_week: "creados na última semana"
        after_2_weeks: "creados nas última 2 semanas"
      auto_track_topics: "Facer seguimento automático dos temas nos que entro"
      auto_track_options:
        never: "nunca"
        immediately: "inmediatamente"
        after_30_seconds: "despois de 30 segundos"
        after_1_minute: "despois de 1 minuto"
        after_2_minutes: "despois de 2 minutos"
        after_3_minutes: "despois de 3 minutos"
        after_4_minutes: "despois de 4 minutos"
        after_5_minutes: "despois de 5 minutos"
        after_10_minutes: "despois de 10 minutos"
      notification_level_when_replying: "Cando publico un tema, definilo como"
      invited:
        title: "Convites"
        pending_tab: "Pendente"
        pending_tab_with_count: "Pendentes (%{count})"
        expired_tab: "Caducou"
        expired_tab_with_count: "Caducou (%{count})"
        redeemed_tab: "Utilizado"
        redeemed_tab_with_count: "Utilizados (%{count})"
        invited_via: "Convite"
        invited_via_link: "ligazón %{key} (%{count} / %{max} rescatadas)"
        groups: "Grupos"
        topic: "Tema"
        sent: "Creado/Último envío"
        expires_at: "Caduca"
        edit: "Editar"
        remove: "Retirar"
        copy_link: "Obter ligazón"
        reinvite: "Reenviar por correo"
        reinvited: "Convite reenviado"
        removed: "Retirado"
        search: "escribir para buscar convites..."
        user: "Usuario convidado"
        none: "Non hai convites que amosar."
        truncated:
          one: "Amosando o primeiro convite."
          other: "Amosando os primeiros %{count} convites."
        redeemed: "Convites utilizados"
        redeemed_at: "Utilizado"
        pending: "Convites pendentes"
        topics_entered: "Temas vistos"
        posts_read_count: "Publicacións lidas"
        expired: "Este convite caducou."
        remove_all: "Retirar os convites caducados"
        removed_all: "Todos os convites caducados foron retirados!"
        remove_all_confirm: "Confirma que quere retirar todos os convites caducados?"
        reinvite_all: "Reenviar todos os convites"
        reinvite_all_confirm: "Confirma o reenvío de todos os convites?"
        reinvited_all: "Enviados todos os convites!"
        time_read: "Tempo de lectura"
        days_visited: "Días desde visita"
        account_age_days: "Tempo da conta en días"
        create: "Convidar"
        generate_link: "Crear ligazón de convite"
        link_generated: "Aquí ten a ligazón de convite!"
        valid_for: "A ligazón do convite só é válida para este enderezo de correo electrónico: %{email}"
        single_user: "Convidar por correo electrónico"
        multiple_user: "Convidar por ligazón"
        invite_link:
          title: "Ligazón do convite"
          success: "A ligazón do convite xerouse correctamente!"
          error: "Produciuse un erro ao xerar esta ligazón de convite"
        invite:
          new_title: "Crear convite"
          edit_title: "Editar convite"
          instructions: "Compartir esta ligazón para conceder acceso a este sitio:"
          copy_link: "copiar a ligazón"
          expired_at_time: "Caduca o %{time}"
          show_advanced: "Amosar opcións avanzadas"
          hide_advanced: "Agochar opcións avanzadas"
          add_to_groups: "Engadir aos grupos"
          expires_at: "Caduca tras"
          custom_message: "Mensaxe persoal opcional"
          send_invite_email: "Gardar e enviar mensaxe de correo"
          save_invite: "Gardar convite"
        bulk_invite:
          none: "Non hai convites que amosar nesta páxina."
          text: "Convite en grupo"
          instructions: |
            <p>Convide a unha listaxe de usuarios para que a súa comunidade medre rapidamente. Prepare un <a href="https://en.wikipedia.org/wiki/Comma-separated_values" target="_blank">ficheiro CSV</a> que conteña unha liña por enderezo de correo de usuario que desexe convidar. Pódese fornecer a seguinte información en campos separados por coma, se quere engadir xente a grupos ou enviarlos a un tema específico antes de eles iniciaren sesión.</p>
            <pre>john@smith.com,first_group_name;second_group_name,topic_id</pre>
            <p>Enviaráselle un convite a cada enderezo de correo que conteña o ficheiro CSV que suba e poderá xestionalo máis adiante.</p>
          progress: "Cargado %{progress}%..."
          success: "O ficheiro cargouse correctamente. Notificaráselle por mensaxe cando o proceso quede completado."
          error: "O ficheiro ten que ter formato CSV."
      password:
        title: "Contrasinal"
        too_short: "O seu contrasinal é demasiado curto."
        common: "Ese contrasinal é demasiado habitual."
        same_as_username: "O contrasinal é igual ao nome de usuario."
        same_as_email: "O contrasinal é igual ao correo electrónico."
        ok: "O contrasinal semella bo."
        instructions: "como mínimo %{count} caracteres"
        required: "Escriba un contrasinal"
      summary:
        title: "Resumo"
        stats: "Estatísticas"
        time_read: "tempo de lectura"
        recent_time_read: "tempo de lectura recente"
        topic_count:
          one: "tema creado"
          other: "temas creados"
        post_count:
          one: "publicación creada"
          other: "publicacións creadas"
        likes_given:
          one: "dado"
          other: "dados"
        likes_received:
          one: "recibido"
          other: "recibidos"
        days_visited:
          one: "día de visitado"
          other: "días de visitado"
        topics_entered:
          one: "tema visto"
          other: "temas vistos"
        posts_read:
          one: "publicación lida"
          other: "publicacións lidas"
        bookmark_count:
          one: "marcador"
          other: "marcadores"
        top_replies: "Respostas destacadas"
        no_replies: "Aínda sen respostas."
        more_replies: "Máis respostas"
        top_topics: "Temas destacados"
        no_topics: "Aínda sen temas."
        more_topics: "Máis temas"
        top_badges: "Insignias destacadas"
        no_badges: "Aínda sen insignias."
        more_badges: "Máis insignias"
        top_links: "Ligazóns destacadas"
        no_links: "Aínda sen ligazóns."
        most_liked_by: "Con máis gústames de"
        most_liked_users: "Con máis gústames"
        most_replied_to_users: "Con máis respostas a"
        no_likes: "Aínda sen gústames."
        top_categories: "Categorías destacadas"
        topics: "Temas"
        replies: "Respostas"
      ip_address:
        title: "Último enderezo IP"
      registration_ip_address:
        title: "Rexistro de enderezos IP"
      avatar:
        title: "Imaxe do perfil"
        header_title: "perfil, mensaxes, marcadores e preferencias"
        name_and_description: "%{name} %{description}"
        edit: "Editar a imaxe do perfil"
      title:
        title: "Título"
        none: "(ningún)"
      flair:
        none: "(ningún)"
      primary_group:
        title: "Grupo primario"
        none: "(ningunha)"
      filters:
        all: "Todo"
      stream:
        posted_by: "Publicada por"
        sent_by: "Enviada por"
        private_message: "mensaxe"
        the_topic: "o tema"
    user_status:
      save: "Gardar"
    loading: "Cargando..."
    errors:
      prev_page: "ao tentar cargar"
      reasons:
        network: "Erro de rede"
        server: "Erro do servidor"
        forbidden: "Acceso denegado"
        unknown: "Erro"
        not_found: "Páxina non atopada"
      desc:
        network: "Por favor, comprobe a conexión."
        network_fixed: "Parece que xa estamos de volta."
        server: "Código do erro: %{status}"
        forbidden: "Non ten permiso para ver isto."
        not_found: "Vaites, o aplicativo tentou cargar unha URL inexistente."
        unknown: "Algo foi mal."
      buttons:
        back: "Volver"
        again: "Tentar de novo"
        fixed: "Cargar páxina"
    modal:
      close: "pechar"
      dismiss_error: "Desbotar erro"
    close: "Pechar"
    assets_changed_confirm: "O sitio acaba de recibir unha anovación de software. Obter a última versión agora?"
    logout: "Pechouselle a sesión."
    refresh: "Actualizar"
    home: "Inicio"
    read_only_mode:
      enabled: "Este sitio está en modo só-lectura. Continúe navegando pero responder, gustar e outras accións estarán desactivadas polo de agora."
      login_disabled: "Cando o sitio está no modo de só-lectura, desactívase o inicio de sesión."
      logout_disabled: "O peche de sesión desactívase mentres o sitio está en modo de só lectura."
    logs_error_rate_notice:
      reached_hour_MF: |
        <b>{relativeAge}</b> – <a href='{url}' target='_blank'>{rate, plural, one {# error/hour} other {# errors/hour}}</a> acadou o límite configurado no sitio de {limit, plural, one {# erro/hora} other {# erros/hora}}.
      reached_minute_MF: |
        <b>{relativeAge}</b> – <a href='{url}' target='_blank'>{rate, plural, one {# erro/minuto} other {# erros/minuto}}</a> acadou o límite configurado no sitio de {limit, plural, one {# erro/minuto} other {# erros/minuto}}.
      exceeded_hour_MF: |
        <b>{relativeAge}</b> – <a href='{url}' target='_blank'>{rate, plural, one {# erro/hora} other {# erros/hora}}</a> excedeu o límite configurado do sitio de {limit, plural, one {# erro/hora} other {# erros/hora}}.
      exceeded_minute_MF: |
        <b>{relativeAge}</b> – <a href='{url}' target='_blank'>{rate, plural, one {# erro/minuto} other {# erros/minuto}}</a> excedeu o límite configurado do sitio de {limit, plural, one {# erro/minuto} other {# erros/minuto}}.
    learn_more: "saber máis..."
    mute: Silenciar
    unmute: Non silenciar
    last_post: Publicado
    local_time: "Hora local"
    time_read: Lidas
    time_read_recently: "Recentemente %{time_read}"
    time_read_tooltip: "Tempo de lectura total %{time_read}"
    time_read_recently_tooltip: "%{time_read} En tempo de lectura total (%{recent_time_read} nos últimos 60 días)"
    last_reply_lowercase: última resposta
    replies_lowercase:
      one: resposta
      other: respostas
    signup_cta:
      sign_up: "Rexistrarse"
      hide_forever: "non grazas"
      intro: "Ola! Todo indica que goza coa discusión pero aínda non solicitou inscrición dunha conta."
    summary:
      description:
        one: "Hai <b>%{count}</b> resposta."
        other: "Hai <b>%{count}</b> respostas."
      description_time_MF: |
        Hai {replyCount, plural, one {<b>#</b> resposta} other {<b>#</b> respostas}} que supoñen un tempo estimado de lectura de <b>{readingTime, plural, one {# minuto} other {# minutos}}</b>.
      disable: "Amosar todas as publicacións"
    deleted_filter:
      enabled_description: "Este tema contén publicacións eliminadas, que se ocultaron."
      disabled_description: "Amósanse as publicacións eliminadas do tema."
      enable: "Agochar as publicacións eliminadas"
      disable: "Amosar as publicacións eliminadas"
    private_message_info:
      title: "Mensaxe"
      invite: "Convidar a outros..."
      edit: "Engadir ou retirar..."
      remove: "Retirar..."
      add: "Engadir..."
      leave_message: "Confirma o abandono desta mensaxe?"
      remove_allowed_user: "Confirma que quere retirar a %{name} desta mensaxe?"
      remove_allowed_group: "Confirma que quere retirar a %{name} desta mensaxe?"
      leave: "Abandonar"
      remove_user: "Retirar usuario"
    email: "Correo electrónico"
    username: "Nome de usuario"
    last_seen: "Visto"
    created: "Creado"
    created_lowercase: "creado"
    trust_level: "Nivel de confianza"
    search_hint: "nome de usuario, enderezo de  correo ou enderezo IP"
    create_account:
      header_title: "Dámoslle a benvida!"
      subheader_title: "Déixenos crear a súa conta"
      disclaimer: "Ao rexistrarse, acepta a <a href='%{privacy_link}' target='blank'>norma de privacidade</a> e os <a href='%{tos_link}' target='blank'>termos de servizo</a>."
      title: "Crear unha conta nova"
      failed: "Algo foi mal, quizais este correo electrónico xa está rexistrado, ténteo coa ligazón de «Esqueceume o contrasinal»"
    forgot_password:
      title: "Contrasinal restabelecido"
      action: "Esquecín o meu contrasinal"
      invite: "Escriba o nome de usuario ou enderezo de correo, e enviaráselle unha mensaxe de correo para restabelecer o contrasinal."
      reset: "Restabelecer o contrasinal"
      complete_username: "Se unha conta corresponde ao nome de usuario <b>%{username}</b>, deberá recibir en breve unha mensaxe de correo coas instrucións sobre como restabelecer o seu contrasinal."
      complete_email: "Se unha conta coincide con <b>%{email}</b>, deberá recibir en breve unha mensaxe de correo con instrucións sobre como restabelecer o seu contrasinal."
      complete_username_found: "Áchase unha conta co mesmo nome de usuario <b>%{username}</b>. Deberá recibir en breve un correo electrónico coas instrucións sobre como restabelecer o seu contrasinal."
      complete_email_found: "Áchase unha conta que coincide con <b>%{email}</b>. Deberá recibir en breve un correo electrónico coas instrucións sobre como restabelecer o seu contrasinal."
      complete_username_not_found: "Non se acha ningunha conta coincidente co nome de usuario <b>%{username}</b>"
      complete_email_not_found: "Ningunha conta coincide co <b>%{email}</b>"
      help: "Non recibiu o correo electrónico? Comprobe primeiro a caixa de lixo do correo.<p>Non lembra o enderezo de correo electrónico que usou? Escriba un enderezo de correo electrónico e farémoslles saber se está rexistrado aquí.</p><p>No caso de que xa non teña acceso ao enderezo de correo rexistrado na conta, póñase en contacto co noso <a href='%{basePath}/about'>atento equipo.</a></p>"
      button_ok: "De acordo"
      button_help: "Axuda"
    email_login:
      link_label: "Envíeme ao correo unha ligazón de acceso"
      button_label: "con correo electrónico"
      login_link: "Saltar o contrasinal; envíeme por correo unha ligazón de inicio de sesión"
      emoji: "bloquear emoji"
      complete_username: "Se unha conta corresponde ao nome de usuario <b>%{username}</b>, deberá recibir en breve un correo electrónico cunha ligazón de inicio de sesión."
      complete_email: "Se unha conta corresponde a <b>%{email}</b>, deberá recibir en breve unha ligazón de inicio de sesión."
      complete_username_found: "Atopamos unha conta que co nome de usuario <b>%{username}</b>, deberá recibir en breve un correo electrónico cunha ligazón de inicio de sesión."
      complete_email_found: "Atopamos unha conta que corresponde a <b>%{email}</b>, deberá recibir en breve un correo electrónico cunha ligazón de inicio de sesión."
      complete_username_not_found: "Ningunha conta coincide co nome de usuario <b>%{username}</b>"
      complete_email_not_found: "Ningunha conta coincide co <b>%{email}</b>"
      confirm_title: Continuar a %{site_name}
      logging_in_as: Iniciar sesión como %{email}
      confirm_button: Finalizar inicio de sesión
    login:
      subheader_title: "Iniciar sesión na súa conta"
      username: "Usuario"
      password: "Contrasinal"
      show_password: "Amosar"
      second_factor_title: "Autenticación de dobre paso"
      second_factor_description: "Escriba o código de autenticación da súa app:"
      second_factor_backup: "Iniciar sesión cun código de copia de seguranza"
      second_factor_backup_title: "Copia de seguranza de dobre paso"
      second_factor_backup_description: "Escriba un dos códigos de copia de seguranza:"
      second_factor: "Iniciar sesión cunha app autenticadora"
      security_key_alternative: "Tentalo doutro xeito"
      security_key_authenticate: "Autenticar con clave de seguranza"
      security_key_not_allowed_error: "O proceso de autenticación da clave de seguranza esgotou o tempo ou foi cancelado."
      security_key_no_matching_credential_error: "As credenciais non coinciden coa clave de seguranza introducida."
      security_key_support_missing_error: "O  seu dispositivo ou navegador actual non admite a utilización de claves de seguranza. Utilice outro método."
      email_placeholder: "correo electrónico ou nome de usuario"
      caps_lock_warning: "Bloqueo de maiúsculas activado"
      error: "Erro descoñecido"
      cookies_error: "Parece que o seu navegador ten os rastros desactivados. É posíbel que non poida iniciar sesión sen activalos primeiro."
      rate_limit: "Por favor, agarde antes de tentalo outra vez."
      blank_username: "Escriba o seu enderezo de correo ou nome de usuario."
      blank_username_or_password: "Escriba o seu enderezo de correo ou nome de usuario e o contrasinal."
      reset_password: "Restabelecer o contrasinal"
      logging_in: "Iniciando a sesión..."
      or: "Ou"
      authenticating: "Autenticando..."
      awaiting_activation: "A súa conta está pendente de se activar, empregue a ligazón de contrasinal esquecido para pedir outro correo de activación."
      awaiting_approval: "A súa conta non foi aínda aprobada polos membros do equipo. Enviaráselle unha mensaxe cando así o for."
      requires_invite: "Sentímolo pero o acceso a este foro é unicamente por convite."
      not_activated: "Non pode acceder aínda. Antes debemos enviarlle unha mensaxe a <b>%{sentTo}</b>. Por favor, siga as instrucións desta mensaxe para activar a súa conta."
      not_allowed_from_ip_address: "Non pode iniciar sesión desde este enderezo IP."
      admin_not_allowed_from_ip_address: "Non pode acceder como administrador desde ese enderezo IP."
      resend_activation_email: "Prema aquí para enviar outro correo de activación."
      omniauth_disallow_totp: "A súa conta ten activada a autenticación de dobre paso. Inicie sesión co seu contrasinal."
      resend_title: "Reenviar correo electrónico de activación"
      change_email: "Cambiar enderezo de correo"
      provide_new_email: "Escriba un enderezo novo e reenviarémoslle o correo de confirmación."
      submit_new_email: "Actualizar enderezo de correo electrónico"
      sent_activation_email_again: "Envióuselle outro correo de activación a <b>%{currentEmail}</b>. Pode tardar uns minutos en chegar; asegúrese de revisar a caixa do lixo."
      sent_activation_email_again_generic: "Enviamos outro correo electrónico de activación. Pode tardar uns minutos en chegar; asegúrese de revisar a caixa do lixo."
      to_continue: "Por favor, inicie unha sesión"
      preferences: "Precisa iniciar sesión para cambiar as súas preferencias de usuario."
      not_approved: "A súa conta non foi aínda aprobada. Notificaráselle por correo electrónico cando poida iniciar a sesión."
      google_oauth2:
        name: "Google"
      twitter:
        name: "Twitter"
      instagram:
        name: "Instagram"
      facebook:
        name: "Facebook"
      github:
        name: "GitHub"
      discord:
        name: "Discord"
      second_factor_toggle:
        totp: "Usar unha app autenticadora no seu lugar"
        backup_code: "Usar no seu lugar un código de copia de seguranza"
    invites:
      accept_title: "Convite"
      emoji: "emoji de sobre"
      welcome_to: "Dámoslle a benvida a %{site_name}!"
      invited_by: "Recibiu o convite de:"
      social_login_available: "Con ese correo electrónico tamén poderá iniciar a sesión a través de calquera rede social."
      your_email: "O enderezo de correo electrónico da súa conta é <b>%{email}</b>."
      accept_invite: "Aceptar convite"
      success: "A súa conta acaba de ser creada e ten a sesión iniciada."
      name_label: "Nome"
      password_label: "Contrasinal"
    password_reset:
      continue: "Continuar en %{site_name}"
    emoji_set:
      apple_international: "Apple/Internacional"
      google: "Google"
      twitter: "Twitter"
      win10: "Win10"
      google_classic: "Google Classic"
      facebook_messenger: "Facebook Messenger"
    category_page_style:
      categories_only: "Só categorías"
      categories_with_featured_topics: "Categorías con temas de actualidade"
      categories_and_latest_topics: "Categorías e últimos temas"
      categories_and_top_topics: "Categorías e temas destacados"
      categories_boxes: "Caixas con subcategorías"
      categories_boxes_with_topics: "Caixas con temas destacados"
    shortcut_modifier_key:
      shift: "Maiús"
      ctrl: "Ctrl"
      alt: "Alt"
      enter: "Intro"
    conditional_loading_section:
      loading: Cargando...
    category_row:
      topic_count:
        one: "%{count} tema nesta categoría"
        other: "%{count} temas nesta categoría"
      plus_subcategories_title:
        one: "%{name} e unha subcategoría"
        other: "%{name} e %{count} subcategorías"
      plus_subcategories:
        one: "+ %{count} subcategoría"
        other: "+ %{count} subcategorías"
    select_kit:
      delete_item: "Eliminar %{name}"
      filter_by: "Filtrado por: %{name}"
      select_to_filter: "Seleccione un valor para filtrar"
      default_header_text: Seleccionar...
      no_content: Non se atoparon coincidencias
      filter_placeholder: Buscar...
      filter_placeholder_with_any: Buscar ou crear...
      create: "Crear: '%{content}'"
      max_content_reached:
        one: "Só pode seleccionar %{count} elemento."
        other: "Só pode seleccionar %{count} elementos."
      min_content_not_reached:
        one: "Seleccione como mínimo %{count} elemento."
        other: "Seleccione como mínimo %{count} elementos."
      components:
        categories_admin_dropdown:
          title: "Xestionar categorías"
    date_time_picker:
      from: De
      to: A
    emoji_picker:
      filter_placeholder: Buscar emoji
      smileys_&_emotion: Emoticonas e emoción
      people_&_body: Persoas e corpo
      animals_&_nature: Animais e natureza
      food_&_drink: Comida e bebida
      travel_&_places: Viaxes e lugares
      activities: Actividades
      objects: Obxectos
      symbols: Símbolos
      flags: Alertas
      recent: Usados recentemente
      default_tone: Sen ton de pel
      light_tone: Ton de pel claro
      medium_light_tone: Tono de pel medio claro
      medium_tone: Tono de pel medio
      medium_dark_tone: Tono de pel medio escuro
      dark_tone: Ton de pel escuro
      default: Emojis personalizados
    shared_drafts:
      title: "Borradores compartidos"
      notice: "Este tema só é visíbel para aqueles que poden ver a categoría <b>%{category}</b>."
      destination_category: "Categoría de destino"
      publish: "Publicar borrador compartido"
      confirm_publish: "Confirma a publicación deste borrador?"
      publishing: "Publicando o tema..."
    composer:
      emoji: "Emoji :)"
      more_emoji: "máis..."
      options: "Opcións"
      whisper: "rumor"
      unlist: "fóra da lista"
      add_warning: "Este é un aviso oficial."
      toggle_whisper: "Trocar rumor"
      toggle_unlisted: "Trocar fóra da lista"
      posting_not_on_topic: "A que tema quere responder?"
      saved_local_draft_tip: "gardado localmente"
      similar_topics: "O seu tema é semellante a..."
      drafts_offline: "borradores sen conexión"
      edit_conflict: "conflito de edición"
      group_mentioned_limit:
        one: "<b>Aviso!</b> Mencionou a <a href='%{group_link}'>%{group}</a>, con todo, este grupo ten máis membros có límite de mencións configurado polo administrador en %{count} usuario. Ninguén será avisado."
        other: "<b>Aviso!</b> Mencionou a <a href='%{group_link}'>%{group}</a>, con todo, este grupo ten máis membros có límite de mencións configurado polo administrador en %{count} usuarios. Ninguén será avisado."
      group_mentioned:
        one: "Ao mencionar %{group}, vai enviar a notificación a <a href='%{group_link}'>%{count} persoa</a>. Está seguro de querelo facer?"
        other: "Ao mencionar %{group}, vai enviar a notificación a <a href='%{group_link}'>%{count} persoas</a>. Está seguro de querelo facer?"
      duplicate_link: "Parece que a súa ligazón a <b>%{domain}</b> xa foi publicada no tema por <b>@%{username}</b> e <a href='%{post_url}'>nunha resposta sobre %{ago}</a> Confirma que quere publicala de novo?"
      reference_topic_title: "RE: %{title}"
      error:
        title_missing: "O título é obrigatorio"
        title_too_short:
          one: "O título debe ter cando menos %{count} carácter"
          other: "O título debe ter cando menos %{count} caracteres"
        title_too_long:
          one: "O título non debe ter máis de %{count} carácter"
          other: "O título non debe ter máis de %{count} caracteres"
        post_missing: "A publicación non pode estar baleira"
        post_length:
          one: "A publicación debe ter cando menos %{count} carácter"
          other: "A publicación debe ter cando menos %{count} caracteres"
        try_like: "Probou o botón %{heart}?"
        category_missing: "Debe seleccionar unha categoría"
        tags_missing:
          one: "Debe seleccionar cando menos %{count} etiqueta"
          other: "Debe seleccionar cando menos %{count} etiquetas"
        topic_template_not_modified: "Engada detalles e aspectos específicos ao tema editando o modelo de tema."
      save_edit: "Gardar a edición"
      overwrite_edit: "Sobrescribir a edición"
      reply: "Responder"
      cancel: "Cancelar"
      create_topic: "Crear tema"
      create_pm: "Mensaxe"
      create_whisper: "Rumor"
      create_shared_draft: "Crear borrador compartido"
      edit_shared_draft: "Editar o borrador compartido"
      title_placeholder: "Sobre que trata a discusión, nunha soa frase?"
      title_or_link_placeholder: "Escriba o título ou pegue unha ligazón aquí"
      edit_reason_placeholder: "por que o está editando?"
      topic_featured_link_placeholder: "Escriba a ligazón amosada co título."
      remove_featured_link: "Retirar a ligazón do tema."
      reply_placeholder: "Escriba aquí. Utilice Markdown, BBCode ou HTML para formatar. Arrastre ou pegue as imaxes."
      reply_placeholder_no_images: "Escriba aquí. Utilice Markdown, BBCode, ou HTML para formatar."
      reply_placeholder_choose_category: "Seleccione unha categoría antes de escribir aquí."
      view_new_post: "Ver a nova publicación."
      saving: "Gardando"
      saved: "Gardado!"
      saved_draft: "A publicación do borrador está en proceso. Dea toque para continuar."
      uploading: "Cargando..."
      quote_post_title: "Citar a publicación enteira"
      bold_label: "G"
      bold_title: "Grosa"
      bold_text: "texto groso"
      italic_label: "C"
      italic_title: "Recalque"
      italic_text: "texto recalcado"
      link_title: "Hiperligazón"
      link_description: "introducir a descrición da ligazón aquí"
      link_dialog_title: "Inserir hiperligazón"
      link_optional_text: "título opcional"
      link_url_placeholder: "Pegue un URL ou escriba para buscar temas"
      blockquote_title: "Cita"
      blockquote_text: "Citación"
      code_title: "Texto preformatado"
      code_text: "texto preformatado cun sangrado de 4 espazos"
      paste_code_text: "escriba un título ou pégueo aquí"
      upload_title: "Cargar"
      upload_description: "introducir a descrición da carga aquí"
      olist_title: "Listaxe numerada"
      ulist_title: "Listaxe con símbolos"
      list_item: "Elemento da listaxe"
      toggle_direction: "Trocar dirección"
      help: "Axuda para a edición con Markdown"
      collapse: "minimizar o panel de composición"
      open: "abrir o panel de composición"
      abandon: "pechar o panel de composición e desbotar o borrador"
      enter_fullscreen: "abrir o panel de composición en pantalla completa"
      exit_fullscreen: "saír do panel de composición en pantalla completa"
      show_toolbar: "amosar a barra de ferramentas de composición"
      hide_toolbar: "agochar a barra de ferramentas de composición"
      modal_ok: "De acordo"
      modal_cancel: "Cancelar"
      cant_send_pm: "Sentímolo pero non pode enviar unha mensaxe a %{username}."
      yourself_confirm:
        title: "Esqueceu engadir os destinatarios?"
        body: "Polo momento, esta mensaxe só a recibe vostede!"
      admin_options_title: "Configuración opcional do equipo para este tema"
      composer_actions:
        reply: Responder
        draft: Borrador
        edit: Editar
        reply_to_post:
          label: Responder á publicación de %{postUsername}
          desc: Responder a unha publicación específica
        reply_as_new_topic:
          label: Responder como tema ligado
          desc: Crear un novo tema ligado a este tema
          confirm: Ten gardado un borrador do novo tema, que se sobrescribirá se crea un tema ligado a este.
        reply_as_new_group_message:
          label: Responder como nova mensaxe de grupo
        reply_to_topic:
          label: Responder ao tema
          desc: Responder ao tema, non a ningunha publicación específica
        toggle_whisper:
          label: Trocar rumor
          desc: Os rumores son visíbeis unicamente para os membros do equipo
        create_topic:
          label: "Novo tema"
        shared_draft:
          label: "Borrador compartido"
          desc: "Facer borrador dun tema que soamente será visíbel por usuarios admitidos"
        toggle_topic_bump:
          label: "Trocar a promoción do tema"
          desc: "Responder sen cambiar a data da última resposta"
      reload: "Recargar"
      ignore: "Ignorar"
    notifications:
      tooltip:
        regular:
          one: "%{count} notificación pendente"
          other: "%{count} notificacións pendentes"
        message:
          one: "%{count} mensaxe pendente"
          other: "%{count} mensaxes pendentes"
        high_priority:
          one: "%{count} notificación de prioridade alta pendente"
          other: "%{count} notificacións de prioridade alta pendentes"
      title: "notificacións das mencións ao seu @nome, respostas ás súas publicacións e temas, mensaxes, etc"
      none: "Non é posíbel cargar as notificacións neste intre."
      empty: "Non se atoparon notificacións."
      post_approved: "A súa publicación foi aprobada"
      reviewable_items: "elementos que requiren revisión"
      watching_first_post_label: "Novo tema"
      mentioned: "<span>%{username}</span> %{description}"
      group_mentioned: "<span>%{username}</span> %{description}"
      quoted: "<span>%{username}</span> %{description}"
      bookmark_reminder: "<span>%{username}</span> %{description}"
      replied: "<span>%{username}</span> %{description}"
      posted: "<span>%{username}</span> %{description}"
      watching_category_or_tag: "<span>%{username}</span> %{description}"
      edited: "<span>%{username}</span> %{description}"
      liked: "<span>%{username}</span> %{description}"
      liked_2: "<span class='double-user'>%{username}, %{username2}</span> %{description}"
      liked_many:
        one: "<span class='multi-user'>%{username}, %{username2} e %{count} outro</span> %{description}"
        other: "<span class='multi-user'>%{username}, %{username2} e %{count} outros</span> %{description}"
      liked_by_2_users: "%{username}, %{username2}"
      liked_by_multiple_users:
        one: "%{username}, %{username2} e %{count} máis"
        other: "%{username}, %{username2} e %{count} máis"
      liked_consolidated_description:
        one: "gustoulles %{count} das súas publicacións"
        other: "gustáronlles %{count} das súas publicacións"
      liked_consolidated: "<span>%{username}</span> %{description}"
      private_message: "<span>%{username}</span> %{description}"
      invited_to_private_message: "<p><span>%{username}</span> %{description}"
      invited_to_topic: "<span>%{username}</span> %{description}"
      invitee_accepted: "<span>%{username}</span> aceptou o seu convite"
      moved_post: "<span>%{username}</span> moveu %{description}"
      linked: "<span>%{username}</span> %{description}"
      granted_badge: "Gañou «%{description}»"
      topic_reminder: "<span>%{username}</span> %{description}"
      watching_first_post: "<span>Novo tema</span> %{description}"
      membership_request_accepted: "Aceptouse a súa incorporación a «%{group_name}»"
      membership_request_consolidated:
        one: "%{count} solicitudes de adhesión abertas en «%{group_name}»"
        other: "%{count} solicitudes de adhesión abertas en «%{group_name}»"
      reaction: "<span>%{username}</span> %{description}"
      reaction_2: "<span>%{username}, %{username2}</span> %{description}"
      votes_released: "%{description} - completado"
      admin_problems: "Novo consello no seu panel de sitio"
      dismiss_confirmation:
        dismiss: "Desbotar"
        cancel: "Cancelar"
      group_message_summary:
        one: "%{count} mensaxe na caixa %{group_name}"
        other: "%{count} mensaxes na caixa %{group_name}"
      popup:
        mentioned: '%{username} mencionouno en "%{topic}" - %{site_title}'
        group_mentioned: '%{username} mencionouno en "%{topic}" - %{site_title}'
        quoted: '%{username} citouno en "%{topic}" - %{site_title}'
        replied: '%{username} respondeulle en "%{topic}" - %{site_title}'
        posted: '%{username} publicou en "%{topic}" - %{site_title}'
        private_message: '%{username} envioulle unha mensaxe privada sobre «%{topic}» - %{site_title}'
        linked: '%{username} ligou a súa publicación desde «%{topic}» - %{site_title}'
        watching_first_post: '%{username} creou un tema novo «%{topic}» - %{site_title}'
        confirm_title: "Notificacións activadas - %{site_title}"
        confirm_body: "Perfecto! As notificacións están activadas."
        custom: "Notificación de %{username} en %{site_title}"
      titles:
        mentioned: "mencionado"
        replied: "nova resposta"
        quoted: "citado"
        edited: "editado"
        liked: "novo gústame"
        private_message: "nova mensaxe privada"
        invited_to_private_message: "convidado a unha mensaxe privada"
        invitee_accepted: "convite aceptado"
        posted: "nova publicación"
        watching_category_or_tag: "nova publicación"
        moved_post: "publicación movida"
        linked: "ligado"
        bookmark_reminder: "recordatorio do marcador"
        bookmark_reminder_with_name: "recordatorio do marcador - %{name}"
        granted_badge: "insignia concedida"
        invited_to_topic: "convidado ao tema"
        group_mentioned: "grupo mencionado"
        group_message_summary: "novas mensaxes do grupo"
        watching_first_post: "novo tema"
        topic_reminder: "recordatorio do tema"
        liked_consolidated: "novos gústames"
        post_approved: "publicación aprobada"
        membership_request_consolidated: "novas solicitudes de incorporación"
        reaction: "nova reacción"
        votes_released: "O voto foi liberado"
    upload_selector:
      uploading: "Cargando"
      select_file: "Seleccionar ficheiro"
      default_image_alt_text: imaxe
    search:
      sort_by: "Ordenar por"
      relevance: "Relevancia"
      latest_post: "Últimas publicacións"
      latest_topic: "Último tema"
      most_viewed: "Máis vistas"
      most_liked: "Con máis gústames"
      select_all: "Seleccionar todo"
      clear_all: "Borrar todo"
      too_short: "O seu termo de busca é curto de máis."
      result_count:
        one: "<span>%{count} resultado de</span><span class='term'>%{term}</span>"
        other: "<span>%{count}%{plus} resultados de</span><span class='term'>%{term}</span>"
      title: "Buscar"
      full_page_title: "Buscar"
      results: "resultados"
      no_results: "Non se atoparon resultados."
      no_more_results: "Non se atoparon máis resultados."
      post_format: "#%{post_number} de %{username}"
      results_page: "Buscar resultados de «%{term}»"
      more_results: "Hai máis resultados. Restrinxa os criterios da busca."
      cant_find: "Non atopa o que busca?"
      start_new_topic: "Se cadra quere comezar un novo tema?"
      or_search_google: "Ou probe a buscar con Google:"
      search_google: "Probe a buscar con Google:"
      search_google_button: "Google"
      search_button: "Buscar"
      categories: "Categorías"
      tags: "Etiquetas"
      type:
        users: "Usuarios"
        categories: "Categorías"
      context:
        user: "Buscar publicacións de @%{username}"
        category: "Buscar na categoría #%{category}"
        tag: "Buscar na etiqueta #%{tag}"
        topic: "Buscar neste tema"
        private_messages: "Buscar mensaxes"
      advanced:
        posted_by:
          label: Publicado por
        in_category:
          label: Categorizado
        in_group:
          label: No grupo
        with_badge:
          label: Con insignia
        with_tags:
          label: Etiquetado
        filters:
          label: Devolver só temas/publicacións...
          title: Coincidencia só no título
          likes: Gustoume
          posted: Publiquei
          created: Creei
          watching: Estou observando
          tracking: Estou seguindo
          private: Nas miñas mensaxes
          bookmarks: Marquei
          first: son a primeirísima publicación
          pinned: están fixadas
          seen: Lin
          unseen: Non lin
          wiki: son wiki
          images: incluír imaxe(s)
          all_tags: Todas as etiquetas anteriores
        statuses:
          label: Onde os temas
          open: están abertos
          closed: están pechados
          public: son públicos
          archived: están arquivados
          noreplies: non teñen respostas
          single_user: contén un único usuario
        post:
          count:
            label: Publicacións
          min:
            placeholder: mínimo
          max:
            placeholder: máximo
          time:
            label: Publicado
            before: antes
            after: despois
        views:
          label: Visualizacións
        min_views:
          placeholder: mínimo
        max_views:
          placeholder: máximo
    new_item: "novo"
    go_back: "volver"
    not_logged_in_user: "páxina do usuario cun resumo das actividades e preferencias actuais"
    current_user: "ir á súa páxina do usuario"
    view_all: "ver todas %{tab}"
    user_menu:
      tabs:
        replies: "Réplicas"
        mentions: "Mencións"
        likes: "Gústame"
        bookmarks: "Marcadores"
        profile: "Perfil"
    topics:
      new_messages_marker: "última visita"
      bulk:
        select_all: "Seleccionar todo"
        clear_all: "Borrar todo"
        unlist_topics: "Retirar temas da listaxe"
        relist_topics: "Refacer a listaxe de temas"
        defer: "Adiar"
        delete: "Eliminar temas"
        dismiss: "Desbotar"
        dismiss_read: "Desbotar os non lidos"
        dismiss_button: "Desbotar…"
        dismiss_tooltip: "Desbotar só as publicacións novas ou deixar de seguir temas"
        also_dismiss_topics: "Deter o seguimento destes temas para que non se me amosen como non lidos"
        dismiss_new: "Desbotar novas"
        toggle: "cambiar a selección en bloque dos temas"
        actions: "Accións en bloque"
        change_category: "Estabelecer categoría..."
        close_topics: "Pechar temas"
        archive_topics: "Arquivar temas"
        move_messages_to_inbox: "Mover á caixa de entrada"
        notification_level: "Notificacións..."
        change_notification_level: "Cambiar o nivel de notificacións"
        choose_new_category: "Seleccionar a nova categoría dos temas:"
        selected:
          one: "Seleccionou <b>%{count}</b> tema."
          other: "Seleccionou <b>%{count}</b> temas."
        change_tags: "Substituír etiquetas"
        append_tags: "Anexar etiquetas"
        choose_new_tags: "Seleccione novas etiquetas para estes temas:"
        choose_append_tags: "Seleccione novas etiquetas para anexar a estes temas:"
        changed_tags: "As etiquetas deses temas cambiaron."
        remove_tags: "Retirar etiquetas"
        confirm_remove_tags:
          one: "Retiraranse todas as etiquetas deste tema. Está seguro?"
          other: "Retiraranse todas as etiquetas destes <b>%{count}</b> temas. Está seguro?"
        progress:
          one: "Progreso: <strong>%{count}</strong> tema"
          other: "Progreso: <strong>%{count}</strong> temas"
      none:
        unread: "Non ten temas sen ler."
        new: "Non ten novos temas."
        read: "Aínda non leu ningún tema."
        posted: "Aínda non publicou en ningún tema."
        latest: "Están todos vostedes atrapados!"
        bookmarks: "Aínda non marcou este tema."
        category: "Non hai temas en %{category}."
        top: "Non hai temas destacados."
        educate:
          new: '<p>Aquí aparecen os seus temas novos. De xeito predeterminado, os temas considéranse novos e amosarán un indicador de <span class="badge new-topic badge-notification" style="vertical-align:middle;line-height:inherit;">novo</span> se se crearon nos últimos dous días.</p><p>Vexa as súas <a href="%{userPrefsUrl}">preferencias</a> para cambiar este axuste.</p>'
      bottom:
        latest: "Non hai máis temas."
        posted: "Non hai máis temas publicados."
        read: "Non hai máis temas lidos."
        new: "Non hai máis temas novos."
        unread: "Non hai máis temas pendentes de lectura."
        category: "Non hai máis temas en %{category}."
        tag: "Non hai máis temas en %{tag}."
        top: "Non hai máis temas destacados."
        bookmarks: "Non hai máis temas marcados."
    topic:
      filter_to:
        one: "%{count} publicación no tema"
        other: "%{count} publicacións no tema"
      create: "Novo tema"
      create_long: "Crear un novo tema"
      open_draft: "Abrir borrador"
      private_message: "Iniciar unha mensaxe"
      archive_message:
        help: "Mover mensaxes ao arquivo persoal"
        title: "Arquivo"
      move_to_inbox:
        title: "Mover á caixa de entrada"
        help: "Mover mensaxes á caixa de entrada"
      defer:
        help: "Marcar como non lido"
        title: "Adiar"
      list: "Temas"
      new: "novo tema"
      unread: "pendente"
      new_topics:
        one: "%{count} tema novo"
        other: "%{count} temas novos"
      unread_topics:
        one: "%{count} tema pendente"
        other: "%{count} temas pendentes"
      title: "Tema"
      invalid_access:
        title: "O tema é privado"
        description: "Desculpe pero non ten acceso a ese tema!"
        login_required: "Debe iniciar a sesión para ver este tema."
      server_error:
        title: "A carga do tema fallou"
        description: "Sentímolo pero non podemos cargar este tema, posibelmente debido a problemas de conexión. Ténteo de novo e se o problema continúa fáganolo saber."
      not_found:
        title: "Non foi posíbel atopar o tema"
        description: "Sentímolo pero non foi posíbel atopar este tema. Sería retirado por un moderador?"
      unread_posts:
        one: "ten %{count} publicación pendente de lectura neste tema"
        other: "ten %{count} publicacións pendentes de lectura neste tema"
      likes:
        one: "hai un gústame neste tema"
        other: "hai %{count} gústames neste tema"
      back_to_list: "Volver á listase de temas"
      options: "Opcións de temas"
      show_links: "amosar as ligazóns a este tema"
      unread_indicator: "Ningún membro leu aínda a última publicación neste tema."
      deleted: "Eliminouse o tema"
      slow_mode_update:
        title: "Modo lento"
        select: "Os usuarios só poden publicar neste tema unha vez cada:"
        description: "Para promover unha discusión reflexiva en discusións rápidas ou polémicas, os usuarios deben esperar antes de publicar de novo neste tema."
        enable: "Activar"
        update: "Actualizar"
        remove: "Desactivar"
        hours: "Horas:"
        minutes: "Minutos:"
        seconds: "Segundos:"
        durations:
          10_minutes: "10 minutos"
          15_minutes: "15 minutos"
          30_minutes: "30 Minutos"
          45_minutes: "45 minutos"
          1_hour: "1 hora"
          2_hours: "2 Horas"
          4_hours: "4 horas"
          8_hours: "8 horas"
          12_hours: "12 horas"
          24_hours: "24 horas"
          custom: "Duración personalizada"
      topic_status_update:
        title: "Temporizador do tema"
        save: "Estabelecer temporizador"
        num_of_hours: "Número de horas:"
        num_of_days: "Número de días:"
        remove: "Retirar temporizador"
        publish_to: "Publicar en:"
        when: "Cando:"
        time_frame_required: "Seleccione un marco temporal"
        min_duration: "A duración debe ser superior a 0"
        max_duration: "A duración debe de ser menor de 20 anos"
        duration: "Duración"
      publish_to_category:
        title: "Programar publicación"
      temp_open:
        title: "Abrir temporalmente"
      temp_close:
        title: "Pechar temporalmente"
      auto_close:
        title: "Pechar automaticamente o tema"
        label: "Peche automático de tema tras:"
        error: "Introduza un valor correcto."
        based_on_last_post: "Non pechar ata que a última publicación do tema teña cando menos esta antigüidade."
      auto_close_after_last_post:
        title: "Peche automático do tema despois da última publicación"
      auto_delete:
        title: "Eliminar automaticamente o tema"
      auto_bump:
        title: "Promover automaticamente o tema"
      reminder:
        title: "Lémbremo"
      auto_delete_replies:
        title: "Eliminar automaticamente respostas"
      status_update_notice:
        auto_open: "Este tema abrirase automaticamente en %{timeLeft}."
        auto_close: "Este tema pechará automaticamente en %{timeLeft}."
        auto_publish_to_category: "Este tema publicarase en <a href=%{categoryUrl}>#%{categoryName}</a> en %{timeLeft}."
        auto_close_after_last_post: "Este tema pechará %{duration} despois da última resposta."
        auto_delete: "Este tema eliminarase automaticamente en %{timeLeft}."
        auto_bump: "Este tema promoverase automaticamente en %{timeLeft}."
        auto_reminder: "Lembraráselle este tema en %{timeLeft}"
        auto_delete_replies: "As respostas a este tema eliminaranse automaticamente en %{duration}."
      auto_close_title: "Configuración do peche automático"
      auto_close_immediate:
        one: "A última publicación deste tema xa ten %{count} hora. O tema pecharase inmediatamente."
        other: "A última publicación deste tema xa ten %{count} horas. O tema pecharase inmediatamente."
      auto_close_momentarily:
        one: "A última publicación deste tema xa ten %{count} hora. O tema pecharase axiña."
        other: "A última publicación deste tema xa ten %{count} horas. O tema pecharase axiña."
      timeline:
        back: "Atrás"
        back_description: "Volver á última publicación pendente de lectura"
        replies_short: "%{current} / %{total}"
      progress:
        title: progreso do tema
        jump_prompt: "saltar a..."
        jump_prompt_of:
          one: "de %{count} publicación"
          other: "de %{count} publicacións"
        jump_prompt_long: "Saltar a..."
        jump_prompt_to_date: "ata a data"
        jump_prompt_or: "ou"
      notifications:
        title: cambiar a frecuencia coa que recibe notificacións sobre este tema
        reasons:
          mailing_list_mode: "Ten o modo de lista de correo electrónico activado, de modo que recibirá notificacións das respostas a este tema por correo."
          "3_10": "Recibirá notificacións porque ten en observación unha etiqueta neste tema."
          "3_6": "Recibirá notificacións porque ten en observación esta categoría."
          "3_5": "Recibirá notificacións porque comezou a ter en observación este tema automaticamente."
          "3_2": "Recibirá notificacións porque está vendo este tema."
          "3_1": "Recibirá notificacións por ser o creador deste tema."
          "3": "Recibirá notificacións porque está vendo este tema."
          "2_8": "Verá o número de novas respostas porque está a seguir esta categoría."
          "2_4": "Verá o número de novas respostas porque publicou unha resposta neste tema."
          "2_2": "Verá o número de novas respostas porque está a seguir este tema."
          "2": 'Verá unha conta de novas respostas, porque ten axustado <a href="%{basePath}/u/%{username}/preferences/notifications">ler este tema</a>.'
          "1_2": "Notificarémosllo se alguén menciona o seu @nome ou lle responde."
          "1": "Notificarémosllo se alguén menciona o seu @nome ou lle responde."
          "0_7": "Está a ignorar todas as notificacións desta categoría."
          "0_2": "Está a ignorar todas as notificacións deste tema."
          "0": "Está a ignorar todas as notificacións deste tema."
        watching_pm:
          title: "En observación"
          description: "Recibirá notificacións de cada resposta a esta mensaxe e aparecerá o número de novas respostas."
        watching:
          title: "En observación"
          description: "Notificaránselle as respostas recibidas neste tema e amosaráselle o número de novas respostas."
        tracking_pm:
          title: "Seguimento"
          description: "Amosaráselle o número de novas respostas desta mensaxe. Notificaráselle as mencións ao seu @name ou cando alguén lle responda."
        tracking:
          title: "Seguimento"
          description: "Amosaráselle o número de novas respostas para este tema. Notificaráselle as mencións ao seu @name ou cando alguén lle responda."
        regular:
          title: "Normal"
          description: "Notificarémosllo se alguén menciona o seu @nome ou lle responde."
        regular_pm:
          title: "Normal"
          description: "Notificarémosllo se alguén menciona o seu @nome ou lle responde."
        muted_pm:
          title: "Silenciado"
          description: "Non recibirá ningunha notificación sobre esta mensaxe."
        muted:
          title: "Silenciado"
          description: "Non se lle notificará nada sobre este tema e non aparecerá no listado de últimos."
      actions:
        title: "Accións"
        recover: "Recuperar tema"
        delete: "Eliminar tema"
        open: "Abrir tema"
        close: "Pechar tema"
        multi_select: "Seleccionar publicacións…"
        slow_mode: "Estabelecer modo lento..."
        timed_update: "Estabelecer temporizador do tema..."
        pin: "Fixar tema…"
        unpin: "Desprender tema…"
        unarchive: "Desarquivar tema"
        archive: "Arquivar tema"
        reset_read: "Restabelecer datos de lecturas"
        make_public: "Facer público o tema..."
        make_private: "Facer privada a mensaxe"
        reset_bump_date: "Restabelecer data de promoción"
      feature:
        pin: "Fixar o tema"
        unpin: "Desprender o tema"
        pin_globally: "Fixar o tema globalmente"
        remove_banner: "Retirar o tema do báner"
      reply:
        title: "Responder"
        help: "escribir unha resposta a este tema"
      share:
        extended_title: "Compartir unha ligazón"
        help: "compartir unha ligazón a este tema"
        invite_users: "Convidar"
      print:
        title: "Imprimir"
        help: "Abrir unha versión imprimíbel deste tema"
      flag_topic:
        title: "Sinalar"
        help: "sinalar privadamente este tema para revisalo ou enviar unha notificación privada sobre el"
        success_message: "Sinalou o tema correctamente."
      make_public:
        title: "Converter en tema público"
        choose_category: "Seleccione unha categoría para o tema público:"
      feature_topic:
        title: "Destacar este tema"
        pin: "Facer que este tema apareza primeiro da categoría %{categoryLink} ata"
        unpin: "Retirar este tema de primeiro da categoría %{categoryLink}."
        unpin_until: "Retirar este tema de primeiro da %{categoryLink} ou agardar ata <strong>%{until}</strong>."
        pin_note: "Os usuarios poden desprender o tema por si mesmos."
        pin_validation: "Requírese unha data para fixar este tema."
        not_pinned: "Non hai temas fixados en %{categoryLink}."
        already_pinned:
          one: "Temas fixados en %{categoryLink}: <strong class='badge badge-notification unread'>%{count}</strong>"
          other: "Temas fixados actualmente en %{categoryLink}: <strong class='badge badge-notification unread'>%{count}</strong>"
        pin_globally: "Faga que este tema apareza no primeiro de todas as listaxes de temas ata"
        confirm_pin_globally:
          one: "Xa ten %{count} tema fixado globalmente. Demasiados temas fixados pode resultar abrumador para usuarios novos e anónimos. Confirma que quere fixar outro tema globalmente?"
          other: "Xa ten %{count} temas fixados globalmente. Demasiados temas fixados pode resultar abrumador para usuarios novos e anónimos. Confirma que quere fixar outro tema globalmente?"
        unpin_globally: "Eliminar este tema que está de primeiro de todas as listaxes de temas."
        unpin_globally_until: "Eliminar este tema que está de primeiro de todas as listaxes de temas ou agardar ata <strong>%{until}</strong>."
        global_pin_note: "Os usuarios poden desprender o tema por si mesmos."
        not_pinned_globally: "Non hai temas fixados globalmente."
        already_pinned_globally:
          one: "Temas fixados globalmente neste intre: <strong class='badge badge-notification unread'>%{count}</strong>"
          other: "Temas fixados globalmente neste intre: <strong class='badge badge-notification unread'>%{count}</strong>"
        make_banner: "Facer deste tema un báner que apareza na banda superior de todas as páxinas."
        remove_banner: "Retirar o báner que aparece na banda superior de todas as páxinas."
        banner_note: "Os usuarios poden desbotar un báner se o pechan. Só pode haber un tema que sexa báner ao mesmo tempo."
        no_banner_exists: "Non hai tema para o báner."
        banner_exists: "Agora <strong class='badge badge-notification unread'>hai</strong> un tema para o báner."
      inviting: "Convidando..."
      automatically_add_to_groups: "Este convite tamén inclúe o acceso a estes grupos:"
      invite_private:
        title: "Mensaxe para convidar"
        email_or_username: "Nome do usuario ou correo-e do convidado"
        email_or_username_placeholder: "correo electrónico e nome de usuario"
        action: "Convidar"
        success: "Convidamos a ese usuario a participar con esta mensaxe."
        success_group: "Convidamos a este grupo a participar con esta mensaxe."
        error: "Sentímolo pero houbo un erro convidando ese usuario."
        not_allowed: "Desculpe pero ese usuario non pode ser convidado."
        group_name: "nome do grupo"
      controls: "Controis do tema"
      invite_reply:
        title: "Convidar"
        username_placeholder: "nome de usuario"
        action: "Enviar convite"
        help: "convidar a outros a este tema por correo electrónico ou notificacións"
        to_forum: "Enviaremos un correo electrónico permitindo ao seu amigo que se una inmediatamente ao premer nunha ligazón. Non require iniciar sesión."
        discourse_connect_enabled: "Escriba o nome de usuario da persoa á que quere convidar neste tema."
        to_topic_blank: "Introduza o nome do usuario ou o correo electrónico da persoa que desexa convidar a este tema."
        to_topic_email: "Introduciu un enderezo de correo. Enviarémoslle un convite que lles permitirá aos seus amigos responder inmediatamente a este tema."
        to_topic_username: "Introduciu un nome de usuario. Enviarémoslle unha notificación cunha ligazón convidándoo a este tema."
        to_username: "Introduza o nome do usuario da persoa que desexa convidar. Enviarémoslle unha notificación cunha ligazón convidándoa a este tema."
        email_placeholder: "name@example.com"
        success_email: "Enviamos un convite a <b>%{emailOrUsername}</b>. Notificarémoslle cando utilice a invitación. Mire a lapela de convites na súa páxina de usuario para facer un seguimento das súas invitacións."
        success_username: "Convidamos este usuario a participar neste tema."
        error: "Sentímolo, non foi posíbel convidar a esta persoa. Quizais xa foi convidada? (os convites teñen un límite)"
        success_existing_email: "Xa existe un usuario co correo electrónico <b>%{emailOrUsername}</b>. Convidamos este usuario a participar neste tema."
      login_reply: "Inicie sesión para responder"
      filters:
        n_posts:
          one: "Unha publicación"
          other: "%{count} publicacións"
        cancel: "Eliminar filtro"
      move_to:
        title: "Mover a"
        action: "mover a"
        error: "Produciuse un erro ao mover as publicacións."
      split_topic:
        title: "Mover ao tema novo"
        action: "mover ao tema novo"
        topic_name: "Título do tema novo"
        radio_label: "Novo tema"
        error: "Produciuse un erro movendo as publicacións ao novo tema."
        instructions:
          one: "Vai crear un novo tema e enchelo coa publicación que seleccionou."
          other: "Vai crear un novo tema e enchelo coas <b>%{count}</b> publicacións que seleccionou."
      merge_topic:
        title: "Mover a un tema existente"
        action: "mover a un tema existente"
        error: "Produciuse un erro movendo publicacións nese tema."
        radio_label: "Tema existente"
        instructions:
          one: "Seleccione o tema ao que quere mover esta publicación."
          other: "Seleccione o tema ao que quere mover estas <b>%{count}</b> publicacións."
      move_to_new_message:
        title: "Mover a Nova mensaxe"
        action: "mover a nova mensaxe"
        message_title: "Título da nova mensaxe"
        radio_label: "Nova mensaxe"
        participants: "Participantes"
        instructions:
          one: "Vai crear unha nova mensaxe e enchela coa publicación que seleccionou."
          other: "Vai crear unha nova mensaxe e enchela coas <b>%{count}</b> publicacións que seleccionou."
      move_to_existing_message:
        title: "Mover a Mensaxe existente"
        action: "mover a mensaxe existente"
        radio_label: "Mensaxe existente"
        participants: "Participantes"
        instructions:
          one: "Seleccione a mensaxe á que quere mover esta publicación."
          other: "Seleccione a mensaxe á que quere mover estas <b>%{count}</b> publicacións."
      merge_posts:
        title: "Combinar publicacións seleccionadas"
        action: "combinar publicacións seleccionadas"
        error: "Produciuse un erro ao combinar as publicacións seleccionadas."
      publish_page:
        title: "Publicación da páxina"
        publish: "Publicar"
        description: "Cando un tema se publica como páxina, pódese compartir o seu URL e será presentado cun estilo personalizado."
        slug: "Localizador abreviado"
        public: "Público"
        public_description: "Os demais poden ver esta páxina aínda que o tema asociado sexa privado."
        publish_url: "A súa páxina publicouse en:"
        topic_published: "O seu tema publicouse en:"
        preview_url: "A súa páxina publicarase en:"
        invalid_slug: "Sentímolo pero non pode publicar esta páxina."
        unpublish: "Despublicar"
        unpublished: "Despublicouse a páxina e xa non se pode acceder a ela."
        publishing_settings: "Axustes da publicación"
      change_owner:
        title: "Cambiar propietario"
        action: "cambiar propiedade"
        error: "Produciuse un erro cambiando a propiedade das publicacións."
        placeholder: "nome do usuario do novo propietario"
        instructions:
          one: "Escolla un novo propietario para a publicación de <b>@%{old_user}</b>"
          other: "Escolla un novo propietario para as %{count} publicacións de <b>@%{old_user}</b>"
        instructions_without_old_user:
          one: "Seleccione un novo propietario para a publicación"
          other: "Seleccione un novo propietario para as %{count} publicacións"
      change_timestamp:
        title: "Cambiar o selo de tempo..."
        action: "cambiar a marca data/hora"
        invalid_timestamp: "A marca data/hora non pode ser no futuro."
        error: "Produciuse un erro cambiando a marca data/hora do tema."
        instructions: "Seleccione a marca data/hora para o tema. As publicacións do tema actualizaranse para ter a mesma diferenza de tempo."
      multi_select:
        select: "seleccionar"
        selected: "seleccionados (%{count})"
        select_post:
          label: "seleccionar"
          title: "Engadir publicación á selección"
        selected_post:
          label: "seleccionado"
          title: "Prema para eliminar a publicación da selección"
        select_replies:
          label: "seleccionar +respostas"
          title: "Engadir a publicación e todas as respostas asociadas á selección"
        select_below:
          label: "seleccione +seguintes"
          title: "Engadir publicación e todas as posteriores á selección"
        delete: eliminar seleccionados
        cancel: cancelar a selección
        select_all: seleccionar todo
        deselect_all: deseleccionar todo
        description:
          one: Seleccionou <b>%{count}</b> publicación.
          other: "Seleccionou <b>%{count}</b> publicacións."
    post:
      quote_reply: "Cita"
      quote_edit: "Editar"
      quote_share: "Compartir"
      edit_reason: "Razón: "
      post_number: "publicación %{number}"
      ignored: "Contido ignorado"
      wiki_last_edited_on: "a última edición do wiki foi o"
      last_edited_on: "última edición da publicación"
      reply_as_new_topic: "Responder como tema ligado"
      reply_as_new_private_message: "Responderlles como nova mensaxe aos mesmos destinatarios"
      continue_discussion: "Continuar a discusión de %{postLink}:"
      follow_quote: "ir á publicación citada"
      show_full: "Amosar a publicación completa"
      show_hidden: "Ver o contido ignorado."
      collapse: "reducir"
      expand_collapse: "ampliar/reducir"
      locked: "un membro do equipo bloqueou a edición nesta publicación"
      gap:
        one: "ver unha resposta oculta"
        other: "ver %{count} respostas ocultas"
      notice:
        new_user: "É a primeira publicación de %{user}. Deámoslle a benvida á nosa comunidade!"
        returning_user: "Non viamos a %{user} por aquí desde hai un tempo. A súa última publicación foi %{time}."
      unread: "Publicación pendente de lectura"
      has_replies:
        one: "%{count} Resposta"
        other: "%{count} Respostas"
      has_replies_count: "%{count}"
      unknown_user: "(usuario descoñecido/eliminado)"
      has_likes_title:
        one: "A %{count} persoa gustoulle esta publicación"
        other: "A %{count} persoas gustoulles esta publicación"
      has_likes_title_only_you: "gustouche esta publicación"
      has_likes_title_you:
        one: "vostede e %{count} máis apreciaron esta publicación"
        other: "vostede %{count} máis apreciaron esta publicación"
      filtered_replies_hint:
        one: "Ver esta publicación e a súa resposta"
        other: "Ver esta publicación e as súas %{count} respostas"
      filtered_replies_viewing:
        one: "Vendo %{count} resposta a"
        other: "Vendo %{count} respostas a"
      in_reply_to: "Cargar a publicación pai"
      view_all_posts: "Ver todas as publicacións"
      errors:
        create: "Sentímolo pero produciuse un erro creando a publicación. Ténteo de novo."
        edit: "Sentímolo pero produciuse un erro editando a publicación. Ténteo de novo."
        upload: "Sentímolo pero produciuse un erro ao cargar ese ficheiro. Ténteo de novo."
        file_too_large: "Sentímolo, pero o ficheiro é demasiado grande (o tamaño máximo é de %{max_size_kb}kb). Por que non proba a cargalo nun servizo da nube e pega aquí a ligazón?"
        too_many_uploads: "Sentímolo pero só pode cargar un ficheiro de cada vez."
        too_many_dragged_and_dropped_files:
          one: "Soamente pode cargar %{count} ficheiro de cada vez."
          other: "Soamente pode cargar %{count} ficheiros de cada vez."
        upload_not_authorized: "Sentímolo, o ficheiro que tenta cargar non está autorizado (extensións permitidas: %{authorized_extensions})."
        image_upload_not_allowed_for_new_user: "Sentímolo pero os novos usuarios non poden cargar imaxes."
        attachment_upload_not_allowed_for_new_user: "Sentímolo pero os novos usuarios non poden cargar anexos."
        attachment_download_requires_login: "Sentímolo pero debe iniciar sesión para descargar anexos."
      cancel_composer:
        confirm: "Que quere facer coa súa publicación?"
        discard: "Desbotar"
        save_draft: "Gardar borrador para máis tarde"
        keep_editing: "Seguir editando"
      via_email: "esta publicación chegou por correo"
      via_auto_generated_email: "esta publicación chegou dun correo electrónico xerado automaticamente"
      whisper: "este é un rumor privado para moderadores"
      wiki:
        about: "esta publicación é un wiki"
      few_likes_left: "Grazas por repartir cariño! Só lle quedan algúns gústame por hoxe."
      controls:
        reply: "escribir unha resposta a esta publicación"
        like: "gústame esta publicación"
        has_liked: "gustoulle esta publicación"
        read_indicator: "membros que leron esta publicación"
        undo_like: "desfacer o gústame"
        edit: "editar a publicación"
        edit_action: "Editar"
        edit_anonymous: "Sentímolo pero debe iniciar sesión para editar esta publicación."
        flag: "sinalar privadamente esta publicación ou enviar unha notificación privada sobre ela"
        delete: "eliminar esta publicación"
        undelete: "recuperar esta publicación"
        share: "compartir ligazón a esta publicación"
        more: "Máis"
        delete_replies:
          confirm: "Confirma a eliminación das respostas desta publicación?"
          direct_replies:
            one: "Si, e %{count} resposta directa"
            other: "Si, e %{count} respostas directas"
          all_replies:
            one: "Si, e %{count} resposta"
            other: "Si, e as %{count} respostas"
          just_the_post: "Non, só esta publicación"
        admin: "accións admin. nas publicacións"
        permanently_delete: "Eliminar definitivamente"
        wiki: "Crear wiki"
        unwiki: "Eliminar wiki"
        convert_to_moderator: "Engadir cor do equipo"
        revert_to_regular: "Eliminar cor do equipo"
        rebake: "Reconstruír HTML"
        publish_page: "Publicación da páxina"
        unhide: "Non agochar"
        change_owner: "Cambiar propietario..."
        grant_badge: "Conceder insignia..."
        lock_post: "Bloquear publicación"
        lock_post_description: "evitar que o autor edite esta publicación"
        unlock_post: "Desbloquear a publicación"
        unlock_post_description: "permitir que o autor edite esta publicación"
        delete_topic_disallowed_modal: "Non ten permiso para eliminar este tema. Se desexa eliminalo, emita unha alerta para que o revise o moderador e xustifique a causa da alerta."
        delete_topic_disallowed: "non ten permiso para eliminar este tema"
        delete_topic_confirm_modal:
          one: "Este tema ten agora máis de %{count} visualización e pode ser un destino de busca popular. Confirma que quere eliminar este tema por completo, en vez de editalo para melloralo?"
          other: "Este tema ten agora máis de %{count} visualizacións e pode ser un destino de busca popular. Confirma que quere eliminar este tema por completo, en vez de editalo para melloralo?"
        delete_topic_confirm_modal_yes: "Si, eliminar este tema"
        delete_topic_confirm_modal_no: "Non, manter este tema"
        delete_topic_error: "Produciuse un erro ao eliminar este tema"
        delete_topic: "eliminar tema"
        add_post_notice: "Engadir aviso do equipo..."
        change_post_notice: "Cambiar o aviso do equipo..."
        delete_post_notice: "Eliminar o aviso do equipo"
        remove_timer: "retirar o temporizador"
        edit_timer: "editar temporizador"
      actions:
        people:
          like:
            one: "gustoume isto"
            other: "gustáronme estes"
          read:
            one: "leu isto"
            other: "leron isto"
          like_capped:
            one: "e a %{count} máis gustoulle isto"
            other: "e a %{count} máis gustoulles isto"
          read_capped:
            one: "e %{count} máis leu isto"
            other: "e %{count} máis leron isto"
        by_you:
          off_topic: "Informou disto como non relacionado"
          spam: "Sinalou isto como lixo"
          inappropriate: "Sinalou isto como inapropiado"
          notify_moderators: "Sinalou isto para moderación"
          notify_user: "Enviou unha mensaxe a este usuario"
      delete:
        confirm:
          one: "Confirma a eliminación desta publicación?"
          other: "Confirma a eliminación destas %{count} publicacións?"
      revisions:
        controls:
          first: "Primeira revisión"
          previous: "Revisión anterior"
          next: "Revisión seguinte"
          last: "Última revisión"
          hide: "Agochar a revisión"
          show: "Amosar revisión"
          revert: "Volver á revisión %{revision}"
          edit_wiki: "Editar wiki"
          edit_post: "Editar publicación"
          comparing_previous_to_current_out_of_total: "<strong>%{previous}</strong> %{icon} <strong>%{current}</strong> / %{total}"
        displays:
          inline:
            title: "Amosar o resultado coas adicións e eliminacións inseridas"
            button: "HTML"
          side_by_side:
            title: "Amosar o resultado coas diferenzas comparadas"
            button: "HTML"
          side_by_side_markdown:
            title: "Amosar a fonte crúa coas diferenzas comparadas"
            button: "En bruto"
      raw_email:
        displays:
          raw:
            title: "Amosar o correo electrónico en bruto"
            button: "En bruto"
          text_part:
            title: "Amosar a parte de texto do correo electrónico"
            button: "Texto"
          html_part:
            title: "Amosar a parte en HTML do correo electrónico"
            button: "HTML"
      bookmarks:
        create: "Crear marcador"
        edit: "Editar marcador"
        updated: "Actualizado"
        name: "Nome"
        name_placeholder: "Para que serve este marcador?"
        set_reminder: "Lémbreme"
        options: "Opcións"
        actions:
          delete_bookmark:
            name: "Eliminar marcador"
            description: "Elimina o marcador do seu perfil e deteña todos os recordatorios asociados"
          edit_bookmark:
            name: "Editar marcador"
            description: "Editar o nome do marcador ou cambiar a data e hora do recordatorio"
          pin_bookmark:
            name: "Fixar o marcador"
            description: "Fixar o marcador. Isto fará que apareza na parte superior da lista de marcadores."
          unpin_bookmark:
            name: "Desprender o marcador"
            description: "Desprender o marcador. Isto fará que xa non apareza na parte superior da súa lista de marcadores."
      filtered_replies:
        viewing_posts_by: "Vendo %{post_count} publicacións de"
        viewing_subset: "Algunhas respostas están repregadas"
        post_number: "%{username}, publicación #%{post_number}"
        show_all: "Amosar todas"
    category:
      none: "(sen categoría)"
      all: "Todas as categorías"
      choose: "categoría&hellip;"
      edit: "Editar"
      edit_dialog_title: "Editar: %{categoryName}"
      view: "Ver os temas na categoría"
      back: "Volver á categoría"
      general: "Xeral"
      settings: "Configuración"
      tags: "Etiquetas"
      tags_allowed_tags: "Restrinxir estas etiquetas a esta categoría:"
      tags_allowed_tag_groups: "Restrinxir estes grupos de etiquetas a esta categoría:"
      tags_placeholder: "lista de etiquetas permitidas (opcional)"
      tags_tab_description: "As etiquetas e os grupos de etiquetas anteriores só estarán dispoñíbeis nesta categoría e outras que as inclúan. Non poderán usarse noutras categorías."
      tag_groups_placeholder: "lista de grupos de etiquetas permitidos (opcional)"
      manage_tag_groups_link: "Xestionar grupos de etiquetas"
      allow_global_tags_label: "Permitir tamén outras etiquetas"
      required_tag_group:
        delete: "Eliminar"
      topic_featured_link_allowed: "Permitir ligazóns de actualidade nesta categoría"
      delete: "Eliminar categoría"
      create: "Nova categoría"
      create_long: "Crear unha nova categoría"
      save: "Gardar categoría"
      slug: "URL compacto da categoría"
      slug_placeholder: "Inserir guións entre palabras para o url (opcional)"
      creation_error: Produciuse un erro durante a creación desta categoría.
      save_error: Produciuse un erro gardando a categoría.
      name: "Nome da categoría"
      description: "Descrición"
      logo: "Logotipo da categoría"
      background_image: "Imaxe do fondo da categoría"
      badge_colors: "Cores das insignias"
      background_color: "Cor do fondo"
      foreground_color: "Cor do primeiro plano"
      name_placeholder: "Dúas palabras como máximo"
      color_placeholder: "Calquera cor web"
      delete_confirm: "Confirma a eliminación desta categoría?"
      delete_error: "Produciuse un erro elimando esta categoría."
      list: "Listar categorías"
      no_description: "Engada unha descrición a esta categoría."
      change_in_category_topic: "Editar a descrición"
      already_used: "Esta cor usouna outra categoría"
      security: "Seguranza"
      security_add_group: "Engadir grupo"
      permissions:
        group: "Grupo"
        see: "Ver"
        reply: "Responder"
        create: "Crear"
        no_groups_selected: "Non se lle concedeu acceso a ningún grupo; esta categoría só será visíbel para o equipo."
        everyone_has_access: 'Esta categoría é pública, todos poden ver, responder e crear publicacións. Para restrinxir os permisos, retire un ou máis dos permisos concedidos ao grupo «todos».'
        toggle_reply: "Trocar permiso de resposta"
        toggle_full: "Trocar permiso para crear"
        inherited: 'Este permiso hérdase do de «todos»'
      special_warning: "Aviso: esta categoría ten axustes predeterminados e as opcións de seguranza non se poden modificar. Se non quere usala, elimínea no canto de reciclala."
      uncategorized_security_warning: "Esta categoría é especial. Enténdese como unha área de espera para aqueles temas que non teñen categoría. Non pode ter axustes de seguranza."
      uncategorized_general_warning: 'Esta categoría é especial. Úsase como categoría predeterminada para os novos temas que non teñen unha categoría seleccionada. Se non quere isto e prefire forzar a selección de categorías, <a href="%{settingLink}">desactive aquí o axuste</a>. Se quere cambiar o nome ou a descrición, vai a <a href="%{customizeLink}">Personalizar / Contido de texto</a>.'
      pending_permission_change_alert: "Non engadiu %{group} nesta categoría; prema neste botón para engadilos."
      images: "Imaxes"
      email_in: "Personalizar enderezos de mensaxes de correo entrantes:"
      email_in_allow_strangers: "Aceptar correo de usuarios anónimos sen contas"
      mailinglist_mirror: "A categoría replica unha lista de correo"
      show_subcategory_list: "Amosar a lista de subcategorías por riba dos temas desta categoría."
      read_only_banner: "Texto do báner cando o usuario non poida crear un tema nesta categoría:"
      num_featured_topics: "Número de temas amosados na páxina de categorías:"
      subcategory_num_featured_topics: "Número de temas de actualidade na páxina da categoría primaria:"
      all_topics_wiki: "Fai novas publicacións de wiki de modo predeterminado"
      subcategory_list_style: "Estilo da listaxe de subcategorías:"
      sort_order: "Ordenar listaxe de temas por:"
      default_view: "Listaxe de temas predeterminada:"
      default_top_period: "Período predeterminado como importante:"
      default_list_filter: "Filtro de listaxe predeterminado:"
      allow_badges_label: "Permitir adxudicar insignias nesta categoría"
      edit_permissions: "Editar permisos"
      review_group_name: "nome do grupo"
      require_topic_approval: "Require a aprobación de todos os temas novos polo moderador"
      require_reply_approval: "Require a aprobación de todas as respostas novas polo moderador"
      this_year: "este ano"
      position: "Posición na páxina de categorías:"
      default_position: "Posición predeterminada"
      minimum_required_tags: "Número mínimo de etiquetas requiridas nun tema:"
      parent: "Categoría primaria"
      num_auto_bump_daily: "Número de temas abertos que se promoven automaticamente cada día:"
      navigate_to_first_post_after_read: "Ir á primeira publicación despois de ler os temas"
      notifications:
        watching:
          title: "Ver"
          description: "Verá automaticamente todos os temas destas categorías. Recibirá notificacións de cada nova publicación en cada tema e aparecerá o número de novas respostas."
        watching_first_post:
          title: "Observando a publicación inicial"
          description: "Recibirá notificacións dos novos temas nesta categoría pero non das respostas."
        tracking:
          title: "Seguimento"
          description: "Seguirá automaticamente todos os temas destas categorías. Recibirá notificacións das mencións do seu @nome e das respostas que reciba e aparecerá o número de novas respostas."
        regular:
          title: "Normal"
          description: "Notificarémosllo se alguén menciona o seu @nome ou lle responde."
        muted:
          title: "Silenciado"
          description: "Non se lle notificarán novos temas nestas categorías e non aparecerán nos Últimos."
      search_priority:
        label: "Prioridade da busca"
        options:
          normal: "Normal"
          ignore: "Ignorar"
          very_low: "Moi baixa"
          low: "Baixa"
          high: "Alta"
          very_high: "Moi alta"
      sort_options:
        default: "predeterminado"
        likes: "Gústames"
        op_likes: "Gústames da publicación orixinal"
        views: "Vistas"
        posts: "Publicacións"
        activity: "Actividade"
        posters: "Autores"
        category: "Categoría"
        created: "Creado"
      sort_ascending: "Ascendente"
      sort_descending: "Descendente"
      subcategory_list_styles:
        rows: "Filas"
        rows_with_featured_topics: "Liñas con temas de actualidade"
        boxes: "Caixas"
        boxes_with_featured_topics: "Caixas con temas de actualidade"
      settings_sections:
        general: "Xeral"
        moderation: "Moderación"
        appearance: "Aparencia"
        email: "Correo electrónico"
      list_filters:
        all: "todos os temas"
        none: "sen subcategorías"
      colors_disabled: "Non pode seleccionar cores porque ten un estilo de categoría con ningún."
    flagging:
      title: "Grazas por axudar a manter cívica a nosa comunidade!"
      action: "Sinalar a publicación"
      take_action: "Intervir..."
      take_action_options:
        default:
          title: "Intervir"
          details: "Acadar o límite da alerta inmediatamente e non agardar por máis alertas da comunidade"
        suspend:
          title: "Suspender o usuario"
          details: "Acadar o límite da alerta e suspender o usuario"
        silence:
          title: "Silenciar o usuario"
          details: "Acadar o límite da alerta e silenciar o usuario"
      notify_action: "Mensaxe"
      official_warning: "Aviso oficial"
      delete_spammer: "Eliminar remitente de lixo"
      flag_for_review: "Cola para revisión"
      delete_confirm_MF: |
        Vai eliminar {POSTS, plural, one {<b>#</b> publicación} other {<b>#</b> publicacións}} e {TOPICS, plural, one {<b>#</b> tema} other {<b>#</b> temas}} deste usuario, retirar a súa conta, bloquear accesos desde o seu enderezo IP <b>{ip_address}</b>, e engadir o seu enderezo de correo <b>{email}</b> a unha listaxe de bloqueo permanente. Confirma que este usuario se dedica a enviar lixo?
      yes_delete_spammer: "Si, eliminar o remitente de lixo"
      ip_address_missing: "(N/D)"
      hidden_email_address: "(agochado)"
      submit_tooltip: "Enviar a alerta privada"
      take_action_tooltip: "Acadar o limiar de alertas inmediatamente no canto de agardar por máis alertas da comunidade"
      cant: "Sentímolo pero non pode sinalar esta publicación neste intre."
      notify_staff: "Notificarllo ao equipo privadamente"
      formatted_name:
        off_topic: "Non está relacionado"
        inappropriate: "É inapropiado"
        spam: "É lixo"
      custom_placeholder_notify_user: "Sexa específico, construtivo e sempre amábel."
      custom_placeholder_notify_moderators: "Especifíquenos o que lle preocupa e proporciónenos ligazóns relevantes e exemplos cando sexa posíbel."
      custom_message:
        at_least:
          one: "escriba como mínimo %{count} carácter"
          other: "escriba como mínimo %{count} caracteres"
        more:
          one: "Falta %{count} para..."
          other: "Falta %{count} para..."
        left:
          one: "Queda %{count}"
          other: "Quedan %{count}"
    flagging_topic:
      title: "Grazas por axudar a manter cívica a nosa comunidade!"
      action: "Sinalar o tema"
      notify_action: "Mensaxe"
    topic_map:
      title: "Resumo do tema"
      participants_title: "Autores frecuentes"
      links_title: "Ligazóns populares"
      links_shown: "amosar máis ligazóns..."
      clicks:
        one: "%{count} clic"
        other: "%{count} clics"
    post_links:
      about: "despregar máis ligazóns para esta publicación"
      title:
        one: "%{count} máis"
        other: "%{count} máis"
    topic_statuses:
      warning:
        help: "Este é un aviso oficial."
      bookmarked:
        help: "Marcou este tema"
      locked:
        help: "Este tema está pechado, xa non acepta respostas"
      archived:
        help: "Este tema está arquivado; está conxelado e non se pode cambiar"
      locked_and_archived:
        help: "Este tema está pechado e arquivado; xa non acepta novas respostas e non se pode cambiar"
      unpinned:
        title: "Desprendido"
        help: "Este tema está desprendido para vostede; presentarase na orde normal"
      pinned_globally:
        title: "Fixado globalmente"
        help: "Este tema está fixado globalmente; presentarase na banda superior dos máis recentes e na súa categoría"
      pinned:
        title: "Fixado"
        help: "Este tema está fixado globalmente; presentarase na banda superior da súa categoría"
      unlisted:
        help: "Este tema non está listado. Non se presentará nas listas de temas e só estará accesíbel vía ligazón directa"
      personal_message:
        title: "Este tema é unha mensaxe privada"
        help: "Este tema é unha mensaxe privada"
    posts: "Publicacións"
    pending_posts:
      label: "Pendente"
      label_with_count: "Pendentes (%{count})"
    posts_likes_MF: |
      Este tema ten {count, plural, one {# resposta} other {# respostas}} {ratio, select,
        low {cun alto nivel de valoración da publicación}
        med {cun moi alto nivel de valoración da publicación}
        high {cun extremo nivel de valoración da publicación}
        other {}}
    original_post: "Publicación orixinal"
    views: "Vistas"
    views_lowercase:
      one: "vista"
      other: "vistas"
    replies: "Respostas"
    views_long:
      one: "este tema visitouse %{count} vez"
      other: "este tema visitouse %{number} veces"
    activity: "Actividade"
    likes: "Gústames"
    likes_lowercase:
      one: "gústame"
      other: "gústames"
    users: "Usuarios"
    users_lowercase:
      one: "usuario"
      other: "usuarios"
    category_title: "Categoría"
    raw_email:
      title: "Correo entrante"
      not_available: "Non dispoñíbel!"
    categories_list: "Lista de categorías"
    filters:
      with_topics: "%{filter} temas"
      with_category: "Temas de %{filter} %{category}"
      filter:
        title: "Filtro"
        button:
          label: "Filtro"
      latest:
        title: "Últimos"
        title_with_count:
          one: "Último (%{count})"
          other: "(%{count}) últimos"
        help: "temas con publicacións recentes"
      read:
        title: "Lidos"
        help: "temas que leu, partindo da última lectura"
      categories:
        title: "Categorías"
        title_in: "Categoría - %{categoryName}"
        help: "todos os temas agrupados por categoría"
      unread:
        title: "Pendentes de lectura"
        title_with_count:
          one: "(%{count}) pendente de ler"
          other: "(%{count}) pendentes de ler"
        help: "temas con publicacións pendente de lectura que está observando ou seguindo"
        lower_title_with_count:
          one: "%{count} pendente de lectura"
          other: "%{count} pendentes de lectura"
      new:
        lower_title_with_count:
          one: "%{count} novo"
          other: "%{count} novos"
        lower_title: "novo"
        title: "Novo"
        title_with_count:
          one: "(%{count}) novo"
          other: "(%{count}) novos"
        help: "temas creados nos últimos días"
      posted:
        title: "As miñas publicacións"
        help: "temas nos que publicou"
      bookmarks:
        title: "Marcadores"
        help: "temas que marcou"
      category:
        title: "%{categoryName}"
        title_with_count:
          one: "%{categoryName} (%{count})"
          other: "%{categoryName} (%{count})"
        help: "últimos temas na categoría %{categoryName}"
      top:
        title: "Destacados"
        help: "os temas máis activos no último ano, mes, semana ou día"
        all:
          title: "Desde o principio"
        yearly:
          title: "Anual"
        quarterly:
          title: "Trimestral"
        monthly:
          title: "Mensual"
        weekly:
          title: "Semanal"
        daily:
          title: "Diario"
        all_time: "Desde o principio"
        this_year: "Ano"
        this_quarter: "Trimestre"
        this_month: "Mes"
        this_week: "Semana"
        today: "Hoxe"
    permission_types:
      full: "Crear / Responder / Ver"
      create_post: "Responder / Ver"
      readonly: "Ver"
    preloader_text: "Cargando"
    lightbox:
      download: "descargar"
      previous: "Anterior (tecla de frecha cara á esquerda)"
      next: "Seguinte (tecla de frecha cara á dereita)"
      counter: "%curr% de %total%"
      close: "Pechar (Esc)"
      content_load_error: '<a href="%url%">O contido</a> non puido cargarse.'
      image_load_error: '<a href="%url%">A imaxe</a> non puido cargarse.'
    experimental_lightbox:
      buttons:
        close: "Pechar (Esc)"
    keyboard_shortcuts_help:
      shortcut_key_delimiter_comma: ", "
      shortcut_key_delimiter_plus: "+"
      shortcut_delimiter_or: "%{shortcut1} ou %{shortcut2}"
      shortcut_delimiter_slash: "%{shortcut1}/%{shortcut2}"
      shortcut_delimiter_space: "%{shortcut1} %{shortcut2}"
      title: "Atallos do teclado"
      jump_to:
        title: "Ir a"
        home: "%{shortcut} Inicio"
        latest: "%{shortcut} Último"
        new: "%{shortcut} Novo"
        unread: "%{shortcut} Pendentes de lectura"
        categories: "%{shortcut} Categorías"
        top: "%{shortcut} Arriba"
        bookmarks: "%{shortcut} Marcadores"
        profile: "%{shortcut} Perfil"
        messages: "%{shortcut} Mensaxes"
        drafts: "%{shortcut} Borradores"
        next: "%{shortcut} Seguinte tema"
        previous: "%{shortcut} Tema anterior"
      navigation:
        title: "Navegación"
        jump: "%{shortcut} Ir á publicación #"
        back: "%{shortcut} Volver"
        up_down: "%{shortcut} Mover selección &uarr; &darr;"
        open: "%{shortcut} Abrir tema seleccionado"
        next_prev: "%{shortcut} Sección seguinte/anterior"
        go_to_unread_post: "%{shortcut} Ir á primeira publicación pendente de lectura"
      application:
        title: "Aplicativo"
        create: "%{shortcut} Crear un novo tema"
        notifications: "%{shortcut} Abrir notificacións"
        hamburger_menu: "%{shortcut} Abrir o menú hamburguesa"
        user_profile_menu: "%{shortcut} Abrir o menú do usuario"
        show_incoming_updated_topics: "%{shortcut} Amosar temas actualizados"
        search: "%{shortcut} Buscar"
        help: "%{shortcut} Abrir a axuda do teclado"
        dismiss_topics: "%{shortcut} Desbotar temas"
        log_out: "%{shortcut} Saír da sesión"
      composing:
        title: "Escribindo"
        return: "%{shortcut} Volver ao panel de composición"
        fullscreen: "%{shortcut} Panel de composición en pantalla completa"
      bookmarks:
        title: "Marcadores"
        enter: "%{shortcut} Gardar e pechar"
        later_today: "%{shortcut} Hoxe pero despois"
        later_this_week: "%{shortcut} Esta semana pero despois"
        tomorrow: "%{shortcut} Mañá"
        next_week: "%{shortcut} A vindeira semana"
        next_month: "%{shortcut} O vindeiro mes"
        next_business_week: "%{shortcut} A principios da próxima semana"
        next_business_day: "%{shortcut} O vindeiro día laborábel"
        custom: "%{shortcut} Personalizar data e hora"
        none: "%{shortcut} Sen recordatorio"
        delete: "%{shortcut} Eliminar marcador"
      actions:
        title: "Accións"
        bookmark_topic: "%{shortcut} Trocar marcar tema"
        pin_unpin_topic: "%{shortcut} Fixar/Desprender tema"
        share_topic: "%{shortcut} Compartir tema"
        share_post: "%{shortcut} Compartir publicación"
        reply_as_new_topic: "%{shortcut} Responder como tema ligado"
        reply_topic: "%{shortcut} Responder no tema"
        reply_post: "%{shortcut} Responder na publicación"
        quote_post: "%{shortcut} Citar a publicación"
        like: "%{shortcut} Gústame a publicación"
        flag: "%{shortcut} Sinalar a publicación"
        bookmark: "%{shortcut} Marcar a publicación"
        edit: "%{shortcut} Editar a publicación"
        delete: "%{shortcut} Eliminar a publicación"
        mark_muted: "%{shortcut} Silenciar o tema"
        mark_tracking: "%{shortcut} Seguir o tema"
        mark_watching: "%{shortcut} Ver o tema"
        print: "%{shortcut} Imprimir o tema"
        defer: "%{shortcut} Adiar o tema"
        topic_admin_actions: "%{shortcut} Abrir intervencións do admin no tema"
      search_menu:
        title: "Menú de busca"
        prev_next: "%{shortcut} Mover a selección arriba e abaixo"
        insert_url: "%{shortcut} Introducir selección no panel de composición"
    badges:
      earned_n_times:
        one: "Gañou esta insignia %{count} vez"
        other: "Gañou esta insignia %{count} veces"
      granted_on: "Concedida %{date}"
      title: Insignias
      allow_title: "Pode usar esta insignia como título"
      multiple_grant: "Pode gañala múltiples veces"
      badge_count:
        one: "%{count} insignia"
        other: "%{count} insignias"
      more_badges:
        one: "+%{count} Máis"
        other: "+%{count} Máis"
      granted:
        one: "%{count} concedida"
        other: "%{count} concedidas"
      select_badge_for_title: Seleccione unha insignia que usará como título
      none: "(ningunha)"
      successfully_granted: "Concedeuse %{badge} a %{username} correctamente"
      badge_grouping:
        getting_started:
          name: Comezar
        community:
          name: Comunidade
        trust_level:
          name: Nivel de confianza
        other:
          name: Outro
        posting:
          name: Publicación
    download_calendar:
      download: "Descargar"
    tagging:
      other_tags: "Outras etiquetas"
      selector_all_tags: "todas as etiquetas"
      selector_no_tags: "sen etiquetas"
      changed: "etiquetas cambiadas:"
      tags: "Etiquetas"
      choose_for_topic: "etiquetas opcionais"
      info: "Información"
      default_info: "Esta etiqueta non se restrinxe a ningunha categoría e non ten sinónimos."
      category_restricted: "Esta etiqueta restrínxese ás categorías ás que non ten permiso para acceder."
      synonyms: "Sinónimos"
      synonyms_description: "Cando se usen as seguintes etiquetas, substituílas por <b>%{base_tag_name}</b>."
      tag_groups_info:
        one: 'Esta etiqueta pertence ao grupo «%{tag_groups}».'
        other: "Esta etiqueta pertence a estes grupos: «%{tag_groups}»."
      category_restrictions:
        one: "Só pode usarse nesta categoría:"
        other: "Só pode usarse nestas categorías:"
      add_synonyms_label: "Engadir sinónimos:"
      add_synonyms: "Engadir"
      add_synonyms_explanation:
        one: "Calquera lugar que use esta etiqueta cambiarase para que use <b>%{tag_name}</b> . Seguro que quere facer este cambio?"
        other: "Calquera lugar que use actualmente estas etiquetas cambiarase para que use <b>%{tag_name}</b> . Seguro que quere facer este cambio?"
      add_synonyms_failed: "Non se puido engadir as seguintes etiquetas como sinónimos: <b>%{tag_names}</b>. Comprobe que non teñan sinónimos asociados e non figuren como sinónimos doutra etiqueta."
      remove_synonym: "Retirar o sinónimo"
      delete_synonym_confirm: 'Confirma a eliminación do sinónimo «%{tag_name}»?'
      delete_tag: "Eliminar etiqueta"
      delete_confirm:
        one: "Está seguro de que quere eliminar esta etiqueta e retirala de %{count} tema ao que está asignada?"
        other: "Está seguro de que quere eliminar esta etiqueta e retirala de %{count} temas aos que está asignada?"
      delete_confirm_no_topics: "Confirma a eliminación desta etiqueta?"
      delete_confirm_synonyms:
        one: "Tamén se eliminará o seu sinónimo."
        other: "Tamén se eliminarán os seus %{count} sinónimos."
      description: "Descrición"
      sort_by: "Ordenar por:"
      sort_by_count: "número"
      sort_by_name: "nome"
      manage_groups: "Xestionar grupos de etiquetas"
      manage_groups_description: "Estabelecer grupos para organizar etiquetas"
      upload: "Cargar etiquetas"
      upload_description: "Cargar un ficheiro csv para crear etiquetas en lote"
      upload_instructions: "Unha por liña, opcionalmente cun grupo de etiquetas co formato «etiqueta_nome, etiqueta_grupo»."
      upload_successful: "Etiquetas cargadas correctamente"
      delete_unused_confirmation:
        one: "Será(n) eliminada(s) %{count}etiqueta(s): %{tags}"
        other: "Eliminaranse %{count}etiquetas: %{tags}"
      delete_unused_confirmation_more_tags:
        one: "%{tags} e %{count} máis"
        other: "%{tags} e %{count} máis"
      delete_no_unused_tags: "Non hai etiquetas sen usar."
      tag_list_joiner: ", "
      delete_unused: "Eliminar etiquetas sen usar"
      delete_unused_description: "Eliminar todas as etiquetas que non estean asociadas a ningún tema ou mensaxe privada"
      filters:
        without_category: "%{filter} %{tag} temas"
        with_category: "%{filter}%{tag} temas en %{category}"
        untagged_without_category: "%{filter} temas sen etiquetar"
        untagged_with_category: "%{filter} temas sen etiquetar en %{category}"
      notifications:
        watching:
          title: "Observando"
          description: "Pasará a observar automaticamente todos os temas con esta etiquetas. Recibirá notificacións de todas as novas publicacións e temas e o número de publicacións novas e pendentes de ler aparecerá preto do tema."
        watching_first_post:
          title: "Observando a publicación inicial"
          description: "Recibirá notificacións dos novos temas nesta etiqueta pero non das respostas."
        tracking:
          title: "Seguimento"
          description: "Pasará a seguir automaticamente todos os temas con esta etiqueta. O número de publicacións novas e pendentes de ler aparecerá preto do tema."
        regular:
          title: "Normal"
          description: "Pasará a recibir notificacións se alguén menciona o seu @nome ou responde á súa publicación."
        muted:
          title: "Silenciado"
          description: "Non recibirá notificacións de nada relacionado cos novos temas con esta etiqueta e non aparecerán no separador de elementos pendentes de ler."
      groups:
        title: "Etiquetar grupos"
        new: "Novo grupo"
        tags_label: "Etiquetas neste grupo"
        parent_tag_label: "Etiqueta primaria"
        one_per_topic_label: "Limitar a unha etiqueta por tema neste grupo"
        new_name: "Novo grupo de etiquetas"
        name_placeholder: "Nome"
        save: "Gardar"
        delete: "Eliminar"
        confirm_delete: "Confirma a eliminación deste grupo de etiquetas?"
        everyone_can_use: "Todos poden usar as etiquetas"
        usable_only_by_groups: "As etiquetas son visíbeis para todos, pero só os seguintes grupos poden usalas"
        visible_only_to_groups: "As etiquetas só son visíbeis para os seguintes grupos"
        parent_tag_placeholder: "Opcional"
      topics:
        none:
          unread: "Non ten temas sen ler."
          new: "Non ten novos temas."
          read: "Aínda non leu ningún tema."
          posted: "Aínda non publicou en ningún tema."
          latest: "Non hai últimos temas."
          bookmarks: "Aínda non marcou este tema."
          top: "Non hai temas destacados."
    invite:
      custom_message: "Pode facer o convite un pouco máis persoal escribindo unha <a href>mensaxe personalizada</a>."
      custom_message_placeholder: "Escriba a súa mensaxe personalizada"
      approval_not_required: "O usuario será aprobado axiña que acepte esta invitación."
      custom_message_template_forum: "Mire, podería participar neste foro!"
      custom_message_template_topic: "Mire, vaille gustar este tema!"
    forced_anonymous: "Debido á carga extrema, amosaráselle isto temporalmente a calquera, de modo que ata un usuario sen sesión podería velo."
    forced_anonymous_login_required: "O sitio está baixo carga extrema e non se pode cargar neste intre. Ténteo de novo nuns minutos."
    footer_nav:
      back: "Atrás"
      forward: "Reenviar"
      share: "Compartir"
      dismiss: "Desbotar"
    safe_mode:
      enabled: "O modo seguro está activado; para saír do modo seguro peche esta xanela do navegador"
    image_removed: "(imaxe retirada)"
    pause_notifications:
      options:
        half_hour: "30 minutos"
        one_hour: "1 hora"
        two_hours: "2 horas"
        tomorrow: "Ata mañá"
      set_schedule: "Estabelecer un calendario de notificacións"
    trust_levels:
      names:
        newuser: "novo usuario"
        basic: "usuario básico"
        member: "membro"
        regular: "habitual"
        leader: "líder"
    sidebar:
      unread_count:
        one: "%{count} pendente de lectura"
        other: "%{count} pendentes de lectura"
      new_count:
        one: "%{count} novo"
        other: "%{count} novos"
      more: "Máis"
      all_categories: "Todas as categorías"
      edit_navigation_modal_form:
        filter_dropdown:
          all: "Todas"
      sections:
        custom:
          save: "Gardar"
          delete: "Eliminar"
          links:
            reset: "Restabelecer cos valores predeterminados"
            icon:
              label: "Icona"
            name:
              label: "Nome"
            value:
              label: "Ligazón"
        about:
          header_link_text: "Verbo de"
        messages:
          header_link_text: "Mensaxes"
          links:
            inbox: "Caixa de entrada"
            sent: "Enviadas"
            new: "Novo"
            new_with_count: "(%{count}) novo"
            unread: "Sen ler"
            unread_with_count: "(%{count}) pendente de ler"
            archive: "Arquivo"
        tags:
          header_link_text: "Etiquetas"
        categories:
          header_link_text: "Categorías"
        community:
          edit_section:
            header_dropdown: "Personalizar"
          links:
            about:
              content: "Verbo de"
            admin:
              content: "Administración"
            badges:
              content: "Insignias"
<<<<<<< HEAD
            everything:
              content: "Todo"
=======
            topics:
              content: "Temas"
>>>>>>> 9b339bcd
            faq:
              content: "PMF"
            groups:
              content: "Grupos"
            users:
              content: "Usuarios"
            my_posts:
              content: "As miñas publicacións"
            review:
              content: "Revisar"
    until: "Ata:"
<<<<<<< HEAD
=======
    form_templates:
      errors:
        typeMismatch:
          default: "Introduza un valor correcto."
          email: "Introduza un enderezo de correo electrónico correcto."
>>>>>>> 9b339bcd
  admin_js:
    type_to_filter: "escriba para filtrar..."
    admin:
      title: "Administrador de Discourse"
      moderator: "Moderador"
      tags:
        remove_muted_tags_from_latest:
          always: "sempre"
          only_muted: "cando se usa só ou con outras etiquetas silenciadas"
          never: "nunca"
      reports:
        title: "Listaxe dos informes dispoñíbeis"
      dashboard:
        title: "Panel"
        last_updated: "Actualización do panel:"
        discourse_last_updated: "Actualización de Discourse:"
        version: "Versión"
        up_to_date: "Está actualizado/a!"
        critical_available: "Está dispoñíbel unha actualización crítica."
        updates_available: "Hai actualizacións dispoñíbeis."
        please_upgrade: "Por favor, actualice!"
        no_check_performed: "Non se efectuou unha busca de actualizacións. Asegúrese de que sidekiq está executándose."
        stale_data: "Non se efectuou unha busca de actualizacións ultimamente. Asegúrese de que sidekiq está executándose."
        version_check_pending: "Parece que actualizou recentemente. Caralludo!"
        installed_version: "Instalado"
        latest_version: "Últimos"
        problems_found: "Algúns consellos baseados na súa configuración actual do sitio"
        new_features:
          title: "Novas funcionalidades"
          dismiss: "Desbotar"
          learn_more: "Saber máis"
        last_checked: "Última comprobación"
        refresh_problems: "Actualizar"
        no_problems: "Non se atoparon problemas."
        moderators: "Moderadores:"
        admins: "Administradores:"
        silenced: "Silenciado:"
        suspended: "Suspendidos:"
        private_messages_short: "Mensaxes"
        private_messages_title: "Mensaxes"
        mobile_title: "Móbil"
        space_used: "%{usedSize} usados"
        space_used_and_free: "%{usedSize} (%{freeSize} libres)"
        uploads: "Cargas"
        backups: "Copias de seguranza"
        backup_count:
          one: "%{count} copia en %{location}"
          other: "%{count} copias en %{location}"
        lastest_backup: "Últimas: %{date}"
        traffic_short: "Tráfico"
        traffic: "Peticións web de aplicativos"
        page_views: "Visualizacións de páxinas"
        page_views_short: "Visualizacións de páxinas"
        show_traffic_report: "Amosar o informe detallado do tráfico"
        community_health: Saúde da comunidade
        moderators_activity: Actividade dos moderadores
        whats_new_in_discourse: Novidades do Discourse?
        activity_metrics: Métricas de actividade
        all_reports: "Todos os informes"
        general_tab: "Xeral"
        moderation_tab: "Moderación"
        security_tab: "Seguranza"
        reports_tab: "Informes"
        report_filter_any: "calquera"
        disabled: Desactivado
        timeout_error: Sentímolo, pero a consulta está demorando moito. Escolla un intervalo máis curto
        exception_error: Sentímolo pero produciuse un erro ao executar a consulta
        too_many_requests: Executou esta acción demasiadas veces. Agarde antes de volvelo tentar.
        not_found_error: Sentímolo pero o informe non existe
        filter_reports: Filtrar informes
        reports:
          trend_title: "Cambio do %{percent}. Actualmente %{current}, era %{prev} no período anterior."
          today: "Hoxe"
          yesterday: "Onte"
          last_7_days: "Últimos 7"
          last_30_days: "Últimos 30"
          all_time: "Todos"
          7_days_ago: "Hai 7 días"
          30_days_ago: "Hai 30 días"
          all: "Todo"
          view_table: "táboa"
          view_graph: "gráfica"
          refresh_report: "Actualizar informe"
          daily: Diario
          monthly: Mensual
          weekly: Semanal
          dates: "Datas (UTC)"
          groups: "Todos os grupos"
          disabled: "Este informe está desactivado"
          totals_for_sample: "Totais por mostra"
          average_for_sample: "Media por mostra"
          total: "Total global"
          no_data: "Non hai datos que amosar."
          trending_search:
            more: '<a href="%{basePath}/admin/logs/search_logs">Buscar rexistros</a>'
            disabled: 'O informe de busca de tendencias está desactivado. Activa as <a href="%{basePath}/admin/site_settings/category/all_results?filter=log%20search%20queries">consultas de busca de rexistros</a> para obter datos.'
          filters:
            file_extension:
              label: Extensión do ficheiro
            group:
              label: Grupo
            category:
              label: Categoría
            include_subcategories:
              label: "Incluír subcategorías"
      groups:
        new:
          title: "Novo grupo"
          create: "Crear"
          name:
            too_short: "O nome do grupo é demasiado curto"
            too_long: "O nome do grupo é demasiado longo"
            checking: "Comprobando a dispoñibilidade do nome do grupo..."
            available: "O nome do grupo está dispoñíbel"
            not_available: "O nome do grupo non está dispoñíbel"
            blank: "O nome do grupo non pode quedar baleiro"
        manage:
          interaction:
            email: Correo electrónico
            incoming_email: "Personalizar enderezos de correo-e entrantes"
            incoming_email_placeholder: "introducir enderezos de correo"
            visibility: Visibilidade
            visibility_levels:
              title: "Quen pode ver este grupo?"
              public: "Todos"
              logged_on_users: "Usuarios conectados"
              members: "Grupo de propietarios, membros e moderadores"
              staff: "Grupo de propietarios e moderadores"
              owners: "Propietarios do grupo"
              description: "Os administradores poden ver todos os grupos."
            members_visibility_levels:
              title: "Quen pode ver os membros deste grupo?"
            publish_read_state: "Publicar nas mensaxes de grupo o estado de lectura de grupo"
          membership:
            automatic: Automático
            trust_levels_title: "Nivel de confianza automático concedido aos membros cando son engadidos:"
            effects: Efectos
            trust_levels_none: "Ningún"
            automatic_membership_email_domains: "Os usuarios que se rexistraron cun dominio de correo electrónico que coincida exactamente con algún da lista engadiranse automaticamente a este grupo:"
            automatic_membership_user_count:
              one: "%{count} usuario ten novos dominios de correo electrónico e engadiranse ao grupo."
              other: "%{count} usuarios teñen novos dominios de correo electrónico e engadiranse grupo."
            primary_group: "Estabelecer automaticamente como grupo primario"
        name_placeholder: "Nome do grupo sen espazos, como na regra do nome do usuario"
        primary: "Grupo primario"
        no_primary: "(non hai un grupo primario)"
        title: "Grupos"
        edit: "Editar grupos"
        refresh: "Actualizar"
        about: "Edite aquí a súa pertenza a un grupo e nomes"
        group_members: "Membros do grupo"
        delete: "Eliminar"
        delete_failed: "Non é posíbel eliminar o grupo. Se este é un grupo automático, non se pode destruír."
        delete_automatic_group: Este é un grupo automático e non se pode eliminar.
        delete_owner_confirm: "Eliminar os privilexios de usuario de «%{username}»?"
        add: "Engadir"
        custom: "Personalizar"
        automatic: "Automático"
        default_title: "Título predeterminado"
        default_title_description: "aplicarase a todos os usuarios do grupo"
        group_owners: Propietarios
        add_owners: Engadir propietarios
        none_selected: "Selecciona un grupo para comezar"
        no_custom_groups: "Crear un novo grupo personalizado"
      api:
        generate_master: "Xerar unha chave maestra da API"
        none: "Non hai chaves activas da API agora mesmo."
        user: "Usuario"
        title: "API"
        key: "Chave"
        created: Creado
        updated: Actualizado
        last_used: Último utilizado
        never_used: (nunca)
        generate: "Xerar"
        undo_revoke: "Desfacer revogar"
        revoke: "Revogar"
        all_users: "Todos os usuarios"
        active_keys: "Claves activas da API"
        manage_keys: Xestionar chaves
        show_details: Detalles
        description: Descrición
        no_description: (sen descrición)
        all_api_keys: Todas as claves da API
        user_mode: Nivel de usuario
        impersonate_all_users: Suplantar calquera usuario
        single_user: "Usuario único"
        user_placeholder: Escribe un nome de usuario
        description_placeholder: Para que se usa esta chave?
        save: Gardar
        new_key: Nova clave API
        revoked: Revogada
        delete: Eliminar definitivamente
        not_shown_again: Esta clave non se amosará de novo. Asegúrese de ter unha copia antes de continuar.
        continue: Continuar
        scopes:
          description: |
            Ao utilizar ámbitos, pode restrinxir unha clave API a un conxunto específico de resultados.
            Tamén pode definir que parámetros se permitirán. Utilice comas para separar varios valores.
          title: Ámbitos
          resource: Recurso
          action: Acción
          allowed_parameters: Parámetros permitidos
          optional_allowed_parameters: Parámetros permitidos (opcional)
          any_parameter: (calquera parámetro)
          allowed_urls: URL permitidos
          descriptions:
            topics:
              read: Ler un tema ou unha publicación específica nel. O RSS tamén é compatíbel.
              write: Crear un tema novo ou publicalo nun xa existente.
              read_lists: Ler listaxes de temas como importantes, novos, últimos, etc. Tamén se admite RSS.
            users:
              bookmarks: Listar os marcadores do usuario. Devolve recordatorios de marcadores ao usaren o formato ICS.
              sync_sso: Sincronizar un usuario usando SSO.
              show: Obter información sobre un usuario.
              check_emails: Listar os enderezos de correo dos usuarios.
              update: Actualizar a información do perfil de usuario.
              log_out: Cerrar todas a sesións dun usuario.
              anonymize: Anonimizar as contas de usuario.
              delete: Eliminar contas de usuario.
            email:
              receive_emails: Combinar este ámbito co receptor de correo para procesar as mensaxes de correos entrantes.
      web_hooks:
        title: "Enganches de web (webhooks)"
        none: "Non hai enganches de web neste momento."
        instruction: "Os enganches de web permiten que Discourse notifique a servizos externos se sucede certo evento no seu sitio. Cando se dispara o enganche de web, enviarase unha petición POST ao URL fornecido."
        detailed_instruction: "Enviarase unha petición POST ao URL proporcionado se sucede o evento escollido."
        new: "Novo enganche de web"
        create: "Crear"
        edit: "Editar"
        save: "Gardar"
        controls: "Controis"
        go_back: "Volver á lista"
        payload_url: "URL que carga"
        payload_url_placeholder: "https://example.com/postreceive"
        secret_invalid: "A clave secreta non pode conter caracteres en branco."
        secret_too_short: "A clave secreta debe conter como mínimo 12 caracteres."
        secret_placeholder: "Unha cadea opcional, utilizada para xerar sinatura"
        event_type_missing: "Debe estabelecer polo menos un tipo de evento."
        content_type: "Tipo de contido"
        secret: "Clave secreta"
        event_chooser: "Que eventos deben disparar este enganche de web?"
        wildcard_event: "Envíemo todo."
        individual_event: "Seleccione eventos individuais."
        verify_certificate: "Comprobe o certificado TLS do enderezo que carga"
        active: "Activo"
        active_notice: "Entregaremos os detalles do evento cando suceda."
        categories_filter_instructions: "Os enganches de web relevantes só se dispararán se o evento está relacionado con categorías específicas. Déixeo en branco para disparar enganches de web en todas as categorías."
        categories_filter: "Categorías disparadas"
        tags_filter_instructions: "Os enganches de web relevantes soamente se dispararán se o evento está relacionado con etiquetas específicas. Déixeo en branco para que os enganches de web se disparen con calquera etiqueta."
        tags_filter: "Etiquetas disparadas"
        groups_filter_instructions: "Os enganches de web relevantes soamente se dispararán se o evento está relacionado con grupos específicos. Déixeo en branco para que os enganches de web se disparen con calquera grupo."
        groups_filter: "Grupos disparados"
        delete_confirm: "Eliminar este enganche de web?"
        topic_event:
          name: "Evento de tema"
          details: "Cando se publica, revisa, cambia ou elimina un novo tema."
        post_event:
          name: "Evento de publicación"
          details: "Cando se publica, cambia, elimina ou recupera unha nova resposta."
        user_event:
          name: "Evento de usuario"
        group_event:
          name: "Evento de grupo"
          details: "Cando se crea, actualiza ou destrúe un grupo."
        category_event:
          name: "Evento de categoría"
          details: "Cando se crea, actualiza ou destrúe unha categoría."
        tag_event:
          name: "Evento de etiqueta"
          details: "Cando se crea, actualiza ou destrúe unha etiqueta."
        reviewable_event:
          name: "Evento revisábel"
          details: "Cando hai un novo elemento para revisar e se actualiza o seu estado."
        notification_event:
          name: "Evento de notificación"
          details: "Cando o usuario recibe unha notificación na fonte."
        delivery_status:
          title: "Estado de entrega"
          inactive: "Inactivo"
          failed: "Fallou"
          successful: "Feito"
          disabled: "Desactivado"
        events:
          none: "Non hai eventos relacionados."
          redeliver: "Volver entregar"
          incoming:
            one: "Hai un evento novo."
            other: "Hai %{count} eventos novos."
          completed_in:
            one: "Completado en %{count} segundo."
            other: "Completado en %{count} segundos."
          request: "Petición"
          response: "Resposta"
          redeliver_confirm: "Confirma que quere volver entregar a mesma carga?"
          headers: "Cabeceiras"
          payload: "Datos de carga"
          body: "Corpo"
          ping: "Ping"
          status: "Código de estado"
          event_id: "ID"
          timestamp: "Creado"
          completion: "Tempo para completar"
          actions: "Accións"
      plugins:
        title: "Complementos"
        installed: "Complementos instalados"
        name: "Nome"
        none_installed: "Non ten ningún complemento instalado."
        version: "Versión"
        enabled: "Activado?"
        is_enabled: "S"
        not_enabled: "N"
        change_settings_short: "Configuración"
        howto: "Como podo instalar un complemento?"
        official: "Complemento oficial"
      backups:
        title: "Copias de seguranza"
        menu:
          backups: "Copias de seguranza"
          logs: "Rexistros"
        none: "Non hai copia de seguranza dispoñíbel."
        read_only:
          enable:
            title: "Activar modo que só permite lectura"
            label: "Activar o permitir só lectura"
            confirm: "Confirma a activación do modo que só permite lectura?"
          disable:
            title: "Desactivar modo que só permite lectura"
            label: "Desactivar o permitir só lectura"
        logs:
          none: "Aínda non hai rexistros..."
        columns:
          filename: "Nome do ficheiro"
          size: "Tamaño"
        upload:
          label: "Cargar"
          title: "Cargar unha copia de seguranza a esta instancia"
          uploading: "Cargando..."
          uploading_progress: "Cargando... %{progress}%"
          success: "Cargouse correctamente «%{filename}». O ficheiro está agora sendo procesado e tardará ata un minuto en aparecer na lista."
          error: "Produciuse un erro durante a carga de «%{filename}»: %{message}"
        operations:
          is_running: "Estase executando unha operación..."
          failed: "Produciuse un fallo %{operation} . Revisa os rexistros."
          cancel:
            label: "Cancelar"
            title: "Cancelar a operación actual"
            confirm: "Confirma a cancelación da operación actual?"
          backup:
            label: "Copia de seguranza"
            title: "Crear unha copia de seguranza"
            confirm: "Confirma a execución dunha nova copia de seguranza?"
            without_uploads: "Si (non incluír as cargas)"
          download:
            label: "Descargar"
            title: "Enviar correo electrónico coa ligazón de descarga"
            alert: "Recibiu un correo electrónico coa ligazón para descargar esta copia de seguranza."
          destroy:
            title: "Eliminar a copia de seguranza"
            confirm: "Confirma a destrución desta copia de seguranza?"
          restore:
            is_disabled: "«Restabelecer» está desactivado na configuración do sitio."
            label: "Restabelecer"
            title: "Restabelecer a copia de seguranza"
            confirm: "Confirma a restauración desta copia de seguranza?"
          rollback:
            label: "Reverter"
            title: "Reverter a base de datos ao estado de funcionamento anterior"
            confirm: "Confirma a reversión da base de datos ao estado de funcionamento anterior?"
        location:
          local: "Almacén local"
          s3: "S3"
        backup_storage_error: "Erro ao acceder ao almacenamento da copia de seguranza: %{error_message}"
      export_csv:
        success: "Iniciouse a exportación, notificarémoslle cunha mensaxe o remate do proceso."
        failed: "Produciuse un fallo na exportación. Comprobe os rexistros."
        button_text: "Exportar"
        button_title:
          user: "Exportar a listaxe completa de usuarios en formato CSV."
          staff_action: "Exportar o rexistro con todas as accións do equipo en formato CSV."
          screened_email: "Exportar a lista de correos controlados en formato CSV."
          screened_ip: "Exportar a lista de IP controlados en formato CSV."
          screened_url: "Exportar a lista de URL controlados en formato CSV."
      export_json:
        button_text: "Exportar"
      invite:
        button_text: "Enviar convites"
        button_title: "Enviar convites"
      customize:
        title: "Personalizar"
        preview: "visualizar"
        explain_preview: "Ver o sitio con este tema activado"
        save: "Gardar"
        new: "Novo"
        new_style: "Novo estilo"
        install: "Instalar"
        delete: "Eliminar"
        delete_confirm: 'Confirma a eliminación de «%{theme_name}»?'
        color: "Cor"
        opacity: "Opacidade"
        copy_to_clipboard: "Copiar ao portapapeis"
        copied_to_clipboard: "Copiado ao portapapeis"
        copy_to_clipboard_error: "Erro ao copiar os datos ao portapapeis"
        theme_owner: "Non editábel, propiedade de:"
        email_templates:
          title: "Correo electrónico"
          subject: "Asunto"
          multiple_subjects: "Este modelo de correo ten varios asuntos."
          body: "Corpo"
          revert: "Reverter os cambios"
          revert_confirm: "Confirma a reversión dos cambios?"
        theme:
          theme: "Tema"
          component: "Compoñente"
          components: "Compoñentes"
          theme_name: "Nome do tema"
          component_name: "Nome do compoñente"
          themes_intro: "Seleccione un tema existente ou instale un novo para comezar"
          themes_intro_emoji: "muller artista emoji"
          beginners_guide_title: "Guía de uso dos temas do Discourse para principiantes"
          developers_guide_title: "Guía de uso dos temas do Discourse para desenvolvedores"
          browse_themes: "Explorar temas da comunidade"
          customize_desc: "Personalizar:"
          title: "Temas"
          create: "Crear"
          create_type: "Tipo"
          create_name: "Nome"
          long_title: "Mudar as cores, o contido CSS e HTML do seu sitio"
          edit: "Editar"
          edit_confirm: "Este é un tema remoto. Se editas o CSS/HTML, os cambios borraranse a próxima vez que actualice o tema."
          update_confirm: "Estes cambios locais borraranse coa actualización. Confirma que queres continuar?"
          update_confirm_yes: "Si, continuar coa actualización"
          common: "Común"
          desktop: "Escritorio"
          mobile: "Móbil"
          settings: "Configuración"
          translations: "Traducións"
          extra_scss: "SCSS extra"
          extra_files: "Ficheiros extra"
          extra_files_upload: "Exportar tema para ver estes ficheiros."
          extra_files_remote: "Exportar o tema ou comprobar o repositorio git para ver estes ficheiros."
          preview: "Previsualizar"
          show_advanced: "Amosar campos avanzados"
          hide_advanced: "Ocultar campos avanzados"
          hide_unused_fields: "Agochar campos non usados"
          is_default: "O tema está activado de modo predeterminado"
          user_selectable: "O tema pode ser seleccionado polos usuarios"
          color_scheme_user_selectable: "O esquema de cor pode ser seleccionado polos usuarios"
          auto_update: "Actualización automática cando Discourse estea actualizado"
          color_scheme: "Paleta de cores"
          default_light_scheme: "Claro (predeterminado)"
          color_scheme_select: "Seleccione as cores que quere utilizar no tema"
          custom_sections: "Seccións personalizadas:"
          theme_components: "Compoñentes do tema"
          add_all_themes: "Engadir todos os temas"
          convert: "Converter"
          convert_component_alert: "Confirma a conversión deste compoñente como tema? Deixará de ser un compoñente de %{relatives}."
          convert_component_tooltip: "Converter este compoñente nun tema"
          convert_component_alert_generic: "Confirma que quere converter este compoñente en tema?"
          convert_theme_alert: "Confirma a conversión deste tema nun compoñente? Deixará de ser unha categoría primaria para %{relatives}."
          convert_theme_alert_generic: "Confirma que quere converter este tema en compoñente?"
          convert_theme_tooltip: "Converter este tema nun compoñente"
          inactive_themes: "Temas inactivos:"
          inactive_components: "Compoñentes non utilizados:"
          broken_theme_tooltip: "Este tema ten erros no CSS, HTML ou YAML"
          disabled_component_tooltip: "Este compoñente foi desactivado"
          default_theme_tooltip: "Este tema é o predeterminado do sitio"
          updates_available_tooltip: "Hai actualizacións dispoñíbeis para este tema"
          and_x_more: "e %{count} máis."
          collapse: Reducir
          uploads: "Cargas"
          no_uploads: "Pode cargar recursos asociados co seu tema como tipos de letra e imaxes"
          add_upload: "Engadir carga"
          upload_file_tip: "Escolla un recurso para cargar (png, woff2, etc ...)"
          variable_name: "Nome da var SCSS:"
          variable_name_invalid: "O nome da variábel non é correcto. Só se permiten caracteres alfanuméricos. Debe comezar cunha letra. Debe ser exclusivo."
          variable_name_error:
            invalid_syntax: "O nome da variábel non é correcto. Só se permiten caracteres alfanuméricos. Debe comezar cunha letra."
            no_overwrite: "O nome da variábel non é correcto. Non debe coincidir cunha variábel existente."
            must_be_unique: "O nome da variábel non é correcto. Debe ser exclusivo."
          upload: "Cargar"
          select_component: "Seleccione un compoñente..."
          unsaved_changes_alert: "Aínda non gardou os cambios. Quere desbotalos e continuar?"
          unsaved_parent_themes: "Aínda non asignou o compoñente aos temas. Quere continuar?"
          discard: "Desbotar"
          stay: "Deixar"
          css_html: "Personalizar CSS/HTML"
          edit_css_html: "Editar CSS/HTML"
          edit_css_html_help: "Non editou ningún CSS ou HTML"
          delete_upload_confirm: "Eliminar esta carga? (Pode ser que o tema CSS deixe de funcionar!)"
          component_on_themes: "Incluír compoñentes nestes temas"
          included_components: "Compoñentes incluídos"
          add_all: "Engadir todos"
          import_web_tip: "Repositorio que contén o tema"
          direct_install_tip: "Confirma que quere instalar <strong>%{name}</strong> desde o repositorio que se lista a seguir?"
          import_web_advanced: "Avanzados..."
          import_file_tip: "Ficheiro .tar.gz, .zip ou .dcstyle.json que contén o tema"
          is_private: "O tema está nun repositorio privado de git"
          remote_branch: "Nome da ramificación (opcional)"
          public_key: "Conceder á seguinte clave pública acceso ao repositorio:"
          install: "Instalar"
          installed: "Instalado"
          install_popular: "Destacados"
          install_upload: "Desde o seu dispositivo"
          install_git_repo: "Desde un repositorio git"
          install_create: "Crear novo"
          duplicate_remote_theme: "O compoñente do tema «%{name}» xa está instalado, confirma que quere instalar outra copia?"
          about_theme: "Verbo de"
          license: "Licenza"
          version: "Versión:"
          authors: "Autoría:"
          creator: "Creado por:"
          source_url: "Fonte"
          enable: "Activar"
          disable: "Desactivar"
          disabled: "Este compoñente foi desactivado."
          disabled_by: "Este compoñente foi desactivado por"
          required_version:
            error: "Este tema foi desactivado automaticamente porque non é compatíbel coa versión actual de Discourse."
            minimum: "Require a versión %{version} de Discourse ou unha superior."
            maximum: "Require a versión %{version} de Discourse ou unha inferior."
          update_to_latest: "Actualizar o tema"
          check_for_updates: "Buscar actualizacións"
          updating: "Actualizando..."
          up_to_date: "O tema está actualizado, última comprobación:"
          has_overwritten_history: "A versión actual do tema xa non existe porque o historial de Git foi sobrescrito por un push forzado."
          add: "Engadir"
          theme_settings: "Configuración do tema"
          no_settings: "Este tema non ten axustes."
          theme_translations: "Traducións do tema"
          empty: "Sen elementos"
          commits_behind:
            one: "O tema está %{count} commit por atrás!"
            other: "O tema está %{count} commits por atrás!"
          compare_commits: "(Ver os novos commits)"
          remote_theme_edits: "Se quere editar este tema, debe <a href='%{repoURL}' target='_blank'> enviar un cambio a este repositorio</a>"
          repo_unreachable: "Non se puido conectar co repositorio Git deste tema. Mensaxe de erro:"
          imported_from_archive: "Este tema foi importado dun ficheiro .zip"
          scss:
            text: "CSS"
            title: "Escriba CSS personalizado, aceptamos todo CSS válido e estilos SCSS"
          header:
            text: "Cabeceira"
            title: "Escriba o HTML que se presentará enriba da cabeceira do sitio"
          after_header:
            text: "Despois da cabeceira"
            title: "Escriba HTML que se presentará en todas as páxinas despois da cabeceira do sitio"
          footer:
            text: "Rodapé"
            title: "Escriba HTML que se presentará no rodapé"
          embedded_scss:
            text: "CSS encaixado"
            title: "Escriba CSS personalizado para entregar coa versión incorporada dos comentarios"
          color_definitions:
            text: "Definicións de cor"
            title: "Escriba definicións de cor personalizadas (só para usuarios avanzados)"
            placeholder: |2-

              Utilice esta folla de estilo para engadir cores personalizadas á listaxe de propiedades CSS.

              Exemplo:

              :root {
              --mytheme-tertiary-or-quaternary: #{dark-light-choose($tertiary, $quaternary)};
              }

              Prefixar os nomes da propiedade resulta altamente recomendábel para evitarmos conflitos con complementos e/ou o núcleo.
          body_tag:
            text: "Corpo"
          yaml:
            text: "YAML"
            title: "Definir os axustes do tema en formato YAML"
        colors:
          select_base:
            title: "Seleccionar a paleta de cores básicas"
            description: "Paleta básica:"
          title: "Cores"
          edit: "Editar paletas de cores"
          long_title: "Paletas de cores"
          about: "Modifica as cores usadas nos temas. Crea unha nova paleta de cores para comezar."
          new_name: "Nova paleta de cores"
          copy_name_prefix: "Copiar de"
          delete_confirm: "Eliminar esta paleta de cores?"
          undo: "Desfacer"
          undo_title: "Desfai os teus cambio nesta cor desde a última vez que a gardaches."
          revert: "Reverter"
          revert_title: "Restabelece esta cor na paleta de cores predeterminada de Discourse."
          primary:
            name: "primario"
            description: "Principalmente texto, iconas e bordos."
          primary-medium:
            name: "primario-medio"
          primary-low-mid:
            name: "primario-baixo-medio"
          secondary:
            name: "secundario"
            description: "Cor principal do fondo e cor do texto dalgúns botóns."
          tertiary:
            name: "terciario"
            description: "Ligazóns, algúns botóns, notificacións e cor de realce."
          quaternary:
            name: "cuaternario"
            description: "Ligazóns de navegación."
          header_background:
            name: "fondo da cabeceira"
            description: "Cor do fondo na cabeceira do sitio."
          header_primary:
            name: "cabeceira primaria"
            description: "Texto e iconas na cabeceira do sitio."
          highlight:
            name: "realce"
            description: "Cor do fondo dos elementos realzados da páxina, como publicacións e temas."
          highlight-high:
            name: "realzado-alto"
          highlight-medium:
            name: "realzado-medio"
          highlight-low:
            name: "realzado-baixo"
          danger:
            name: "perigo"
            description: "Cor de realce para accións como eliminar publicacións e temas."
          success:
            name: "correcto"
            description: "Usado para indicar que unha acción se realizou correctamente."
          love:
            name: "amor"
            description: "Cor do botón gústame."
          selected:
            name: "seleccionado"
        robots:
          title: "Sobrescribir o ficheiro robots.txt do sitio:"
          warning: "Isto sobrescribirá definitivamente calquera configuración relativa ao sitio."
          overridden: O ficheiro predeterminado robots.txt do sitio foi sobrescrito.
        email_style:
          title: "Estilo de correo electrónico"
          heading: "Personalizar estilo de correo electrónico"
          html: "Modelo HTML"
          css: "CSS"
          reset: "Restabelecer cos valores predeterminados"
          reset_confirm: "Confirma o restabelecemento de %{fieldName} cos valores predeterminados? Perderá todos os cambios."
          save_error_with_reason: "Non se gardaron os seus cambios. %{error}"
          instructions: "Personalizar o modelo co que se renderizan todos os correos html e o estilo, utilizando CSS."
      email:
        title: "Mensaxes de correo"
        settings: "Configuración"
        templates: "Modelos"
        preview_digest: "Visualización do compendio"
        advanced_test:
          title: "Test avanzado"
          desc: "Coñece como Discourse procesa as mensaxes de correo recibidas. Para poder procesar correctamente o correo electrónico, pega a continuación a mensaxe orixinal."
          email: "Mensaxe orixinal"
          run: "Executar proba"
          text: "Corpo de texto seleccionado"
          elided: "Texto elidido"
        sending_test: "Enviando mensaxe de proba..."
        error: "<b>ERRO</b> - %{server_error}"
        test_error: "Produciuse un problema enviando a mensaxe de proba. Revise os seus axustes de correo, comprobe que o seu servidor non está bloqueando as conexións de correo e ténteo de novo."
        sent: "Enviada"
        skipped: "Saltada"
        bounced: "Rebotada"
        received: "Recibidas"
        rejected: "Rexeitada"
        sent_at: "Enviada ás"
        time: "Hora"
        user: "Usuario"
        email_type: "Tipo de correo"
        to_address: "Ao enderezo"
        test_email_address: "enderezo de mensaxe de correo de proba"
        send_test: "Enviar mensaxe de correo de proba"
        sent_test: "enviada!"
        delivery_method: "Método de entrega"
        preview_digest_desc: "Visualiza o contido das mensaxes de correo e o compendio enviado a usuarios inactivos."
        refresh: "Actualizar"
        send_digest_label: "Enviar este resultado a:"
        send_digest: "Enviar"
        sending_email: "Enviando correo electrónico..."
        format: "Formato"
        html: "html"
        text: "texto"
        html_preview: "Visualización do contido do correo electrónico"
        last_seen_user: "Último usuario visto:"
        no_result: "Non se atoparon resultados para o resumo."
        reply_key: "Tecla para responder"
        skipped_reason: "Saltar razón"
        incoming_emails:
          from_address: "De"
          to_addresses: "A"
          cc_addresses: "Cc"
          subject: "Asunto"
          error: "Erro"
          none: "Non se atoparon mensaxes entrantes."
          modal:
            title: "Detalles das mensaxes entrantes"
            error: "Erro"
            headers: "Cabeceiras"
            subject: "Asunto"
            body: "Corpo"
            rejection_message: "Mensaxe de correo de rexeitamento"
          filters:
            from_placeholder: "de@exemplo.com"
            to_placeholder: "a@exemplo.com"
            cc_placeholder: "cc@exemplo.com"
            subject_placeholder: "Asunto..."
            error_placeholder: "Erro"
        logs:
          none: "Non se atoparon rexistros."
          filters:
            title: "Filtro"
            user_placeholder: "nome de usuario"
            address_placeholder: "nome@exemplo.com"
            type_placeholder: "compendio, rexistro..."
            reply_key_placeholder: "tecla para responder"
      moderation_history:
        performed_by: "Realizado po"
        no_results: "Non hai ningún historial de moderación dispoñíbel."
        actions:
          delete_user: "Usuario eliminado"
          suspend_user: "Usuario suspendido"
          silence_user: "Usuario silenciado"
          delete_post: "Publicación eliminada"
          delete_topic: "Tema eliminado"
          post_approved: "Publicación aprobada"
      logs:
        title: "Rexistros"
        action: "Acción"
        created_at: "Creado"
        last_match_at: "Último resultado"
        match_count: "Resultados"
        ip_address: "IP"
        topic_id: "ID do tema"
        post_id: "ID da publicación"
        category_id: "ID da categoría"
        delete: "Eliminar"
        edit: "Editar"
        save: "Gardar"
        screened_actions:
          block: "bloquear"
          do_nothing: "non facer nada"
        staff_actions:
          all: "todo"
          filter: "Filtrar:"
          title: "Accións do equipo"
          clear_filters: "Amosar todo"
          staff_user: "Usuario"
          target_user: "Usuario obxectivo"
          subject: "Asunto"
          when: "Cando"
          context: "Contexto"
          details: "Detalles"
          previous_value: "Anterior"
          new_value: "Novo"
          show: "Amosar"
          modal_title: "Detalles"
          no_previous: "Non hai ningún valor previo."
          deleted: "Non hai ningún valor. O rexistro foi eliminado."
          actions:
            delete_user: "eliminar usuario"
            change_trust_level: "cambiar nivel de confianza"
            change_username: "cambiar nome do usuario"
            change_site_setting: "cambiar axuste do sitio"
            change_theme: "cambiar tema"
            delete_theme: "eliminar tema"
            change_site_text: "cambiar o texto do sitio"
            suspend_user: "suspender un usuario"
            unsuspend_user: "non suspender o usuario"
            removed_suspend_user: "suspender un usuario (retirado)"
            removed_unsuspend_user: "non suspender o usuario (retirado)"
            grant_badge: "conceder insignia"
            revoke_badge: "revogar insignia"
            check_email: "comprobar correo"
            delete_topic: "eliminar o tema"
            recover_topic: "recuperar o tema"
            delete_post: "eliminar a publicación"
            impersonate: "suplantar"
            anonymize_user: "anonimizar o usuario"
            roll_up: "pregar bloques de IP"
            change_category_settings: "cambiar axustes da categoría"
            delete_category: "eliminar a categoría"
            create_category: "crear categoría"
            silence_user: "silenciar un usuario"
            unsilence_user: "non silenciar o usuario"
            removed_silence_user: "silenciar un usuario (retirado)"
            removed_unsilence_user: "non silenciar o usuario (retirado)"
            grant_admin: "conceder a administración"
            revoke_admin: "revogar a administración"
            grant_moderation: "conceder a moderación"
            revoke_moderation: "revogar a moderación"
            backup_create: "crear copia de seguranza"
            deleted_tag: "etiqueta eliminada"
            deleted_unused_tags: "etiquetas sen usar eliminadas"
            renamed_tag: "etiqueta renomeada"
            revoke_email: "revogar correo electrónico"
            lock_trust_level: "bloquear o nivel de confianza"
            unlock_trust_level: "desbloquear o nivel de confianza"
            activate_user: "activar un usuario"
            deactivate_user: "desactivar o usuario"
            change_readonly_mode: "cambiar a modo que só permite lectura"
            backup_download: "descargar copia de seguranza"
            backup_destroy: "destruír copia de seguranza"
            reviewed_post: "publicación revisada"
            custom_staff: "acción personalizada do complemento"
            post_locked: "publicación bloqueada"
            post_edit: "edición da publicación"
            post_unlocked: "publicación desbloqueada"
            check_personal_message: "comprobar de mensaxe privada"
            disabled_second_factor: "desactivar a autenticación de dobre paso"
            topic_published: "tema publicado"
            post_approved: "publicación aprobada"
            post_rejected: "publicación rexeitada"
            create_badge: "crear insignia"
            change_badge: "cambiar insignia"
            delete_badge: "eliminar insignia"
            merge_user: "combinar usuario"
            entity_export: "exportar entidade"
            change_name: "cambiar nome"
            topic_timestamps_changed: "cambiado o selo de tempo do tema"
            approve_user: "usuario aprobado"
            web_hook_create: "crear enganche web"
            web_hook_update: "actualizar o enganche de web"
            web_hook_destroy: "destruír o enganche de web"
            web_hook_deactivate: "desactivar o enganche de web"
            embeddable_host_create: "crear servidor incorporábel"
            embeddable_host_update: "actualizar servidor incorporábel"
            embeddable_host_destroy: "destruír servidor incorporábel"
            change_theme_setting: "cambiar axuste do tema"
            disable_theme_component: "desactivar compoñente do tema"
            enable_theme_component: "activar compoñente do tema"
            revoke_title: "revogar título"
            change_title: "cambiar título"
            api_key_create: "crear clave api"
            api_key_update: "actualizar clave api"
            api_key_destroy: "destruír clave api"
            override_upload_secure_status: "sobrescribir o status de carga segura"
            page_published: "páxina publicada"
            page_unpublished: "páxina sen publicar"
            add_email: "engadir enderezo de correo"
            update_email: "actualizar enderezo de correo"
            destroy_email: "destruír enderezo de correo"
            topic_closed: "tema pechado"
            topic_opened: "tema aberto"
            topic_archived: "tema arquivado"
            topic_unarchived: "tema desarquivado"
            post_staff_note_create: "engadir nota do equipo"
            post_staff_note_destroy: "destruír nota do equipo"
            delete_group: "eliminar grupo"
        screened_emails:
          title: "Correos controlados"
          description: "Cando alguén tente crear unha nova conta, comprobaranse os seguintes enderezos de correo e bloquearase o rexistro ou se tomará outra medida."
          email: "Enderezo de correo"
          actions:
            allow: "Permitir"
        screened_urls:
          title: "URL controlados"
          description: "Os URL listados aquí utilizáronse en publicacións de usuarios que foron identificados como emisores de lixo."
          url: "URL"
          domain: "Dominio"
        screened_ips:
          title: "IP controlados"
          description: 'Enderezos IP observados. Use «Permitir» para crear listas de enderezos IP.'
          delete_confirm: "Confirma a eliminación da regra para %{ip_address}?"
          actions:
            block: "Bloquear"
            do_nothing: "Permitir"
            allow_admin: "Permitir administrador"
          form:
            label: "Novo:"
            ip_address: "Enderezo IP"
            add: "Engadir"
            filter: "Buscar"
          roll_up:
            text: "Agrupar"
            title: "Crea unha nova subrede de entradas para bloquear se hai cando menos «min_ban_entries_for_roll_up» entradas."
        search_logs:
          title: "Buscar rexistros"
          term: "Termo"
          searches: "Buscas"
          click_through_rate: "CTR"
          types:
            all_search_types: "Todos os tipos de busca"
            header: "Cabeceira"
            full_page: "Páxina completa"
            click_through_only: "Todas (só prema)"
          header_search_results: "Resultados da busca de cabeceiras"
        logster:
          title: "Rexistros de erros"
      watched_words:
        title: "Palabras observadas"
        search: "buscar"
        clear_filter: "Borrar"
        show_words:
          one: "Amosar %{count} palabra"
          other: "amosar %{count} palabras"
        download: Descargar
        clear_all: Borrar todo
        clear_all_confirm: "Confirma que quere limpar todas as palabras observadas na acción %{action}?"
        actions:
          block: "Bloquear"
          censor: "Censurar"
          require_approval: "Requirir aprobación"
          flag: "Sinalar"
          replace: "Substituír"
          tag: "Etiqueta"
          silence: "Silenciar"
          link: "Ligazón"
        form:
          placeholder_regexp: "expresión regular"
          replace_label: "Substitución"
          tag_label: "Etiqueta"
          link_label: "Ligazón"
          link_placeholder: "https://example.com"
          add: "Engadir"
          success: "Feito"
          exists: "Xa existe"
          upload: "Engadir desde ficheiro"
          upload_successful: "Carga realizada correctamente. Engadíronse palabras."
        test:
          button_label: "Proba"
          description: "Escriba texto a continuación para comprobar coincidencias con palabras observadas"
          found_matches: "Coincidencias atopadas:"
          no_matches: "Non se atoparon coincidencias"
      form_templates:
        nav_title: "Modelos"
        list_table:
          headings:
            name: "Nome"
            actions: "Accións"
        view_template:
          close: "Pechar"
          edit: "Editar"
          delete: "Eliminar"
        new_template_form:
          submit: "Gardar"
          cancel: "Cancelar"
          preview: "Visualizar"
        quick_insert_fields:
          add_new_field: "Engadir"
          dropdown: "Despregábel"
        validations_modal:
          table_headers:
            key: "Chave"
            type: "Tipo"
            description: "Descrición"
          validations:
            required:
              key: "obrigatorio"
            minimum:
              key: "mínimo"
            maximum:
              key: "máximo"
            type:
              key: "tipo"
      impersonate:
        title: "Suplantar"
        help: "Usar esta ferramenta para suplantar unha conta de usuario co obxecto de detectar e corrixir erros. Deberá saír da sesión ao rematar."
        not_found: "Non é posíbel atopar o usuario."
        invalid: "Sentímolo pero non pode suplantar este usuario."
      users:
        title: "Usuarios"
        create: "Engadir usuario administrador"
        last_emailed: "Últimos envíos por correo"
        not_found: "Sentímolo pero o nome do usuario non existe no sistema."
        id_not_found: "Sentímolo pero o usuario non existe no sistema."
        active: "Activado"
        status: "Estado"
        show_emails: "Amosar correos"
        hide_emails: "Agochar correos"
        nav:
          new: "Novo"
          active: "Activo"
          staff: "Equipo"
          suspended: "Suspendido"
          silenced: "Silenciado"
          staged: "Transitorio"
        approved: "Aprobado?"
        titles:
          active: "Usuarios activos"
          new: "Novos usuarios"
          pending: "Usuarios pendentes de revisión"
          newuser: "Usuarios cun nivel de confianza 0 (novo usuario)"
          basic: "Usuarios cun nivel de confianza 1 (usuario básico)"
          member: "Usuarios cun nivel de confianza 2 (membro)"
          regular: "Usuarios cun nivel de confianza 3 (normal)"
          leader: "Usuarios cun nivel de confianza 4 (líder)"
          staff: "Equipo"
          admins: "Usuarios administradores"
          moderators: "Moderadores"
          silenced: "Usuarios silenciados"
          suspended: "Usuarios suspendidos"
          staged: "Usuarios transitorios"
        not_verified: "Sen comprobar"
        check_email:
          title: "Amosar o enderezo de correo deste usuario"
          text: "Amosar"
        check_sso:
          title: "Desvelar a carga do SSO"
          text: "Amosar"
      user:
        suspend_failed: "Algo fallou ao suspender este usuario %{error}"
        unsuspend_failed: "Algo foi mal levantando a suspensión deste usuario %{error}"
        suspend_reason_label: "Cal é o motivo da suspensión? Este texto <b>será visíbel para todo o mundo</b> na páxina do perfil deste usuario e amosaráselle ao usuario cando tente iniciar sesión. Procure ser breve."
        suspend_reason_hidden_label: "Cal é o motivo da suspensión? Este texto amosaráselle ao usuario cando tente iniciar sesión. Procure ser breve."
        suspend_reason: "Razón"
        suspend_reason_title: "Razón da suspensión"
        suspend_reasons:
          not_listening_to_staff: "Preferiría non escoitar comentarios do equipo"
          consuming_staff_time: "Consumiu cantidades desproporcionadas de tempo do equipo"
          in_wrong_place: "No lugar equivocado"
          no_constructive_purpose: "Non ten ningún propósito construtivo nas súas accións que non sexa crear disensión dentro da comunidade"
          custom: "Personalizar..."
        suspend_message: "Mensaxe de correo"
        suspend_message_placeholder: "Pode achegar máis información sobre a suspensión e enviarlla por correo electrónico ao usuario."
        suspended_by: "Suspendido por"
        silence_reason: "Razón"
        silenced_by: "Silenciado por"
        silence_modal_title: "Silenciar o usuario"
        silence_duration: "Canto tempo estará silenciado o usuario?"
        silence_reason_label: "Por que silencia este usuario?"
        silence_reason_placeholder: "Razón do silencio"
        silence_message: "Mensaxe de correo"
        silence_message_placeholder: "(deixar baleiro para enviar mensaxe predeterminada)"
        suspended_until: "(ata %{until})"
        cant_suspend: "Este usuario non pode estar suspendido."
        delete_posts_failed: "Produciuse un erro ao eliminar as publicacións."
        post_edits: "Edicións publicadas"
        penalty_post_actions: "Que quere facer coa publicación asociada?"
        penalty_post_delete: "Eliminar a publicación"
        penalty_post_delete_replies: "Eliminar a publicación e todas as respostas"
        penalty_post_edit: "Editar a publicación"
        penalty_post_none: "Non facer nada"
        penalty_count: "Número de penalizacións"
        clear_penalty_history:
          title: "Borrar o historial de penalizacións"
          description: "os usuarios con sancións non poden acadar TL3"
        delete_all_posts_confirm_MF: |
          Vai eliminar {POSTS, plural, one {# publicación} other {# publicacións}} e {TOPICS, plural, one {# tema} other {# temas}}. Está seguro?
        silence: "Silenciar"
        unsilence: "Levantar silencio"
        silenced: "Silenciado?"
        moderator: "Moderador?"
        admin: "Administrador?"
        suspended: "Suspendido?"
        staged: "Transitorio?"
        show_admin_profile: "Administración"
        show_public_profile: "Amosar o perfil público"
        action_logs: "Rexistros de accións"
        ip_lookup: "Busca de IP"
        log_out: "Saír da sesión"
        logged_out: "O usuario foi desconectado en todos os dispositivos"
        revoke_admin: "Revogar administrador"
        grant_admin: "Facer administrador"
        grant_admin_confirm: "Enviamos un correo electrónico para verificar o novo administrador. Ábreo e sigue as instrucións."
        revoke_moderation: "Revogar moderación"
        grant_moderation: "Conceder moderación"
        unsuspend: "Non suspender"
        suspend: "Suspender"
        show_flags_received: "Amosar alertas recibidas"
        flags_received_by: "Alertas que recibiu %{username}"
        flags_received_none: "Este usuario non recibiu ningunha alerta."
        reputation: Reputación
        permissions: Permisos
        activity: Actividade
        like_count: Valoracións dadas / recibidas
        last_100_days: "nos últimos 100 días"
        private_topics_count: Temas privados
        posts_read_count: Publicacións lidas
        post_count: Publicacións creadas
        second_factor_enabled: Activada a autenticación de dobre factor
        topics_entered: Temas vistos
        flags_given_count: Alertas dadas
        flags_received_count: Alertas recibidas
        warnings_received_count: Avisos recibidos
        flags_given_received_count: "Alertas dadas / recibidas"
        approve: "Aprobar"
        approved_by: "aprobado por"
        approve_success: "Usuario aprobado, enviouse unha mensaxe de correo coas instrucións de activación."
        approve_bulk_success: "Todos os usuarios seleccionados foron aprobados e notificados."
        time_read: "Tempo de lectura"
        post_edits_count: "Edicións publicadas"
        anonymize: "Facer o usuario anónimo"
        anonymize_confirm: "Confirma que desexa converter esta conta en anónima? Cambiaranse o nome do usuario e o correo electrónico e reiniciarase toda a información do perfil."
        anonymize_yes: "Si, converter a conta en anónima"
        anonymize_failed: "Produciuse un problema convertendo a conta en anónima."
        delete: "Eliminar usuario"
        delete_posts:
          button: "Eliminar todas as publicacións"
          progress:
            title: "Progreso na eliminación de publicacións"
            description: "Eliminando publicacións..."
          confirmation:
            cancel: "Cancelar"
        merge:
          button: "Combinar"
          prompt:
            title: "Transferir e eliminar @%{username}"
            description: |
              <p>Escolle un novo propietario para o contido de <b>@%{username}</b>.</p>

              <p>Transferiranse todos os temas, publicacións, mensaxes e outros contidos creados por <b>@%{username}</b>.</p>
            target_username_placeholder: "Nome de usuario do novo propietario"
            transfer_and_delete: "Transferir e eliminar @%{username}"
            cancel: "Cancelar"
          progress:
            title: "Combinar o progreso"
          confirmation:
            title: "Transferir e eliminar @%{username}"
            description: |
              <p>Todo o contido de <b>@%{username}</b> vai ser transferido e asignado a <b>@%{targetUsername}</b>. Unha vez transferido o contido, a conta de<b>@%{username}</b> será eliminada.</p>

              <p><b>Esta acción non se poderá desfacer.</b></p>

              <p>Para continuar, escriba: <code>%{text}</code></p>
            text: "transferir @%{username} a @%{targetUsername}"
            transfer_and_delete: "Transferir e eliminar @%{username}"
            cancel: "Cancelar"
        merging_user: "Combinando usuario..."
        merge_failed: "Produciuse un erro ao combinar os usuarios."
        delete_forbidden_because_staff: "Non é posíbel eliminar os administradores e moderadores."
        delete_posts_forbidden_because_staff: "Non é posíbel eliminar todas as publicacións dos administradores ou moderadores."
        delete_forbidden:
          one: "Non é posíbel eliminar usuarios se teñen publicacións. Elimine as publicacións antes de eliminar o usuario (non é posíbel eliminar publicacións de máis de %{count} día)"
          other: "Non é posíbel eliminar usuarios se teñen publicacións. Elimine as publicacións antes de eliminar o usuario (non é posíbel eliminar publicacións de máis de %{count} días)"
        cant_delete_all_posts:
          one: "Non é posíbel eliminar todas as publicacións. Algunhas teñen máis de %{count} día. (O axuste delete_user_max_post_age.)"
          other: "Non é posíbel eliminar todas as publicacións. Algunhas teñen máis de %{count} días. (O axuste delete_user_max_post_age.)"
        cant_delete_all_too_many_posts:
          one: "Non é posíbel eliminar todas as publicacións porque o usuario ten máis dunha publicación. (delete_all_posts_max)"
          other: "Non é posíbel eliminar todas as publicacións porque o usuario ten máis de %{count} publicacións. (delete_all_posts_max)"
        delete_and_block: "Eliminar e <b>bloquear</b> este enderezo de correo e de IP"
        delete_dont_block: "Só eliminar"
        deleting_user: "Eliminando usuario..."
        deleted: "Eliminouse o usuario."
        delete_failed: "Produciuse un erro eliminando este usuario. Asegúrese de que se eliminan todas as publicacións antes de tentar eliminar o usuario."
        send_activation_email: "Enviar mensaxe de correo de activación"
        activation_email_sent: "Enviouse unha mensaxe de correo de activación."
        send_activation_email_failed: "Produciuse un problema enviando outra mensaxe de correo de activación. %{error}"
        activate: "Activar conta"
        activate_failed: "Produciuse un problema activando o usuario."
        deactivate_account: "Desactivar a conta"
        deactivate_failed: "Produciuse un problema desactivando o usuario."
        unsilence_failed: "Produciuse un problema ao levantar o silencio do usuario."
        silence_failed: "Produciuse un erro ao silenciar o usuario."
        silence_confirm: "Confirma que quere silenciar este usuario? Non poderá crear máis temas nin publicación."
        silence_accept: "Si, silencialo"
        bounce_score: "Puntuación de rebotes"
        reset_bounce_score:
          label: "Restabelecer"
          title: "Restabelecer a puntuación de rebotes a 0"
        visit_profile: "Visita a <a href='%{url}'>páxina de preferencias do usuario</a> para editar o seu perfil"
        deactivate_explanation: "Un usuario desactivado debe revalidar o enderezo de correo."
        suspended_explanation: "Un usuario suspendido non pode iniciar sesión."
        silence_explanation: "Un usuario silenciado non pode publicar nin iniciar temas."
        staged_explanation: "Un usuario transitorio só pode publicar por correo electrónico en temas específicos."
        bounce_score_explanation:
          none: "Non se recibiron recentemente rebotes dese correo electrónico."
          some: "Recibíronse recentemente algúns rebotes dese correo electrónico."
          threshold_reached: "Recibíronse demasiados rebotes dese correo electrónico."
        trust_level_change_failed: "Produciuse un problema cambiando o nivel de confianza do usuario."
        suspend_modal_title: "Suspender un usuario"
        confirm_cancel_penalty: "Confirma que quere eliminar a penalización?"
        trust_level_2_users: "Usuarios con nivel 2 de confianza"
        trust_level_3_requirements: "Requirimentos para o nivel de confianza 3"
        trust_level_locked_tip: "o nivel de confianza está bloqueado, o sistema non promocionará nin rebaixará o usuario"
        lock_trust_level: "Bloquear o nivel de confianza"
        unlock_trust_level: "Desbloquear o nivel de confianza"
        silenced_count: "Silenciado"
        suspended_count: "Suspendido"
        other_matches_list:
          username: "Nome de usuario"
          trust_level: "Nivel de confianza"
          read_time: "Tempo de lectura"
          posts: "Publicacións"
        tl3_requirements:
          title: "Requirimentos para o nivel 3 de confianza"
          table_title:
            one: "No último día:"
            other: "Nos últimos %{count} días:"
          value_heading: "Valor"
          requirement_heading: "Requirimento"
          visits: "Visitas"
          days: "días"
          topics_replied_to: "Temas aos que respondeu"
          topics_viewed: "Temas vistos"
          topics_viewed_all_time: "Temas vistos (todo o tempo)"
          posts_read: "Publicacións lidas"
          posts_read_all_time: "Publicacións lidas (todo o tempo)"
          flagged_posts: "Publicacións sinaladas"
          flagged_by_users: "Usuarios que alertaron"
          likes_given: "Gústames dados"
          likes_received: "Gústames recibidos"
          likes_received_days: "Gústames recibidos: por días"
          likes_received_users: "Gústames recibidos: usuarios"
          suspended: "Suspendido (os últimos 6 meses)"
          silenced: "Silenciado (os últimos 6 meses)"
          qualifies: "Cumpre os requisitos para o nivel de confianza 3."
          does_not_qualify: "Non cumpre os requisitos para o nivel de confianza 3."
          will_be_promoted: "Será promocionado pronto."
          will_be_demoted: "Será rebaixado pronto."
          on_grace_period: "Actualmente en período de graza da promoción, non será rebaixado."
          locked_will_not_be_promoted: "Nivel de confianza bloqueado. Non se promocionará nunca."
          locked_will_not_be_demoted: "Nivel de confianza bloqueado. Non será rebaixado nunca."
        discourse_connect:
          title: "Inicio de sesión válido por unha soa vez «SSO» con DiscourseConnect"
          external_id: "ID externo"
          external_username: "Nome de usuario"
          external_name: "Nome"
          external_email: "Enderezo de correo"
          external_avatar_url: "URL da imaxe do perfil"
          last_payload: "Última carga"
          delete_sso_record: "Eliminar o rexistro de SSO"
          confirm_delete: "Confirma que quere eliminar este rexistro do DiscourseConnect?"
      user_fields:
        title: "Campos do usuario"
        help: "Engade campos que os usuarios poidan encher."
        create: "Crear un campo de usuario"
        untitled: "Sen título"
        name: "Nome do campo"
        type: "TIpo de campo"
        description: "Descrición do campo"
        save: "Gardar"
        edit: "Editar"
        delete: "Eliminar"
        cancel: "Cancelar"
        delete_confirm: "Confirma a eliminación deste campo do usuario?"
        options: "Opcións"
        required:
          title: "Requirido para rexistrarse"
          enabled: "obrigatorio"
          disabled: "non obrigatorio"
        editable:
          title: "Editábel despois do rexistro"
          enabled: "editábel"
          disabled: "non editábel"
        show_on_profile:
          title: "Amosar no perfil público"
          enabled: "amosado no perfil"
          disabled: "non amosado no perfil"
        show_on_user_card:
          title: "Amosar na tarxeta de usuario"
          enabled: "amosado na tarxeta de usuario"
          disabled: "non amosado na tarxeta de usuario"
        field_types:
          text: "Campo de texto"
          confirm: "Confirmación"
          dropdown: "Despregábel"
      site_text:
        description: "Pode personalizar calquera texto do seu foro. Comece por buscar a seguir:"
        search: "Busque o texto que quere editar"
        title: "Texto"
        edit: "editar"
        revert: "Reverter os cambios"
        revert_confirm: "Confirma a reversión dos cambios?"
        go_back: "Volver á busca"
        recommended: "Recomendamos personalizar o seguinte texto para axeitalo ás súas necesidades:"
        show_overriden: "Amosar só os cambios"
        locale: "Idioma:"
        more_than_50_results: "Hai máis de 50 resultados. Restrinxa a busca."
        outdated:
          dismiss: "Desbotar"
      settings:
        show_overriden: "Amosar só os cambios"
        history: "Ver o historial de cambios"
        reset: "restabelecer"
        none: "ningunha"
      site_settings:
        title: "Axustes"
        no_results: "Non se atoparon resultados."
        clear_filter: "Borrar"
        add_url: "engadir URL"
        add_host: "engadir servidor"
        add_group: "engadir grupo"
        uploaded_image_list:
          label: "Editar listaxe"
          empty: "Aínda non hai imaxes. Cargue unha."
          upload:
            label: "Cargar"
            title: "Cargar imaxe(s)"
        selectable_avatars:
          title: "Listaxe de avatares que os usuarios poden elixir"
        categories:
          all_results: "Todo"
          required: "Obrigatorio"
          branding: "Logo"
          basic: "Configuración básica"
          users: "Usuarios"
          posting: "Publicación"
          email: "Enderezo de correo"
          files: "Ficheiros"
          trust: "Niveis de confianza"
          security: "Seguranza"
          onebox: "Onebox"
          seo: "SEO"
          spam: "Lixo"
          rate_limits: "Límites de frecuencia"
          developer: "Desenvolvedor"
          embedding: "Incorporado"
          legal: "Legal"
          api: "API"
          user_api: "API de usuario"
          uncategorized: "Outro"
          backups: "Copias de seguranza"
          login: "Iniciar sesión"
          plugins: "Complementos"
          user_preferences: "Preferencias do usuario"
          tags: "Etiquetas"
          search: "Buscar"
          groups: "Grupos"
          dashboard: "Panel"
          navigation: "Navegación"
        secret_list:
          invalid_input: "Os campos de entrada de datos non poden quedar baleiros nin conter a barra vertical."
        default_categories:
          modal_description: "Quere aplicar este cambio con efectos retroactivos? Isto afectará as preferencias de %{count} usuarios existentes."
          modal_yes: "Si"
          modal_no: "Non, aplicar só o cambio a partir de agora"
        simple_list:
          add_item: "Engadir elemento..."
        json_schema:
          edit: Abrir o editor
          modal_title: "Editar: %{name}"
      badges:
        title: Insignias
        new_badge: Nova insignia
        new: Novo
        name: Nome
        badge: Insignia
        display_name: Nome público
        description: Descrición
        long_description: Descrición longa
        badge_type: Tipo de insignia
        badge_grouping: Grupo
        badge_groupings:
          modal_title: Grupos de insignias
        granted_by: Concedido por
        granted_at: Concedido
        reason_help: (Ligazón a unha publicación ou tema)
        save: Gardar
        delete: Eliminar
        delete_confirm: Confirma a eliminación desta insignia?
        revoke: Revogar
        reason: Razón
        expand: Expandir &hellip;
        revoke_confirm: Confirma a revogación desta insignia?
        edit_badges: Editar insignias
        grant_badge: Conceder insignia
        granted_badges: Insignias concedidas
        grant: Conceder
        no_user_badges: "A %{name} non se lle concedeu ningunha insignia."
        no_badges: Non hai insignias para conceder.
        none_selected: "Seleccione unha insignia para comezar"
        allow_title: Permitir que se use a insignia como un título
        multiple_grant: Pode concederse múltiples veces
        listable: Amosar a insignia na páxina de insignias públicas
        enabled: activado
        disabled: desactivado
        icon: Icona
        image: Imaxe
        graphic: Gráfico
        icon_help: "Escriba un nome de icona Font Awesome (use o prefixo «far-» para as iconas normais e «fab-» para as iconas de marca)"
        image_help: "Ao cargar unha imaxe sobrescríbese o campo da icona se ambos estivesen determinados."
        select_an_icon: "Seleccionar unha icona"
        upload_an_image: "Cargar unha imaxe"
        read_only_setting_help: "Personalice o texto"
        query: Consultar insignia (SQL)
        target_posts: Consulta con destino a publicacións
        auto_revoke: Executar a consulta de revogación diariamente
        show_posts: Amosar a publicación pola que se concede a insignia na páxina das insignias
        trigger: Disparador
        trigger_type:
          none: "Actualizar diariamente"
          post_action: "Cando un usuario actúa sobre unha publicación"
          post_revision: "Cando un usuario edita ou crea unha publicación"
          trust_level_change: "Cando un usuario cambia o nivel de confianza"
          user_change: "Cando se crea ou edita un usuario"
        preview:
          link_text: "Visualizar as insignias concedidas"
          plan_text: "Visualizar con plan de consulta"
          modal_title: "Visualizar a consulta de insignias"
          sql_error_header: "Produciuse un erro coa consulta."
          error_help: "Busca axuda nas seguintes ligazóns sobre consultas de insignias."
          bad_count_warning:
            header: "AVISO!"
            text: "Faltan algunhas mostras para a concesión da insignia. Isto acontece cando a consulta sobre insignias devolve ID do usuario, ou ID de publicacións que non existen. Pode producir resultados inesperados posteriormente. Revise outra vez a consulta."
          no_grant_count: "Non hai insignias para asignar."
          grant_count:
            one: "<b>%{count}</b> insignia para asignar."
            other: "<b>%{count}</b> insignias para asignar."
          sample: "Mostra:"
          grant:
            with: <span class="username">%{username}</span>
            with_post: <span class="username">%{username}</span> por publicación en %{link}
            with_post_time: <span class="username">%{username}</span> por publicación en %{link} o <span class="time">%{time}</span>
            with_time: <span class="username">%{username}</span> o <span class="time">%{time}</span>
        badge_intro:
          title: "Seleccione unha insignia existente ou cree unha nova para comezar"
          emoji: "emoji de muller estudante"
          what_are_badges_title: "Que son as insignias?"
          badge_query_examples_title: "Exemplos de consulta de insignias"
        mass_award:
          title: Recoñemento en lote
          description: Concede a mesma insignia a varios usuarios á vez.
          no_badge_selected: Selecciona unha insignia para comezar.
          perform: "Conceder insignia a usuarios"
          upload_csv: Cargar un CSV con enderezos de correo ou nomes de usuario
          aborted: Cargue un CSV que conteña os enderezos de correo ou os nomes de usuario
          replace_owners: Retirar a insignia dos propietarios anteriores
      emoji:
        title: "Emoji"
        add: "Engadir novo emoji"
        uploading: "Cargando..."
        name: "Nome"
        group: "Grupo"
        image: "Imaxe"
        alt: "visualización do emoji personalizado"
        delete_confirm: "Confirma a eliminación do emoji :%{name}:?"
      embedding:
        get_started: "Se quere incorporar o Discourse noutro sitio web, comece engadindo o seu servidor."
        confirm_delete: "Confirma a eliminación deste servidor?"
        title: "Incorporando"
        host: "Servidores permitidos"
        allowed_paths: "Lista de camiños admitidos"
        edit: "editar"
        category: "Publicación na categoría"
        add_host: "Engadir servidor"
        settings: "Configuración da incorporación"
        crawling_settings: "Configuración do extractor"
        crawling_description: "Cando o Discourse crea temas para as súas publicacións, se non existe unha fonte RSS/ATOM, tentará procesar o contido do seu HTML. Ás veces pode ser difícil extraer o contido, por iso dámoslle a posibilidade de especificar as regras do CSS para facilitar a extracción."
        embed_by_username: "Nome do usuario para crear o tema"
        embed_post_limit: "Número máximo de publicacións que incorporar"
        embed_title_scrubber: "Expresión regular empregada para limpar o título das publicacións"
        embed_truncate: "Truncar as publicacións incorporadas"
        embed_unlisted: "Os temas importados non serán listados ata que haxa unha resposta."
        allowed_embed_selectors: "Selector CSS para elementos permitidos nas incorporacións"
        blocked_embed_selectors: "Selector CSS para elementos retirados das incorporacións"
        allowed_embed_classnames: "Nomes permitidos de clases CSS"
        save: "Gardar a configuración da incorporación"
      permalink:
        title: "Ligazóns permanentes"
        description: "Redireccións que se lle aplicarán a URL non coñecidos polo foro."
        url: "URL"
        topic_id: "ID do tema"
        topic_title: "Tema"
        post_id: "ID da publicación"
        post_title: "Publicación"
        category_id: "ID da categoría"
        category_title: "Categoría"
        tag_name: "Nome da etiqueta"
        external_url: "URL externo ou relativo"
        destination: "Destino"
        copy_to_clipboard: "Copiar a ligazón permanente ao portapapeis"
        delete_confirm: Confirma a eliminación desta ligazón permanente?
        form:
          label: "Novo:"
          add: "Engadir"
          filter: "Buscar (URL ou URL externa)"
      reseed:
        action:
          label: "Substituír texto…"
          title: "Substituír o texto das categorías e temas coas traducións"
        modal:
          title: "Substituír texto"
          subtitle: "Substituír o texto das categorías e temas xerados polo sistema coas últimas traducións"
          categories: "Categorías"
          topics: "Temas"
          replace: "Substituír"
  wizard_js:
    wizard:
      back: "Volver"
      next: "Seguinte"
      step-text: "Paso"
      step: "%{current} de %{total}"
      uploading: "Cargando..."
      upload_error: "Sentímolo pero produciuse un erro ao cargar ese ficheiro. Ténteo de novo."
      staff_count:
        one: "A súa comunidade ten %{count} en equipo (vostede)."
        other: "A súa comunidade ten %{count} en equipo, incluído vostede."
      invites:
        add_user: "engadir"
        none_added: "Non convidou a ninguén do equipo. Confirma que quere continuar?"
        roles:
          admin: "Administración"
          moderator: "Moderador"
          regular: "Usuario normal"
      previews:
        share_button: "Compartir"
        reply_button: "Responder"<|MERGE_RESOLUTION|>--- conflicted
+++ resolved
@@ -3354,13 +3354,8 @@
               content: "Administración"
             badges:
               content: "Insignias"
-<<<<<<< HEAD
-            everything:
-              content: "Todo"
-=======
             topics:
               content: "Temas"
->>>>>>> 9b339bcd
             faq:
               content: "PMF"
             groups:
@@ -3372,14 +3367,11 @@
             review:
               content: "Revisar"
     until: "Ata:"
-<<<<<<< HEAD
-=======
     form_templates:
       errors:
         typeMismatch:
           default: "Introduza un valor correcto."
           email: "Introduza un enderezo de correo electrónico correcto."
->>>>>>> 9b339bcd
   admin_js:
     type_to_filter: "escriba para filtrar..."
     admin:
