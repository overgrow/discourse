# encoding: utf-8
#
# Never edit this file. It will be overwritten when translations are pulled from Transifex.
#
# To work with us on translations, join this project:
# https://www.transifex.com/projects/p/discourse-org/

sv:
  js:
    number:
      format:
        separator: "."
        delimiter: ","
      human:
        storage_units:
          format: "%n %u"
          units:
            byte:
              one: Byte
              other: Bytes
            gb: GB
            kb: KB
            mb: MB
            tb: TB
      short:
        thousands: "{{number}}k"
        millions: "{{number}}M"
    dates:
      time: "h:mm a"
      time_short_day: "ddd, HH:mm"
      timeline_date: "MMM YYYY"
      long_no_year: "MMM D h:mm a"
      long_no_year_no_time: "MMM D"
      full_no_year_no_time: "MMMM Do"
      long_with_year: "D MMM, YYYY h:mm a"
      long_with_year_no_time: "D MMM, YYYY"
      full_with_year_no_time: "MMMM Do, YYYY"
      long_date_with_year: "D MMM, 'YY LT"
      long_date_without_year: "D MMM, LT"
      long_date_with_year_without_time: "D MMM, 'YY"
      long_date_without_year_with_linebreak: "D MMM <br/>LT"
      long_date_with_year_with_linebreak: "D MMM, 'YY <br/>LT"
      wrap_ago: "%{date} sedan"
      tiny:
        half_a_minute: "< 1m"
        less_than_x_seconds:
          one: "< %{count}s"
          other: "< %{count}s"
        x_seconds:
          one: "%{count}s"
          other: "%{count}s"
        less_than_x_minutes:
          one: "< %{count}m"
          other: "< %{count}m"
        x_minutes:
          one: "%{count}m"
          other: "%{count}m"
        about_x_hours:
          one: "%{count}h"
          other: "%{count}h"
        x_days:
          one: "%{count}d"
          other: "%{count}d"
        x_months:
          one: "%{count}mån"
          other: "%{count}mån"
        about_x_years:
          one: "%{count}å"
          other: "%{count}å"
        over_x_years:
          one: "> %{count}å"
          other: "> %{count}å"
        almost_x_years:
          one: "%{count}å"
          other: "%{count}å"
        date_month: "D MMM"
        date_year: "MMM 'YY"
      medium:
        x_minutes:
          one: "%{count} min"
          other: "%{count} min"
        x_hours:
          one: "%{count} timme"
          other: "%{count} timmar"
        x_days:
          one: "%{count} dag"
          other: "%{count} dagar"
        date_year: "D MMM, 'YY"
      medium_with_ago:
        x_minutes:
          one: "%{count} min sedan"
          other: "%{count} minuter sedan"
        x_hours:
          one: "%{count} timme sedan"
          other: "%{count} timmar sedan"
        x_days:
          one: "%{count} dag sedan"
          other: "%{count} dagar sedan"
        x_months:
          one: "%{count}månad sedan"
          other: "%{count} månader sedan"
        x_years:
          one: "%{count} år sedan"
          other: "%{count} år sedan"
      later:
        x_days:
          one: "%{count} dag senare"
          other: "%{count} dagar senare"
        x_months:
          one: "%{count} månad senare"
          other: "%{count} månader senare"
        x_years:
          one: "%{count} år senare"
          other: "%{count} år senare"
      previous_month: "Föregående månad"
      next_month: "Nästkommande månad"
      placeholder: datum
    share:
      topic_html: 'Ämne: <span class="topic-title">%{topicTitle}</span>'
      post: "inlägg #%{postNumber}"
      close: "stäng"
      twitter: "Dela denna länk på Twitter"
      facebook: "Dela denna länk på Facebook"
      email: "Skicka denna länk i ett e-postmeddelande"
    action_codes:
      public_topic: "gjorde det här ämnet publikt %{when}"
      private_topic: "gjorde det här ämnet till ett personligt meddelande %{when}"
      split_topic: "splitta det här ämnet %{when}"
      invited_user: "bjöd in %{who} %{when}"
      invited_group: "bjöd in %{who} %{when}"
      user_left: "%{who} tog bort sig själva från detta meddelande %{when}"
      removed_user: "tog bort %{who} %{when}"
      removed_group: "tog bort %{who} %{when}"
      autobumped: "automatiskt positionerad %{when}"
      autoclosed:
        enabled: "stängdes %{when}"
        disabled: "öppnades %{when}"
      closed:
        enabled: "stängdes %{when}"
        disabled: "öppnades %{when}"
      archived:
        enabled: "arkiverades %{when}"
        disabled: "avarkiverades %{when}"
      pinned:
        enabled: "klistrades %{when}"
        disabled: "avklistrad %{when}"
      pinned_globally:
        enabled: "globalt klistrad %{when}"
        disabled: "avklistrad %{when}"
      visible:
        enabled: "listades %{when}"
        disabled: "avlistades %{when}"
      banner:
        enabled: "gjorde detta till en banderoll %{when}. Den kommer att visas högst upp på varje sida tills den blir avfärdad av användaren."
        disabled: "tog bort denna banderoll %{when}. Den kommer inte längre att visas högst upp på varje sida."
      forwarded: "vidarebefordrade ovanstående e-post"
    topic_admin_menu: "ämnesåtgärder"
    wizard_required: "Välkommen till din nya Discourse! Låt oss komma igång genom <a href='%{url}' data-auto-route='true'>uppsättnings guiden</a> ✨"
    emails_are_disabled: "All utgående e-post har blivit globalt inaktiverad av en administratör. Inga e-postnotifikationer av något slag kommer att skickas ut."
    bootstrap_mode_enabled: "Du är i bootstrap-läge för att göra lanseringen av din nya webbplats enklare. Alla nya användare kommer att beviljas förtroendenivå 1 och få dagliga sammanfattningar skickade via e-post. Det här stängs automatiskt av när det totala antalet användare överstiger %{min_users}."
    bootstrap_mode_disabled: "Bootstrap-läge stängs av om 24 timmar."
    themes:
      default_description: "Standard"
      broken_theme_alert: "Din sida kanske inte fungerar på grunda av att tema / komponent %{theme}har felaktigheter. Avaktivera det från %{path}."
    s3:
      regions:
        ap_northeast_1: "Asien Stillahavsområdet (Tokyo)"
        ap_northeast_2: "Asien Stillahavsområdet (Seoul)"
        ap_south_1: "Asien Stillahavsområdet (Mumbai)"
        ap_southeast_1: "Asien Stillahavsområdet (Singapore)"
        ap_southeast_2: "Asien Stillahavsområdet (Sydney)"
        ca_central_1: "Canada (Central)"
        cn_north_1: "Kina (Peking)"
        cn_northwest_1: "Kina (Ningxia)"
        eu_central_1: "EU (Frankfurt)"
        eu_north_1: "EU (Stockholm)"
        eu_west_1: "EU (Irland)"
        eu_west_2: "EU (London)"
        eu_west_3: "EU (Paris)"
        sa_east_1: "Sydamerika (São Paulo)"
        us_east_1: "Östra USA (N. Virginia)"
        us_east_2: "Östra USA (Ohio)"
        us_gov_east_1: "AWS GovCloud (Östra USA)"
        us_gov_west_1: "AWS GovCloud (Västra USA)"
        us_west_1: "Västra USA (N. Kalifornien)"
        us_west_2: "Västra USA (Oregon)"
    edit: "redigera rubrik och kategori för det här ämnet"
    expand: "Utvidga"
    not_implemented: "Denna funktion har inte implementerats än, vi beklagar!"
    no_value: "Nej"
    yes_value: "Ja"
    submit: "Skicka"
    generic_error: "Tyvärr, ett fel har inträffat."
    generic_error_with_reason: "Ett fel inträffade: %{error}"
    go_ahead: "Gå vidare"
    sign_up: "Registrera"
    log_in: "Logga in"
    age: "Ålder"
    joined: "Gick med"
    admin_title: "Admin"
    show_more: "visa mer"
    show_help: "alternativ"
    links: "Länkar"
    links_lowercase:
      one: "länk"
      other: "länkar"
    faq: "FAQ"
    guidelines: "Riktlinjer"
    privacy_policy: "Integritetspolicy"
    privacy: "Integritet"
    tos: "Användarvillkor"
    rules: "Regler"
    conduct: "Uppförandekod"
    mobile_view: "Mobilvy"
    desktop_view: "Desktop-vy"
    you: "Du"
    or: "eller"
    now: "nyss"
    read_more: "läs mer"
    more: "Mer"
    less: "Mindre"
    never: "aldrig"
    every_30_minutes: "var 30:e minut"
    every_hour: "varje timme"
    daily: "dagligen"
    weekly: "veckovis"
    every_month: "varje månad"
    every_six_months: "var sjätte månad"
    max_of_count: "max av {{count}}"
    alternation: "eller"
    character_count:
      one: "{{count}} tecken"
      other: "{{count}} tecken"
    related_messages:
      title: "Relaterade meddelanden"
      see_all: 'Visa <a href="%{path}">alla meddelanden</a> från @%{username}...'
    suggested_topics:
      title: "Föreslagna ämnen"
      pm_title: "Föreslagna meddelanden"
    about:
      simple_title: "Om"
      title: "Om %{title}"
      stats: "Statistik för webbplats"
      our_admins: "Våra administratörer"
      our_moderators: "Våra moderatorer"
      moderators: "Moderatorer"
      stat:
        all_time: "Alla dagar"
        last_7_days: "Senaste 7"
        last_30_days: "Senaste 30"
      like_count: "Gillningar"
      topic_count: "Ämnen"
      post_count: "Inlägg"
      user_count: "Användare"
      active_user_count: "Aktiva Användare"
      contact: "Kontakta Oss"
      contact_info: "Vid brådskande ärenden rörande webbplatsen, kontakta oss på %{contact_info}."
    bookmarked:
      title: "Bokmärke"
      clear_bookmarks: "Töm bokmärken"
      help:
        bookmark: "Klicka för att bokmärka första inlägget i ämnet "
        unbookmark: "Klicka för att radera alla bokmärken i ämnet"
    bookmarks:
      created: "du har bokmärkt detta inlägg"
      not_bookmarked: "bokmärk detta inlägg"
      created_with_reminder: "du har bokmärkt detta inlägg med en påminnelse vid %{date}"
      remove: "Ta bort bokmärke"
      confirm_clear: "Är du säker på att du vill radera alla dina bokmärken från ämnet?"
      save: "Spara"
      no_timezone: 'Du har ännu inte valt tidszon. Du kommer därför inte kunna sätta påminnelser. Ange en <a href="%{basePath}/my/preferences/profile">i din profil</a>.'
      reminders:
        at_desktop: "Nästa gång är jag vid datorn"
        later_today: "Senare idag <br/>{{date}}"
        next_business_day: "Nästa arbetsdag <br/>{{date}}"
        tomorrow: "Imorgon <br/>{{date}}"
        next_week: "Nästa vecka <br/>{{date}}"
        next_month: "Nästa månad <br/>{{date}}"
        custom: "Anpassa datum och tid"
    drafts:
      resume: "Återuppta"
      remove: "Ta bort"
      new_topic: "Nytt utkast för ämne"
      new_private_message: "Nytt utkast för privat meddelande"
      topic_reply: "Svar på utkast"
      abandon:
        confirm: "Du har redan öppnat ett annat utkast för detta ämne. Är du säker på att du vill överge denna?"
        yes_value: "Ja, överge"
        no_value: "Nej, behåll"
    topic_count_latest:
      one: "Visa {{count}} nytt eller uppdaterat ämne"
      other: "Visa {{count}} nya eller uppdaterade ämnen"
    topic_count_unread:
      one: "Visa {{count}}oläst ämne"
      other: "Visa {{count}} olästa ämnen"
    topic_count_new:
      one: "Visa {{count}} nytt ämne"
      other: "Visa {{count}} nya ämnen"
    preview: "förhandsgranska"
    cancel: "avbryt"
    save: "Spara ändringar"
    saving: "Sparar..."
    saved: "Sparat!"
    upload: "Ladda upp"
    uploading: "Laddar upp..."
    uploading_filename: "Laddar upp:{{filename}}... "
    clipboard: "urklipp"
    uploaded: "Uppladdad!"
    pasting: "Klistrar in..."
    enable: "Aktivera"
    disable: "Inaktivera"
    continue: "Fortsätt"
    undo: "Ångra"
    revert: "Återställ"
    failed: "Misslyckades"
    switch_to_anon: "Starta anonymt läge"
    switch_from_anon: "Avsluta anonymt läge"
    banner:
      close: "Stäng denna banderoll"
      edit: "Redigera denna banderoll >>"
    pwa:
      install_banner: "Vill du <a href>installera%{title} på denna enhet?</a>"
    choose_topic:
      none_found: "Inga ämnen hittades."
      title:
        search: "Sök efter ett ämne"
        placeholder: "skriv ämnets titel, url eller id här"
    choose_message:
      none_found: "Inga meddelanden hittades."
      title:
        search: "Sök efter ett meddelande"
        placeholder: "skriv meddelandets titel, url eller id här"
    review:
      order_by: "Sortera på"
      in_reply_to: "som svar till"
      explain:
        why: "förklara varför detta föremål hamnade i kön"
        title: "Granskningsvärdering"
        formula: "Formel"
        subtotal: "Delsumma"
        total: "Totalt"
        min_score_visibility: "Lägsta poäng för att synas"
        score_to_hide: "Poäng för att dölja inlägg"
        take_action_bonus:
          name: "agerade"
          title: "När personal väljer att agera får flaggning en ökad bonus."
        user_accuracy_bonus:
          name: "noggrannhet av användare"
          title: "Användare vars flaggor historiskt har instämts ges en bonus."
        trust_level_bonus:
          name: "förtroendenivå"
          title: "Granskade objekt skapade av användare med högre förtroendenivå har en högre poäng."
        type_bonus:
          name: "typ bonus"
          title: "Vissa granskningsärenden kan tilldelas en bonus av personal för att ge dem en högre prioritet."
      claim_help:
        optional: "Du kan göra anspråk på detta för att förhindra andra från att granska det."
        required: "Du måste göra anspråk innan du kan granska dem."
        claimed_by_you: "Du har gjort anspråk på detta och kan nu granska det."
        claimed_by_other: "Detta föremål kan enbart granskas av <b>{{username}}</b>."
      claim:
        title: "Gör anspråk på ämne"
      unclaim:
        help: "ta bort detta anspråk"
      awaiting_approval: "Inväntar godkännande"
      delete: "Radera"
      settings:
        saved: "Sparad"
        save_changes: "Spara ändringar"
        title: "Inställningar"
        priorities:
          title: "Granskningsprioriteter"
      moderation_history: "Modereringshistorik"
      view_all: "Visa alla"
      grouped_by_topic: "Gruppera på ämne"
      none: "Det finns inga föremål att granska."
      view_pending: "visa avvaktande"
      topic_has_pending:
        one: "Detta ämne har <b>%{count}</b> inlägg som inväntar godkännande"
        other: "Detta ämne har <b>{{count}}</b> inlägg som inväntar godkännande"
      title: "Granska"
      topic: "Ämne:"
      filtered_topic: "Du har filtrerat för granskning av innehåll i ett enskilt ämne."
      filtered_user: "Användare"
      show_all_topics: "visa alla ämnen"
      deleted_post: "(inlägg raderat)"
      deleted_user: "(användare raderad)"
      user:
        bio: "Bio"
        website: "Webbplats"
        username: "Användarnamn"
        email: "E-post"
        name: "Namn"
        fields: "Fält"
      user_percentage:
        summary:
          one: "{{agreed}},{{disagreed}},{{ignored}} ({{count}} flagga totalt)"
          other: "{{agreed}},{{disagreed}},{{ignored}} ({{count}} flaggor totalt)"
        agreed:
          one: "{{count}}% instämmer"
          other: "{{count}}% instämmer"
        disagreed:
          one: "{{count}}% bestrider"
          other: "{{count}}% bestrider"
        ignored:
          one: "{{count}}% ignorerar"
          other: "{{count}}% ignorerar"
      topics:
        topic: "Ämne"
        reviewable_count: "Räkna"
        reported_by: "Rapporterad av"
        deleted: "[Ämne raderat]"
        original: "(original ämne)"
        details: "detaljer"
        unique_users:
          one: "%{count}  användare"
          other: "{{count}} användare"
      replies:
        one: "%{count} svar"
        other: "{{count}} svar"
      edit: "Redigera"
      save: "Spara"
      cancel: "Avbryt"
      new_topic: "Godkännande av detta föremål skapar ett nytt ämne"
      filters:
        all_categories: "(alla kategorier)"
        type:
          title: "Typ"
          all: "(alla typer)"
        minimum_score: "Lägsta poäng:"
        refresh: "Uppdatera"
        status: "Status"
        category: "Kategori"
        orders:
          priority: "Prioritet"
          priority_asc: "Prioritet (omvänt)"
          created_at: "Skapad den"
          created_at_asc: "Skapad den (omvänt)"
        priority:
          title: "Lägsta prioritet"
          low: "(valfri)"
          medium: "Medium"
          high: "Hög"
      conversation:
        view_full: "visa hela konversationen"
      scores:
        about: "Denna poäng beräknas på förtroendenivå av de som rapporterar, deras träffsäkerhet på deras tidigare flaggor, samt på prioriteringen av föremål som rapporteras."
        score: "Poäng"
        date: "Datum"
        type: "Typ"
        status: "Status"
        submitted_by: "Inskickad av"
        reviewed_by: "Granskad av"
      statuses:
        pending:
          title: "Väntar"
        approved:
          title: "Godkända"
        rejected:
          title: "Avvisade"
        ignored:
          title: "Ignorerade"
        deleted:
          title: "Raderade"
        reviewed:
          title: "(alla granskade)"
        all:
          title: "(allting)"
      types:
        reviewable_flagged_post:
          title: "Flaggat inlägg"
          flagged_by: "Flaggad av"
        reviewable_queued_topic:
          title: "Köat ämne"
        reviewable_queued_post:
          title: "Köat inlägg"
        reviewable_user:
          title: "Användare"
      approval:
        title: "Inlägget behöver godkännande"
        description: "Vi har mottagit ditt nya inlägg men det behöver bli godkänt av en moderator innan det kan visas. Ha tålamod."
        pending_posts:
          one: "Du har <strong>%{count}</strong> inlägg som avvaktar."
          other: "Du har <strong>{{count}}</strong> inlägg som avvaktar."
        ok: "OK"
    user_action:
      user_posted_topic: "<a href='{{userUrl}}'>{{user}}</a> skrev <a href='{{topicUrl}}'>ämnet</a>"
      you_posted_topic: "<a href='{{userUrl}}'>Du</a> skrev <a href='{{topicUrl}}'>ämnet</a>"
      user_replied_to_post: "<a href='{{userUrl}}'>{{user}}</a> svarade på <a href='{{postUrl}}'>{{post_number}}</a>"
      you_replied_to_post: "<a href='{{userUrl}}'>Du</a> svarade på <a href='{{postUrl}}'>{{post_number}}</a>"
      user_replied_to_topic: "<a href='{{userUrl}}'>{{user}}</a> svarade på <a href='{{topicUrl}}'>ämnet</a>"
      you_replied_to_topic: "<a href='{{userUrl}}'>Du</a> svarade på <a href='{{topicUrl}}'>ämnet</a>"
      user_mentioned_user: "<a href='{{user1Url}}'>{{user}}</a> nämnde <a href='{{user2Url}}'>{{another_user}}</a>"
      user_mentioned_you: "<a href='{{user1Url}}'>{{user}}</a> nämnde <a href='{{user2Url}}'>dig</a>"
      you_mentioned_user: "<a href='{{user1Url}}'>Du</a> nämnde <a href='{{user2Url}}'>{{another_user}}</a>"
      posted_by_user: "Postat av <a href='{{userUrl}}'>{{user}}</a>"
      posted_by_you: "Postat av <a href='{{userUrl}}'>dig</a>"
      sent_by_user: "Skickat av <a href='{{userUrl}}'>{{user}}</a>"
      sent_by_you: "Skickat av <a href='{{userUrl}}'>dig</a>"
    directory:
      filter_name: "Filtrera på användarnamn"
      title: "Användare"
      likes_given: "Givna"
      likes_received: "Mottagna"
      topics_entered: "Visade"
      topics_entered_long: "Visade ämnen"
      time_read: "Lästid"
      topic_count: "Ämnen"
      topic_count_long: "Ämnen skapade"
      post_count: "Svar"
      post_count_long: "Svar postade"
      no_results: "Inga resultat hittades."
      days_visited: "Besök"
      days_visited_long: "Dagar Besökta"
      posts_read: "Läst"
      posts_read_long: "Lästa inlägg"
      total_rows:
        one: "%{count} användare"
        other: "%{count} användare"
    group_histories:
      actions:
        change_group_setting: "Ändra gruppinställningar"
        add_user_to_group: "Lägg till användare"
        remove_user_from_group: "Ta bort användare"
        make_user_group_owner: "Gör till ägare"
        remove_user_as_group_owner: "Återkalla ägare"
    groups:
      member_added: "Tillagd"
      member_requested: "Begärd vid"
      add_members:
        title: "Lägg till medlemmar"
        description: "Hantera medlemskap för denna grupp"
        usernames: "Användarnamn"
      requests:
        title: "Ansökningar"
        reason: "Anledning"
        accept: "Acceptera"
        accepted: "accepterad"
        deny: "Neka"
        denied: "nekad"
        undone: "förfrågan återkallad"
      manage:
        title: "Hantera"
        name: "Namn"
        full_name: "Fullständigt namn"
        add_members: "Lägg till medlemmar"
        delete_member_confirm: "Ta bort '%{username}' från gruppen '%{group}'?"
        profile:
          title: Profil
        interaction:
          title: Interaktion
          posting: Publicera inlägg
          notification: Notifikation
        membership:
          title: Medlemskap
          access: Tillgång
        logs:
          title: "Loggar"
          when: "När"
          action: "Åtgärd"
          acting_user: "Agerar användare"
          target_user: "Specifik användare"
          subject: "Ämne"
          details: "Detaljer"
          from: "Från"
          to: "Till"
      public_admission: "Tillåt användare att gå med i grupp fritt (Kräver offentligt synliga grupper)"
      public_exit: "Tillåt användare att fritt lämna grupp"
      empty:
        posts: "Det är inga kommentarer från medlemmar i denna grupp"
        members: "Det finns inga medlemmar i denna grupp"
        requests: "Det finns inga medlemsansökningar för denna grupp."
        mentions: "Det finns inga omnämnande av denna grupp"
        messages: "Det finns inga meddelanden för denna grupp."
        topics: "Det finns inga trådar från medlemmar av denna grupp"
        logs: "Det finns inga loggar för denna grupp"
      add: "Lägg till"
      join: "Gå med"
      leave: "Lämna"
      request: "Förfrågning"
      message: "Nytt meddelande"
      confirm_leave: "Är du säker på att du vill lämna den här gruppen?"
      allow_membership_requests: "Tillåt användare att sända medlemskapsförfrågan till gruppägare (Kräver offentligt synlig grupp)"
      membership_request_template: "Anpassa mallen som visas när användare skickar en medlemsansökan"
      membership_request:
        submit: "Skicka ansökan"
        title: "Ansökan att gå med i @%{group_name}"
        reason: "Låt gruppägarna få veta varför du hör till denna grupp"
      membership: "Medlemskap"
      name: "Namn"
      group_name: "Gruppnamn"
      user_count: "Användare"
      bio: "Om grupp"
      selector_placeholder: "ange användarnamn"
      owner: "ägare"
      index:
        title: "Grupper"
        all: "Alla grupper"
        empty: "Det finns inga synliga grupper"
        filter: "Filtrerar på grupptyp"
        owner_groups: "Grupper jag äger"
        close_groups: "Stängda grupper"
        automatic_groups: "Automatiska grupper"
        automatic: "Automatisk"
        closed: "Stängd"
        public: "Publikt"
        private: "Privat"
        public_groups: "Offentliga grupper"
        automatic_group: Automatisk grupp
        close_group: Stängda grupper
        my_groups: "Mina Grupper"
        group_type: "Grupptyper"
        is_group_user: "Medlem"
        is_group_owner: "Ägare"
      title:
        one: "Grupp"
        other: "Grupper"
      activity: "Aktivitet"
      members:
        title: "Medlemmar"
        filter_placeholder_admin: "användarnamn eller lösenord"
        filter_placeholder: "användarnamn"
        remove_member: "Ta bort medlem"
        remove_member_description: "Ta bort <b>%{username}</b> från denna grupp"
        make_owner: "Gör till ägare"
        make_owner_description: "Gör <b>%{username}</b> till ägare av denna grupp"
        remove_owner: "Ta bort som ägare"
        remove_owner_description: "Ta bort <b>%{username}</b> som ägare för denna grupp"
        owner: "Ägare"
        forbidden: "Du är inte tillåten att se medlemmarna."
      topics: "Ämnen"
      posts: "Inlägg"
      mentions: "Omnämnaden"
      messages: "Meddelanden"
      notification_level: "Standard notifieringsnivå för gruppmeddelanden"
      alias_levels:
        mentionable: "Vem kan @omnämna denna grupp?"
        messageable: "Vem kan meddela denna grupp?"
        nobody: "Ingen"
        only_admins: "Bara administratörer"
        mods_and_admins: "Bara moderatorer och administratörer"
        members_mods_and_admins: "Bara gruppmedlemmar, moderatorer och administratörer"
        owners_mods_and_admins: "Bara gruppägare, moderatorer och administratörer"
        everyone: "Alla"
      notifications:
        watching:
          title: "Bevakar"
          description: "Du kommer att notifieras om varje nytt inlägg i det här meddelandet, och en räknare med antalet nya svar kommer att visas."
        watching_first_post:
          title: "Bevakar första inlägget"
          description: "Du kommer att notifieras med samtliga nya meddelanden i denna grupp men inte svaren på dessa meddelanden."
        tracking:
          title: "Följer"
          description: "Du kommer att notifieras om någon nämner ditt @namn eller svarar på ditt inlägg, och en räknare med antalet nya svar kommer att visas."
        regular:
          title: "Normal"
          description: "Du kommer att notifieras om någon nämner ditt @namn eller svarar dig."
        muted:
          title: "Tystad"
          description: "Du kommer inte att bli meddelad om någonting för meddelanden i denna grupp.\n "
      flair_url: "Avatar Flair Bild"
      flair_url_placeholder: "(Valfritt) Bild-URL eller typ Awesome-klass"
      flair_url_description: 'Använd fyrkantiga bilder som inte är mindre än 20px gånger 20px eller FontAwesome-ikoner (accepterade format: "fa-icon", "far fa-icon" eller "fab fa-icon").'
      flair_bg_color: "Avatar Flair Bakgrundsfärg"
      flair_bg_color_placeholder: "Hex färgvärde"
      flair_color: "En Avatar som ändrar färg beroende på ljuset"
      flair_color_placeholder: "(Valfritt) Hex-färgvärde"
      flair_preview_icon: "Förhandsvisa icon"
      flair_preview_image: "förhandsvisa bild"
    user_action_groups:
      "1": "Gillningar givna"
      "2": "Gillningar mottagna"
      "3": "Bokmärken"
      "4": "Ämnen"
      "5": "Svar"
      "6": "Svar"
      "7": "Omnämnanden"
      "9": "Citat"
      "11": "Redigeringar"
      "12": "Skickade föremål"
      "13": "Inkorg"
      "14": "Väntar"
      "15": "Utkast"
    categories:
      all: "alla kategorier"
      all_subcategories: "alla"
      no_subcategory: "ingen"
      category: "Kategori"
      category_list: "Visa kategori-lista"
      reorder:
        title: "Sortera kategorier"
        title_long: "Sortera listan av katergorier"
        save: "Spara order"
        apply_all: "Tillämpa"
        position: "Position"
      posts: "Inlägg"
      topics: "Ämnen"
      latest: "Senaste"
      latest_by: "senast av"
      toggle_ordering: "slå av/på sorteringskontroll"
      subcategories: "Underkategorier"
      topic_sentence:
        one: "%{count} ämne"
        other: "%{count} ämnen"
      topic_stat_sentence_week:
        one: "%{count}nytt ämne under senaste veckan."
        other: "%{count} nya ämnen under senaste veckan."
      topic_stat_sentence_month:
        one: "%{count} nytt ämne under senaste månaden."
        other: "%{count} nya ämnen under senaste månaden."
      n_more: "Kategorier (%{count} fler) ..."
    ip_lookup:
      title: Kolla upp IP-adress
      hostname: Värdnamn
      location: Plats
      location_not_found: (okänd)
      organisation: Organisation
      phone: Telefon
      other_accounts: "Andra konton med samma IP-adress"
      delete_other_accounts: "Ta bort %{count}"
      username: "användarnamn"
      trust_level: "TL"
      read_time: "lästid"
      topics_entered: "besökta ämnen"
      post_count: "# inlägg"
      confirm_delete_other_accounts: "Är du säker på att du vill ta bort dessa här konton?"
      powered_by: "använd <a href='https://maxmind.com'>MaxMindDB</a>"
      copied: "kopierad"
    user_fields:
      none: "(välj ett alternativ)"
    user:
      said: "{{username}}:"
      profile: "Profil"
      mute: "Tysta"
      edit: "Redigera inställningar"
      download_archive:
        button_text: "Ladda ner alla"
        confirm: "Är du säker att du vill ladda ner dina inlägg?"
        success: "Nedladdning påbörjad, du kommer bli notifierad via meddelande när processen är klar."
        rate_limit_error: "Inlägg kan laddas ner en gång per dag, försök igen imorgon."
      new_private_message: "Nytt meddelande"
      private_message: "Meddelande"
      private_messages: "Meddelanden"
      user_notifications:
        ignore_duration_title: "Ignorera timer"
        ignore_duration_username: "Användarnamn"
        ignore_duration_when: "Varaktighet:"
        ignore_duration_save: "Ignorera"
        ignore_duration_note: "Vänligen notera att alla ignoreringar automatiskt tas bort efter det att ignoreringens varaktighet har löpt ut."
        ignore_duration_time_frame_required: "Vänligen välj en tidsram"
        ignore_no_users: "Du har inga ignorerade användare."
        ignore_option: "Ignorerade"
        ignore_option_title: "Du kommer inte ta emot notifieringar gällande denna användare och alla ämnen och svar kommer att gömmas."
        add_ignored_user: "Lägg till..."
        mute_option: "Tystad"
        mute_option_title: "Du kommer inte erhålla några notifikationer från denna användaren."
        normal_option: "Normal"
        normal_option_title: "Du kommer att bli notifierad om denna användare svarar dig, citerar dig, eller nämner dig."
      activity_stream: "Aktivitet"
      preferences: "Inställningar"
      feature_topic_on_profile:
        open_search: "Välj ett nytt ämne"
        title: "Välj ett ämne"
        search_label: "Sök efter ämne genom titel"
        save: "Spara"
        clear:
          title: "Rensa"
          warning: "Är du säker på att vill rensa ditt utvalda ämne?"
      profile_hidden: "Denna användarens offentliga profil är dold."
      expand_profile: "Utvidga"
      collapse_profile: "Förminska"
      bookmarks: "Bokmärken"
      bio: "Om mig"
      timezone: "Tidszon"
      invited_by: "Inbjuden Av"
      trust_level: "Förtroendenivå"
      notifications: "Notifieringar"
      statistics: "Statistik"
      desktop_notifications:
        label: "Realtids notifieringar"
        not_supported: "Aviseringar stöds inte i den här webbläsaren. Tyvärr!"
        perm_default: "Sätt på aviseringar"
        perm_denied_btn: "Behörighet saknas"
        perm_denied_expl: "Du nekade tillåtelse för aviseringar. Tillåt aviseringar via din webbläsares inställningar."
        disable: "Inaktivera aviseringar"
        enable: "Aktivera aviseringar"
        each_browser_note: "Notera: Du behöver ändra denna inställning i varje webbläsare du använder."
        consent_prompt: "Vill du ha realtidsnotifieringar när personer svarar på dina inlägg?"
      dismiss: "Avfärda"
      dismiss_notifications: "Avfärda alla"
      dismiss_notifications_tooltip: "Markera alla olästa aviseringar som lästa"
      first_notification: "Du har fått din första notifikation! Markera den för att börja."
      dynamic_favicon: "Visa räknare i webbläsarens ikon"
      theme_default_on_all_devices: "Gör detta till standard-tema för alla mina enheter"
      text_size_default_on_all_devices: "Gör detta till standard-storlek för text på alla mina enheter"
      allow_private_messages: "Tillåt andra användare att skicka mig personliga meddelanden"
      external_links_in_new_tab: "Öppna alla externa länkar i en ny flik"
      enable_quoting: "Aktivera citatsvar för markerad text"
      enable_defer: "Aktivera uppskjutning för att markera ämnen som lästa"
      change: "ändra"
      featured_topic: "Utvalt Ämne"
      moderator: "{{user}} är en moderator"
      admin: "{{user}} är en admin"
      moderator_tooltip: "Den här användaren är moderator"
      admin_tooltip: "Den här användaren är administrator"
      silenced_tooltip: "Denna användare är tystad."
      suspended_notice: "Den här användaren är avstängd till {{date}}."
      suspended_permanently: "Denna användare är avstängd."
      suspended_reason: "Anledning:"
      github_profile: "Github"
      email_activity_summary: "Aktivitetssammanfattning"
      mailing_list_mode:
        label: "Utskicksläge"
        enabled: "Aktivera utskicksläge"
        instructions: |
          Den här inställningen åsidosätter aktivitetssummeringen.<br />
          Tystade ämnen och kategorier är inte inkluderade i de här e-postmeddelandena.
        individual: "Skicka ett e-postmeddelande för varje nytt inlägg."
        individual_no_echo: "Jag vill ha ett mail när nya poster publiceras"
        many_per_day: "Skicka ett e-postmeddelande för varje nytt inlägg (ungefär {{dailyEmailEstimate}} per dag)"
        few_per_day: "Skicka ett e-postmeddelande för varje nytt inlägg (ungefär 2 per dag)"
        warning: "Funktion för e-postlista aktiverad. Inställningar för e-post-notifikation är åsidosatta."
      tag_settings: "Taggar"
      watched_tags: "Bevakade"
      watched_tags_instructions: "Du kommer automatiskt att bevaka alla ämnen med de här taggarna. Du blir notifierad om alla nya inlägg och ämnen, och en räknare över antalet nya inlägg visas bredvid ämnet. "
      tracked_tags: "Följda"
      tracked_tags_instructions: "Du kommer automatiskt följa alla ämnen med de här taggarna. Antalet nya inlägg visas bredvid ämnet."
      muted_tags: "Tystad"
      muted_tags_instructions: "Du kommer inte att få notifieringar om nya ämnen som har de här taggarna, och de kommer inte att visas bland dina olästa ämnen."
      watched_categories: "Bevakade"
      watched_categories_instructions: "Du kommer automatiskt att bevaka alla ämnen i de här kategorierna. Du blir notifierad om alla nya inlägg och ämnen, och en räknare över antalet nya inlägg visas bredvid ämnet. "
      tracked_categories: "Följd"
      tracked_categories_instructions: "Du kommer automatiskt följa alla ämnen i de här kategorierna. En räknare över nya inlägg kommer att visas bredvid ämnen."
      watched_first_post_categories: "Bevakar första inlägget"
      watched_first_post_categories_instructions: "Du kommer att bli notifierad om första inlägget i varje nytt ämne i den här kategorin."
      watched_first_post_tags: "Bevakar första inlägget"
      watched_first_post_tags_instructions: "Du kommer att bli notifierad om första inlägget i varje nytt ämne med dessa taggar."
      muted_categories: "Tystad"
      muted_categories_instructions: "Du kommer inte att notifieras om någonting gällande nya ämnen i dessa kategorier, och de kommer inte dyka upp på kategorier eller senaste sidorna. "
      muted_categories_instructions_dont_hide: "Du kommer inte att notifieras om någonting gällande nya ämnen i dessa kategorier."
      no_category_access: "Som moderator har du begränsat tillträde till kategorier, spara är avstängt."
      delete_account: "Radera mitt konto"
      delete_account_confirm: "Är du säker på att du vill ta bort ditt konto permanent? Denna åtgärd kan inte ångras!"
      deleted_yourself: "Ditt konto har tagits bort."
      delete_yourself_not_allowed: "Vänligen kontakta någon ur personalen om du önskar att ditt konto ska raderas."
      unread_message_count: "Meddelanden"
      admin_delete: "Radera"
      users: "Användare"
      muted_users: "Tystat"
      muted_users_instructions: "Undanta alla notiser från dessa användare."
      ignored_users: "Ignorerade"
      ignored_users_instructions: "Tysta alla inlägg och notifieringar från dessa användare."
      tracked_topics_link: "Visa"
      automatically_unpin_topics: "Avklistra automatiskt ämnen när jag når botten."
      apps: "Appar"
      revoke_access: "Återkalla åtkomst"
      undo_revoke_access: "Ångra återkallelse av åtkomst"
      api_approved: "Godkänd:"
      api_last_used_at: "Senast använd vid:"
      theme: "Tema"
      home: "Standard hemsida"
      staged: "Arrangerad"
      staff_counters:
        flags_given: "hjälpsamma flaggor"
        flagged_posts: "flaggade inlägg"
        deleted_posts: "raderade inlägg"
        suspensions: "avstängningar"
        warnings_received: "varningar"
      messages:
        all: "Alla"
        inbox: "Inkorg"
        sent: "Skickat"
        archive: "Arkiv"
        groups: "Mina Grupper"
        bulk_select: "Välj meddelanden"
        move_to_inbox: "Flytta till inkorg"
        move_to_archive: "Arkiv"
        failed_to_move: "Misslyckades med att flytta de markerade meddelandena (kanske ligger ditt nätverk nere)"
        select_all: "Markera alla"
        tags: "Taggar"
      preferences_nav:
        account: "Konto"
        profile: "Profil"
        emails: "E-post"
        notifications: "Notifieringar"
        categories: "Kategorier"
        users: "Användare"
        tags: "Taggar"
        interface: "Gränssnitt"
        apps: "Appar"
      change_password:
        success: "(e-post skickat)"
        in_progress: "(skickar e-post)"
        error: "(fel)"
        action: "Skicka e-post för att återställa lösenord"
        set_password: "Ange lösenord"
        choose_new: "Välj ett nytt lösenord"
        choose: "Välj ett lösenord"
      second_factor_backup:
        title: "Två faktoriga reservkoder"
        regenerate: "Regenerera"
        disable: "Inaktivera"
        enable: "Aktivera"
        enable_long: "Aktivera reservkoder"
        manage: "Hantera reservkoder. Du har <strong>{{count}}</strong> reservkod kvar."
        copied_to_clipboard: "Kopierad till urklipp"
        copy_to_clipboard_error: "Fel vid kopiering av data till urklipp"
        remaining_codes: "Du har <strong>{{count}}</strong> reservkoder kvar."
        use: "Använd en reservkod"
        enable_prerequisites: "Då måste aktivera en primär andra faktor innan du skapar reservkoder."
        codes:
          title: "Reservkoder skapade"
          description: "Var och en av dessa reservkoder kan enbart användas en gång. Förvara dem någonstans säkert men tillgängligt."
      second_factor:
        title: "Tvåfaktor Autentisering"
        enable: "Hantera Tvåfaktor autentisering"
        forgot_password: "Glömt lösenord?"
        confirm_password_description: "Vänligen bekräfta till lösenord för att fortsätta"
        name: "Namn"
        label: "kod"
        rate_limit: "Vänligen vänta innan du testar en annan autentiseringskod."
        enable_description: |
          Scanna denna QR kod i en app som stöds (<a href="https://www.google.com/search?q=authenticator+apps+for+android" target="_blank">Android</a> – <a href="https://www.google.com/search?q=authenticator+apps+for+ios" target="_blank">iOS</a>) och ange din autentiseringskod.
        disable_description: "Vänligen ange din autentiseringskod från din app"
        show_key_description: "Ange manuellt"
        short_description: |
          Skydda ditt konto med engångssäkerhetskoder.
        extended_description: |
          Tvåfaktorsautentisering lägger till extra säkerhet till ditt konto genom att begära ett engångsbevis utöver ditt lösenord.
          Bevis kan skapas på <a href="https://www.google.com/search?q=authenticator+apps+for+android" target='_blank'>Android</a>- och <a href="https://www.google.com/search?q=authenticator+apps+for+ios">iOS</a>-enheter.
        oauth_enabled_warning: "Vänligen notera att inloggning genom sociala medier kommer att stängas av när tvåfaktors autentisering har aktiverats för ditt konto."
        use: "Använd autentiseringsappen"
        enforced_notice: "Du behöver aktivera tvåfaktor autentisering innan du kan besöka denna sida."
        disable: "inaktivera"
        disable_title: "Inaktivera tvåfaktor"
        disable_confirm: "Är du säker på att du vill inaktivera alla tvåfaktorer?"
        edit: "Redigera"
        edit_title: "Redigera tvåfaktor"
        edit_description: "Tvåfaktor namn"
        enable_security_key_description: "När du har din fysiska säkerhetsnyckel förberedd, tryck på registrera-knappen nedan."
        totp:
          title: "Bevisbaserade autentiserare"
          add: "Ny autentiserare"
          default_name: "Min autentiserare"
        security_key:
          register: "Registrera"
          title: "Säkerhetsnycklar"
          add: "Registrera säkerhetsnyckel"
          default_name: "Huvud säkerhetsnyckel"
          not_allowed_error: "Registreringsprocessen för säkerhetsnyckel dröjde antingen för länge eller avbröts."
          already_added_error: "Du har redan registrerat denna säkerhetsnyckel.\nDu behöver inte registrera den igen."
          edit: "Ändra säkerhetsnyckel"
          edit_description: "Namn på säkerhetsnyckel"
          delete: "Radera"
      change_about:
        title: "Ändra Om Mig"
        error: "Ett fel inträffade vid ändringen av det här värdet."
      change_username:
        title: "Byt användarnamn"
        confirm: "Är du absolut säker på att du vill ändra ditt användarnamn?"
        taken: "Tyvärr, det användarnamnet är taget."
        invalid: "Det användarnamnet är ogiltigt. Det får bara innehålla siffror och bokstäver"
      change_email:
        title: "Byt e-post"
        taken: "Tyvärr den e-postadressen är inte tillgänglig."
        error: "Det uppstod ett problem under bytet av din e-post. Är kanske adressen redan upptagen?"
        success: "Vi har skickat e-post till den adressen. Var god följ bekräftelseinstruktionerna."
        success_staff: "Vi har skickat e-post till din nuvarande adress. Vänligen följ instruktionerna för konfirmering."
      change_avatar:
        title: "Ändra din profilbild"
        gravatar: "<a href='//gravatar.com/emails' target='_blank'>Gravatar</a>, baserat på"
        gravatar_title: "Byt din avatar på Gravatars hemsida"
        gravatar_failed: "Vi hittade ingen Gravatar med den e-postadressen."
        refresh_gravatar_title: "Uppdatera din Gravatar"
        letter_based: "Profilbild tilldelad av systemet"
        uploaded_avatar: "Anpassad bild"
        uploaded_avatar_empty: "Lägg till en anpassad bild"
        upload_title: "Ladda upp din bild"
        image_is_not_a_square: "Varning: vi beskar din bild; bredden och höjden var inte samma."
      change_profile_background:
        title: "Profilrubrik"
        instructions: "Profilrubriken kommer att centreras samt ha en standardbredd på 1110px."
      change_card_background:
        title: "Användarkortets bakgrund"
        instructions: "Bakgrundsbilder kommer att vara centrerade och ha en standardbredd på 590 px."
      change_featured_topic:
        title: "Utvalt Ämne"
        instructions: "En länk till detta ämne kommer att finnas från ditt användarkort samt profil."
      email:
        title: "E-post"
        primary: "Primär e-post"
        secondary: "Sekundär e-post"
        no_secondary: "Inga sekundära e-post"
        sso_override_instructions: "E-post kan uppdateras från SSO leverantören."
        instructions: "Visas aldrig publikt"
        ok: "Vi skickar e-post till dig för bekräftelse"
        invalid: "Vänligen ange en giltig e-postadress"
        authenticated: "Din e-postadress har blivit verifierad av {{provider}}"
        frequency_immediately: "Vi kommer att skicka e-post till dig omedelbart om du inte har läst det som vi skickar e-post till dig om."
        frequency:
          one: "Vi skickar bara e-post om du inte synts till den senaste minuten."
          other: "Vi skickar bara e-post om du inte synts till de senaste {{count}} minuterna."
      associated_accounts:
        title: "Associerade konton"
        connect: "Koppla"
        revoke: "Återkalla"
        cancel: "Avbryt"
        not_connected: "(inte kopplade)"
        confirm_modal_title: "Koppla %{provider} konto"
        confirm_description:
          account_specific: "Ditt %{provider} konto '%{account_description}' kommer att användas för autentisering."
          generic: "Ditt %{provider} konto kommer att användas för autentisering."
      name:
        title: "Namn"
        instructions: "ditt fullständiga namn (tillval)"
        instructions_required: "Ditt fullständiga namn"
        too_short: "Ditt namn är för kort"
        ok: "Ditt namn ser bra ut"
      username:
        title: "Användarnamn"
        instructions: "unikt, inga mellanrum, kort"
        short_instructions: "Du kan omnämnas som @{{username}}"
        available: "Ditt användarnamn är tillgängligt"
        not_available: "Inte tillgängligt. Prova {{suggestion}}?"
        not_available_no_suggestion: "Inte tillgänglig"
        too_short: "Ditt användarnamn är för kort"
        too_long: "Ditt användarnamn är för långt"
        checking: "Kollar användarnamnets tillgänglighet..."
        prefilled: "E-postadressen matchar det här registrerade användarnamnet"
      locale:
        title: "Gränssnittsspråk"
        instructions: "Språket som används av forumsgränssnittet. Det kommer att ändras när du laddar om sidan."
        default: "(förvalt värde)"
        any: "något"
      password_confirmation:
        title: "Lösenord igen"
      auth_tokens:
        title: "Senaste använda enheter"
        ip: "IP"
        details: "Detaljer"
        log_out_all: "Logga ut alla"
        active: "aktiv nu"
        not_you: "Inte du?"
        show_all: "Visa alla ({{count}})"
        show_few: "Visa färre"
        was_this_you: "Var detta du?"
        was_this_you_description: "Om det inte var du, rekommenderar vi att du ändrar ditt lösenord och loggar ut överallt."
        browser_and_device: "{{browser}} på {{device}}"
        secure_account: "Säkra mitt konto"
        latest_post: "Ditt senaste postade..."
      last_posted: "Senaste inlägg"
      last_emailed: "Senast mailad"
      last_seen: "Sedd"
      created: "Gick med"
      log_out: "Logga ut"
      location: "Plats"
      website: "Webbplats"
      email_settings: "E-post"
      hide_profile_and_presence: "Dölj min offentliga profil och närvarofunktioner"
      enable_physical_keyboard: "Aktivera stöd för fysiskt tangentbord på iPad"
      text_size:
        title: "Textstorlek"
        smaller: "Mindre"
        normal: "Normal"
        larger: "Större"
        largest: "Störst"
      title_count_mode:
        title: "Titel på bakgrundssidan visar antalet:"
        notifications: "Nya notifieringar"
        contextual: "Nytt sidinnehåll"
      like_notification_frequency:
        title: "Notifiera vid gillning"
        always: "Alltid"
        first_time_and_daily: "Första gången ett inlägg gillas och dagligen"
        first_time: "Första gången ett inlägg blir gillat"
        never: "Aldrig"
      email_previous_replies:
        title: "Inkludera tidigare svar i botten av e-postmeddelanden"
        unless_emailed: "Såvida inte tidigare skickat"
        always: "alltid"
        never: "aldrig"
      email_digests:
        title: "Skicka mig en e-postsammanfattning av populära ämnen och inlägg när jag inte besökt sidan"
        every_30_minutes: "var 30:e minut"
        every_hour: "varje timma"
        daily: "dagligen"
        weekly: "veckovis"
        every_month: "varje månad"
        every_six_months: "var sjätte månad"
      email_level:
        title: "Sänd mig e-post när någon citerar mig, besvarar mitt inlägg, nämner mitt @användarnamn eller bjuder in mig till ett ämne."
        always: "alltid"
        only_when_away: "enbart när jag är borta"
        never: "aldrig"
      email_messages_level: "Sänd mig e-post när någon skickar mig ett meddelande"
      include_tl0_in_digests: "Inkludera innehåll från nya användare i sammanfattningsmeddelanden via e-post"
      email_in_reply_to: "Inkludera ett utdrag av inlägg som svarats på i e-postmeddelanden"
      other_settings: "Övrigt"
      categories_settings: "Kategorier"
      new_topic_duration:
        label: "Betrakta ämnen som nya när"
        not_viewed: "Jag har inte tittat på dem än"
        last_here: "skapade sedan mitt senaste besök"
        after_1_day: "skapad den senaste dagen"
        after_2_days: "skapade de senaste 2 dagarna"
        after_1_week: "skapad den senaste veckan"
        after_2_weeks: "skapad de senaste 2 veckorna"
      auto_track_topics: "Följ automatiskt nya ämnen jag går in i"
      auto_track_options:
        never: "aldrig"
        immediately: "genast"
        after_30_seconds: "efter 30 sekunder"
        after_1_minute: "efter 1 minut"
        after_2_minutes: "efter 2 minuter"
        after_3_minutes: "efter 3 minuter"
        after_4_minutes: "efter 4 minuter"
        after_5_minutes: "efter 5 minuter"
        after_10_minutes: "efter 10 minuter"
      notification_level_when_replying: "När jag publicerar i ett ämne, sätt ämnet till"
      invited:
        search: "sök efter inbjudningar..."
        title: "Inbjudningar"
        user: "Inbjuden Användare"
        sent: "Senast skickade"
        none: "Inga inbjudningar att visa."
        truncated:
          one: "Visar den första inbjudningen."
          other: "Visar de första {{count}} inbjudningarna."
        redeemed: "Inlösta inbjudningar"
        redeemed_tab: "Inlöst"
        redeemed_tab_with_count: "Inlöst ({{count}})"
        redeemed_at: "Inlöst"
        pending: "Avvaktande inbjudningar"
        pending_tab: "Avvaktar"
        pending_tab_with_count: "Pågående ({{count}})"
        topics_entered: "Besökta ämnen"
        posts_read_count: "Inlägg Lästa"
        expired: "Denna inbjudan har gått ut."
        rescind: "Ta bort"
        rescinded: "Inbjudan borttagen"
        rescind_all: "Ta bort alla utgångna inbjudningar"
        rescinded_all: "Alla utgångna inbjudningar har tagits bort!"
        rescind_all_confirm: "Är du säker på att du vill ta bort alla utgångna inbjudningar?"
        reinvite: "Skicka inbjudan igen"
        reinvite_all: "Skicka alla inbjudningar igen"
        reinvite_all_confirm: "Är du säker på att du vill skicka om alla inbjudningar?"
        reinvited: "Inbjudan skickad"
        reinvited_all: "Alla inbjudningar har skickats igen!"
        time_read: "Lästid"
        days_visited: "Dagar besökta"
        account_age_days: "Kontoålder i dagar"
        create: "Skicka en inbjudan"
        generate_link: "Kopiera inbjudningslänken"
        link_generated: "Länk för inbjudan framgångsrikt skapad!"
        valid_for: "Länk för inbjudan är endast giltig för denna email adress: %{email}"
        bulk_invite:
          none: "Du har inte bjudit in någon ännu. Skicka individuella inbjudningar eller bjud in många personer på en gång genom att <a href='https://meta.discourse.org/t/send-bulk-invites/16468'>ladda upp en CSV-fil</a>."
          text: "Massinbjudan från fil"
          success: "Filen laddades upp, du blir underrättad via meddelande när processen är klar"
          error: "Tyvärr, filen bör vara i CSV-format."
          confirmation_message: "Du är på väg att e-posta inbjudningar till alla personer i den uppladdade filen."
      password:
        title: "Lösenord"
        too_short: "Ditt lösenord är för kort."
        common: "Det lösenordet är för vanligt."
        same_as_username: "Ditt lösenord är detsamma som ditt användarnamn."
        same_as_email: "Ditt lösenord är detsamma som din e-postadress."
        ok: "Ditt lösenord ser bra ut."
        instructions: "åtminstone %{count} tecken"
      summary:
        title: "Sammanfattning"
        stats: "Statistik"
        time_read: "lästid"
        recent_time_read: "senaste lästid"
        topic_count:
          one: "ämne skapat"
          other: "ämnen skapade"
        post_count:
          one: "inlägg skapat"
          other: "inlägg skapade"
        likes_given:
          one: "given"
          other: "givna"
        likes_received:
          one: "mottagen"
          other: "mottagna"
        days_visited:
          one: "dag besökt"
          other: "dagar besökta"
        topics_entered:
          one: "ämne visat"
          other: "ämnen visade"
        posts_read:
          one: "inlägg läst"
          other: "inlägg lästa"
        bookmark_count:
          one: "bokmärke"
          other: "bokmärken"
        top_replies: "Toppinlägg"
        no_replies: "Inga svar ännu."
        more_replies: "Fler svar"
        top_topics: "Toppämnen"
        no_topics: "Inga ämnen ännu."
        more_topics: "Fler ämnen"
        top_badges: "Topputmärkelser"
        no_badges: "Inga utmärkelser ännu."
        more_badges: "Fler utmärkelser"
        top_links: "Topplänkar"
        no_links: "Inga länkar ännu."
        most_liked_by: "Mest gillad av"
        most_liked_users: "Gillar mest"
        most_replied_to_users: "Mest svarad till"
        no_likes: "Inga gillningar ännu."
        top_categories: "Toppkategorier"
        topics: "Ämnen"
        replies: "Svar"
      ip_address:
        title: "Senaste IP-adress"
      registration_ip_address:
        title: "IP-adress vid registrering"
      avatar:
        title: "Profilbild"
        header_title: "profil, meddelanden, bokmärken och inställningar"
      title:
        title: "Titel"
        none: "(ingen)"
      primary_group:
        title: "Primär grupp"
        none: "(ingen)"
      filters:
        all: "Alla"
      stream:
        posted_by: "Skrivet av"
        sent_by: "Skickat av"
        private_message: "meddelande"
        the_topic: "ämnet"
    loading: "Laddar..."
    errors:
      prev_page: "medan vi försökte ladda"
      reasons:
        network: "Nätverksfel"
        server: "Serverfel"
        forbidden: "Åtkomst nekad"
        unknown: "Fel"
        not_found: "Sidan hittades inte"
      desc:
        network: "Vänligen kontrollera din uppkoppling."
        network_fixed: "Ser ut som att den är tillbaka."
        server: "Felmeddelande: {{status}}"
        forbidden: "Du har inte rättigheter att läsa det där."
        not_found: "Hoppsan, applikationen ledde till en URL som inte existerar."
        unknown: "Något gick fel."
      buttons:
        back: "Gå tillbaka"
        again: "Försök igen"
        fixed: "Ladda sida"
    close: "Stäng"
    assets_changed_confirm: "Den här webbplatsen uppdaterades precis. Uppdatera för att se den senaste versionen?"
    logout: "Du loggades ut."
    refresh: "Uppdatera"
    read_only_mode:
      enabled: "Webbplatsen är i skrivskyddat läge. Du kan fortsätta bläddra på sidan, men att skriva inlägg, gilla och andra interaktioner är inaktiverade för tillfället."
      login_disabled: "Det går inte att logga in medan siten är i skrivskyddat läge."
      logout_disabled: "Det går inte att logga ut medan webbplatsen är i skrivskyddat läge. "
    too_few_topics_and_posts_notice: "Låt oss <a href='https://blog.discourse.org/2014/08/building-a-discourse-community/'>påbörja diskussionen!</a> Det finns <strong>%{currentTopics}</strong> ämnen och <strong>%{currentPosts}</strong> inlägg. Besökare behöver mer att läsa och svara på  – vi rekommenderar åtminstone <strong>%{requiredTopics}</strong> ämnen och <strong>%{requiredPosts}</strong> inlägg. Enbart personal kan se detta meddelande."
    too_few_topics_notice: "Låt oss <a href='https://blog.discourse.org/2014/08/building-a-discourse-community/'>påbörja diskussionen!</a> Det finns <strong>%{currentTopics}</strong> ämnen. Besökare behöver mer att läsa och svara på – vi rekommenderar åtminstone <strong>%{requiredTopics}</strong> ämnen. Enbart personal kan se detta meddelande."
    too_few_posts_notice: "Låt oss <a href='https://blog.discourse.org/2014/08/building-a-discourse-community/'>påbörja diskussionen!</a> Det finns <strong>%{currentPosts}</strong> inlägg. Besökare behöver mer att läsa och svara på – vi rekommenderar åtminstone <strong>%{requiredPosts}</strong> inlägg. Enbart personal kan se detta meddelande."
    logs_error_rate_notice:
      reached_hour_MF: "<b>{relativeAge}</b> - <a href='{url}' target='_blank'>{rate, plural, one {# error/hour} other  {# errors/hour}}</a> har uppnått webbplatsinställningarnas gräns på {limit, plural, one {# error/hour} other {# errors/hour}}."
      reached_minute_MF: "<b>{relativeAge}</b> – <a href='{url}' target='_blank'>{rate, plural, one {# error/minute} other {# errors/minute}}</a> har uppnått weplatsinställningarnas gräns på {limit, plural, one {# error/minute} other {# errors/minute}}."
      exceeded_hour_MF: "<b>{relativeAge}</b> – <a href='{url}' target='_blank'>{rate, plural, one {# error/hour} other {# errors/hour}}</a> har överskridit webbplatsinställningarnas gräns på {limit, plural, one {# error/hour} other {# errors/hour}}."
      exceeded_minute_MF: "<b>{relativeAge}</b> – <a href='{url}' target='_blank'>{rate, plural, one {# error/minute} other {# errors/minute}}</a> har överskridit webbplatsinställningarnas gräns på {limit, plural, one {# error/minute} other {# errors/minute}}."
    learn_more: "lär dig mer..."
    all_time: "totalt"
    all_time_desc: "totalt antal ämnen skapade"
    year: "år"
    year_desc: "ämnen skapade de senaste 365 dagarna"
    month: "månad"
    month_desc: "ämnen skapade de senaste 30 dagarna"
    week: "vecka"
    week_desc: "ämnen skapade de senaste 7 dagarna"
    day: "dag"
    first_post: Första inlägget
    mute: Tysta
    unmute: Avtysta
    last_post: Senaste
    time_read: Läst
    time_read_recently: "%{time_read} nyligen"
    time_read_tooltip: "%{time_read} total lästid"
    time_read_recently_tooltip: "%{time_read} total lästid (%{recent_time_read} under de senaste 60 dagarna)"
    last_reply_lowercase: senaste svar
    replies_lowercase:
      one: svar
      other: svar
    signup_cta:
      sign_up: "Registrera"
      hide_session: "Påminn mig imorgon"
      hide_forever: "nej tack"
      hidden_for_session: "Ok, jag frågar dig imorgon. Du kan alltid använda 'Logga in' för att skapa ett konto, också. "
      intro: "Hejsan! Det verkar som du gillar diskussionen, men du har ännu inte registrerat dig för ett konto."
      value_prop: "När du skapar ett konto så kommer vi ihåg precis vad du har läst, så att du alltid kan komma tillbaka precis där du lämnade oss. Du kan också få notifieringar, här och via e-post, närhelst någon svarar dig. Du kan också gilla inlägg för att sprida kärlek. :heartpulse: "
    summary:
      enabled_description: "Sammanfattning över de inlägg som användarna tycker är mest intressanta."
      description: "Det finns <b>{{replyCount}}</b> svar."
      description_time: "Det finns <b>{{replyCount}}</b> svar med en uppskattad lästid på <b>{{readingTime}} minuter</b>."
      enable: "Sammanfatta detta ämne"
      disable: "Visa alla inlägg"
    deleted_filter:
      enabled_description: "Det här ämnet innehåller borttagna inlägg som har dolts."
      disabled_description: "Raderade inlägg i ämnet visas."
      enable: "Dölj raderade inlägg"
      disable: "Visa raderade inlägg"
    private_message_info:
      title: "Meddelande"
      invite: "Bjud in andra ..."
      edit: "Lägg till eller ta bort ..."
      leave_message: "Vill du verkligen lämna detta meddelande?"
      remove_allowed_user: "Vill du verkligen ta bort {{name}} från det här meddelandet?"
      remove_allowed_group: "Vill du verkligen ta bort {{name}} från det här meddelandet?"
    email: "E-post"
    username: "Användarnamn"
    last_seen: "Sedd"
    created: "Skapad"
    created_lowercase: "skapad"
    trust_level: "Förtroendenivå"
    search_hint: "användarnamn, e-post eller IP-adress"
    create_account:
      disclaimer: "Genom att registrera dig godkänner du <a href='{{privacy_link}}' target='blank'>integritetspolicyn</a> och <a href='{{tos_link}}' target='blank'>användarvillkoren</a>."
      title: "Registrera nytt konto"
      failed: "Något gick fel, kanske är denna e-post redan registrerad, försök glömt lösenordslänken"
    forgot_password:
      title: "Beställ nytt lösenord"
      action: "Jag har glömt mitt lösenord"
      invite: "Skriv in ditt användarnamn eller e-postadress, så skickar vi dig ett e-postmeddelande om lösenordsåterställning."
      reset: "Återställ lösenord"
      complete_username: "Om ett konto matchar användarnamnet <b>%{username}</b> bör du inom kort få ett e-postmeddelande med instruktioner för hur du återställer ditt lösenord."
      complete_email: "Om ett konto matchar <b>%{email}</b> bör du inom kort få ett e-postmeddelande med instruktioner för hur du återställer ditt lösenord."
      complete_username_found: "Vi hittade ett konto som matchar användarnamnet <b>%{username}</b>. Du kommer inom kort att få e-post med instruktioner för hur du återställer ditt lösenord."
      complete_email_found: "Vi hittade ett konto som matchar <b>%{email}</b>. Du kommer inom kort att få e-post med instruktioner om hur du återställer ditt lösenord."
      complete_username_not_found: "Det finns inget konto som matchar användarnamnet <b>%{username}</b>"
      complete_email_not_found: "Det finns inget konto som matchar <b>%{email}</b>"
      help: "Får du ingen e-post? Kontrollera först din skräppostmapp. <p>Är du inte säker på vilken e-postadress du använde? Ange en e-postadress så meddelar vi dig om den finns här.</p><p>Om du inte längre har tillgång till e-postadressen för ditt konto, vänligen kontakta <a href='%{basePath}/about'>vår trevliga personal.</a></p>"
      button_ok: "OK"
      button_help: "Hjälp"
    email_login:
      link_label: "E-posta mig en inloggningslänk"
      button_label: "per e-post"
      complete_username: "Om ett konto matchar användarnamnet <b>%{username}</b>, bör du inom kort få ett e-postmeddelande med en inloggningslänk."
      complete_email: "Om ett konto matchar <b>%{email}</b>, bör du inom kort få ett e-postmeddelande med en inloggningslänk."
      complete_username_found: "Vi hittade ett konto som matchade användarnamnet <b> %{username} </b>, du kommer snart att få ett e-postmeddelande med länk för inloggning inom kort."
      complete_email_found: "Vi hittade ett konto som matchade <b>%{email}</b>, du kommer snart att få ett e-postmeddelande med länk för inloggning inom kort."
      complete_username_not_found: "Det finns inget konto som matchar användarnamnet <b>%{username}</b>"
      complete_email_not_found: "Det finns inget konto som matchar <b>%{email}</b>"
      confirm_title: "Fortsätt till %{site_name}"
<<<<<<< HEAD
=======
      logging_in_as: "Loggar in som %{email}"
      confirm_button: Avsluta inloggning
>>>>>>> baba1cc0
    login:
      title: "Logga in"
      username: "Användare"
      password: "Lösenord"
      second_factor_title: "Tvåfaktor Autentisering"
      second_factor_description: "Vänligen ange din autentiseringskod från din app:"
      second_factor_backup: "Logga in genom reservkod"
      second_factor_backup_title: "Två faktorig reserv"
      second_factor_backup_description: "Vänligen ange en av dina reservkoder:"
      second_factor: "Logga in genom autentiseringsappen"
      security_key_description: "När du har din fysiska säkerhetsnyckel förberedd, tryck på knappen autentisera med säkerhetsnyckel nedanför."
      security_key_alternative: "Prova ett annat sätt"
      security_key_authenticate: "Autentisera med säkerhetsnyckel"
      security_key_not_allowed_error: "Processen för autentiseringssäkerhetsnyckel dröjde antingen för länge eller avbröts."
      security_key_no_matching_credential_error: "Inga matchande referenser kunde hittas i den medföljande säkerhetsnyckeln."
      security_key_support_missing_error: "Din nuvarande enhet eller webbläsare stöder inte användning av säkerhetsnycklar. Använd en annan metod."
      email_placeholder: "e-post eller användarnamn"
      caps_lock_warning: "Caps Lock är aktiverad"
      error: "Okänt fel"
      cookies_error: "Din webbläsare verkar ha cookies inaktiverade. Du kanske inte kan logga in utan att aktivera dem först."
      rate_limit: "Var god vänta innan du försöker logga in igen."
      blank_username: "Vänligen ange din mail eller ditt användarnamn"
      blank_username_or_password: "Vänligen ange din e-post eller användarnamn och lösenord."
      reset_password: "Återställ lösenord"
      logging_in: "Loggar in..."
      or: "Eller"
      authenticating: "Autentiserar..."
      awaiting_activation: "Ditt konto väntar på aktivering, använd glömt lösenord-länken för att skicka ett nytt aktiveringsmail."
      awaiting_approval: "Ditt konto har inte godkänts av en moderator än. Du kommer att få ett e-postmeddelande när det är godkänt."
      requires_invite: "Tyvärr, inbjudan krävs för tillgång till detta forum."
      not_activated: "Du kan inte logga in än. Vi har tidigare skickat ett aktiveringsbrev till dig via <b>{{sentTo}}</b>. Var god följ instruktionerna i det e-postmeddelandet för att aktivera ditt konto."
      not_allowed_from_ip_address: "Du kan inte logga in från den IP-adressen"
      admin_not_allowed_from_ip_address: "Du kan inte logga in som admin från den IP-adressen."
      resend_activation_email: "Klicka här för att skicka aktiveringsbrevet igen."
      omniauth_disallow_totp: "Ditt konto har tvåfaktor autentisering aktiverat. Logga in med ditt lösenord."
      resend_title: "Skicka aktiveringsmail igen"
      change_email: "Ändra mailadress"
      provide_new_email: "Ange en ny adress så skickar vi ett nytt bekräftelsemail."
      submit_new_email: "Ändra mailadress"
      sent_activation_email_again: "Vi har skickat ännu ett aktiveringsmail till dig via <b>{{currentEmail}}</b>. Det kan ta ett par minuter för det att komma fram; var noga med att kolla din skräppost."
      sent_activation_email_again_generic: "Vi skickade ett nytt aktiveringsmeddelande. Det kan ta några minuter innan det kommer; kontrollera din skräppostmapp."
      to_continue: "Var vänligen och logga in"
      preferences: "Du behöver logga in för att ändra dina användarpreferenser."
      forgot: "Jag kommer inte ihåg mina kontouppgifter"
      not_approved: "Ert konto har inte blivit godkänt än. Du kommer att meddelas via email när det är klart att logga in."
      google_oauth2:
        name: "Google"
        title: "med Google"
      twitter:
        name: "Twitter"
        title: "med Twitter"
      instagram:
        name: "Instagram"
        title: "med Instagram"
      facebook:
        name: "Facebook"
        title: "med Facebook"
      github:
        name: "GitHub"
        title: "med GitHub"
      discord:
        name: "Discord"
        title: "med Discord"
      second_factor_toggle:
        totp: "Använd en autentiseringsapp istället"
        backup_code: "Använd en reservkod istället"
    invites:
      accept_title: "Inbjudan"
      welcome_to: "Välkommen till %{site_name}!"
      invited_by: "Du bjöds in av:"
      social_login_available: "Du kommer också att kunna logga in med social inloggningar via denna mail."
      your_email: "Mailadressen för ditt konto är <b>%{email}</b>."
      accept_invite: "Acceptera inbjudan"
      success: "Ditt konto har skapats och du är nu inloggad."
      name_label: "Namn"
      password_label: "Välj lösenord"
      optional_description: "(valfri)"
    password_reset:
      continue: "Fortsätt till %{site_name}"
    emoji_set:
      apple_international: "Apple/International"
      google: "Google"
      twitter: "Twitter"
      emoji_one: "JoyPixels (tidigare EmojiOne)"
      win10: "Win10"
      google_classic: "Google Classic"
      facebook_messenger: "Facebook Messenger"
    category_page_style:
      categories_only: "Endast kategorier"
      categories_with_featured_topics: "Kategorier med utvalda ämnen"
      categories_and_latest_topics: "Kategorier med senaste ämnen"
      categories_and_top_topics: "Kategorier och toppämnen"
      categories_boxes: "Boxar med underkategorier"
      categories_boxes_with_topics: "Boxar med utvalda ämnen"
    shortcut_modifier_key:
      shift: "Shift"
      ctrl: "Ctrl"
      alt: "Alt"
      enter: "Ange"
    conditional_loading_section:
      loading: Laddar...
    category_row:
      topic_count: "{{count}} ämnen i denna kategorin"
    select_kit:
      default_header_text: Välj...
      no_content: Inga matchningar funna
      filter_placeholder: Sök...
      filter_placeholder_with_any: Sök eller skapa...
      create: "Skapa: '{{content}}'"
      max_content_reached:
        one: "Du kan endast välja{{count}} föremål."
        other: "Du kan endast välja {{count}} föremål."
      min_content_not_reached:
        one: "Välj åtminstone {{count}} föremål."
        other: "Välj åtminstone {{count}} föremål."
      invalid_selection_length: "Valet måste vara minst {{count}} tecken."
    date_time_picker:
      from: Från
      to: Till
      errors:
        to_before_from: "Till datum måste vara senare än från datum."
    emoji_picker:
      filter_placeholder: Sök efter emoji
      smileys_&_emotion: Smileys och känslor
      people_&_body: Människor och kropp
      animals_&_nature: Djur och natur
      food_&_drink: Mat och dryck
      travel_&_places: Resor och platser
      activities: Aktiviteter
      objects: Objekt
      symbols: Symboler
      flags: Flaggor
      custom: Anpassa emojis
      recent: Senaste använda
      default_tone: Ingen hudton
      light_tone: Ljus hudton
      medium_light_tone: Medium ljus hudton
      medium_tone: Medium hudton
      medium_dark_tone: Medium mörk hudton
      dark_tone: Mörk hudton
    shared_drafts:
      title: "Delade utkast"
      notice: "Detta ämne är enbart synligt för de som kan se kategorin <b>{{category}}</b>."
      destination_category: "Mål kategori"
      publish: "Publicera delat utkast"
      confirm_publish: "Är du säker på att du vill publicera detta utkast?"
      publishing: "Publicerar ämne..."
    composer:
      emoji: "Emoji :)"
      more_emoji: "mer..."
      options: "Alternativ"
      whisper: "viska"
      unlist: "avlistad"
      blockquote_text: "Citat"
      add_warning: "Det här är en officiell varning."
      toggle_whisper: "Växla viskning"
      toggle_unlisted: "Växla olistad"
      posting_not_on_topic: "Vilket ämne vill du svara på?"
      saved_local_draft_tip: "sparat lokalt"
      similar_topics: "Ditt ämne liknar..."
      drafts_offline: "utkast offline"
      edit_conflict: "redigera konflikter"
      group_mentioned_limit: "<b>Varning!</b> Du omnämnde <a href='{{group_link}}'>{{group}}</a>, denna grupp har fler medlemmar än vad  administratorn tillåter för omnämningar. Begränsningsregeln för omnämningar är satt till {{max}}användare. Ingen kommer därför att notifieras."
      group_mentioned:
        one: "Genom att nämna {{group}}, så kommer du att notifiera <a href='{{group_link}}'>%{count} person</a> – är du säker?"
        other: "Genom att nämna {{group}}, så kommer du att notifiera <a href='{{group_link}}'>{{count}} medlemmar</a> – är du säker?"
      cannot_see_mention:
        category: "Du nämnde {{username}} men hen kommer inte få någon notifikation för hen har inte tillgång till denna kategori. Du behöver lägga till hen till en grupp som har tillgång till den här kategorin."
        private: "Du nämnde {{username}} men hen kommer inte få någon notifikation eftersom hen inte kan se detta personliga meddelande. Du behöver bjuda in hen till detta PM."
      duplicate_link: "Det verkar som din länk till <b>{{domain}}</b> redan har lagts in i ämnet av <b>@{{username}}</b> i <a href='{{post_url}}'> ett svar den {{ago}}</a> – är du säker på att du vill lägga upp den igen?"
      reference_topic_title: "SV: {{title}}"
      error:
        title_missing: "Du måste ange en rubrik"
        title_too_short: "Rubriken måste vara minst {{min}} tecken lång."
        title_too_long: "Rubriken får inte vara längre än {{max}} tecken"
        post_missing: "Inlägg får inte vara tomt"
        post_length: "Inlägg måste vara minst {{min}} tecken långa."
        try_like: "Har du provat {{heart}} knappen?"
        category_missing: "Du måste välja en kategori"
        tags_missing: "Du måste välja åtminstone {{count}} taggar"
        topic_template_not_modified: "Lägg till detaljer och specifikationer till ditt ämne genom att redigera ämnesmallen."
      save_edit: "Spara ändring"
      overwrite_edit: "Överskriv redigering"
      reply_original: "Svara på ursprungsämnet"
      reply_here: "Svara här"
      reply: "Svara"
      cancel: "Avbryt"
      create_topic: "Skapa ämne"
      create_pm: "Nytt meddelande"
      create_whisper: "Viska"
      create_shared_draft: "Skapa delat utkast"
      edit_shared_draft: "Redigera delat utkast"
      title: "eller tryck Ctrl+Enter"
      users_placeholder: "Lägg till en användare"
      title_placeholder: "Vad handlar ämnet om i en kort mening?"
      title_or_link_placeholder: "Skriv in en titel, eller klistra in en länk här"
      edit_reason_placeholder: "varför redigerar du?"
      topic_featured_link_placeholder: "Ange länken som visas med titeln"
      remove_featured_link: "Ta bort länk från ämne."
      reply_placeholder: "Skriv här. Använd Markdown, BBCode eller HTML för formattering. Släpp eller klistra in bilder."
      reply_placeholder_no_images: "Skriv här. Använd Markdown, BBCode eller HTML för formattering. "
      reply_placeholder_choose_category: "Välj en kategori innan du skriver här."
      view_new_post: "Visa ditt nya inlägg."
      saving: "Sparar"
      saved: "Sparat!"
      saved_draft: "Utkast för inlägg pågår. Klicka för att fortsätta."
      uploading: "Laddar upp..."
      show_preview: "visa förhandsgranskning &raquo;"
      hide_preview: "&laquo; dölj förhandsgranskning"
      quote_post_title: "Citera hela inlägget"
      bold_label: "B"
      bold_title: "Fet"
      bold_text: "fet text"
      italic_label: "I"
      italic_title: "Kursiv"
      italic_text: "kursiv text"
      link_title: "Hyperlänk"
      link_description: "skriv en länkbeskrivning här"
      link_dialog_title: "Infoga Hyperlänk"
      link_optional_text: "valfri rubrik"
      link_url_placeholder: "Klistra in en URL eller skriv för att söka ämnen"
      quote_title: "Citat"
      quote_text: "Citat"
      code_title: "Förformatterad text"
      code_text: "indentera förformatterad text med 4 mellanslag"
      paste_code_text: "skriv eller klistra in din kod här"
      upload_title: "Bild"
      upload_description: "skriv en bildbeskrivning här"
      olist_title: "Numrerad lista"
      ulist_title: "Punktlista"
      list_item: "Listobjekt"
      toggle_direction: "Växla riktning"
      help: "Markdown redigeringshjälp"
      collapse: "minimera  skaparpanelen"
      open: "öppna skaparpanelen"
      abandon: "stäng skaparen och kasta utkast"
      enter_fullscreen: "skaparen i helskärm"
      exit_fullscreen: "avsluta helskärmsläge för skaparen"
      modal_ok: "OK"
      modal_cancel: "Avbryt"
      cant_send_pm: "Tyvärr, du kan inte skicka ett meddelande till %{username}."
      yourself_confirm:
        title: "Glömde du lägga till mottagare?"
        body: "Just nu skickas det här meddelandet bara till dig själv!"
      admin_options_title: "Valfria personalinställningar för detta ämne"
      composer_actions:
        reply: Svara
        draft: Utkast
        edit: Redigera
        reply_to_post:
          label: "Svara på inlägg %{postNumber} av %{postUsername}"
          desc: Svara på ett specifikt inlägg
        reply_as_new_topic:
          label: Svara som länkat ämne
          desc: Skapa ett nytt ämne länkat till detta ämne
          confirm: "Du har ett nytt ämnesutkast sparat, vilket kommer att skrivas över om du skapar ett länkat ämne."
        reply_as_private_message:
          label: Nytt meddelande
          desc: Skapa ett nytt personligt meddelande
        reply_to_topic:
          label: Svara på ämne
          desc: "Svara på ämnet, inte ett specifikt inlägg"
        toggle_whisper:
          label: Växla viskning
          desc: Viskningar är enbart synliga för personal
        create_topic:
          label: "Nytt ämne"
        shared_draft:
          label: "Delat utkast"
          desc: "Utarbeta ett ämne som endast är synligt för personalen"
        toggle_topic_bump:
          label: "Växla ämnes knuff"
          desc: "Svara utan att ändra senaste svarsdatum"
    notifications:
      tooltip:
        regular:
          one: "%{count}oläst notifikation"
          other: "{{count}} olästa notifikationer"
        message:
          one: "%{count} oläst meddelande"
          other: "{{count}} olästa meddelanden"
      title: "notiser från @namn-omnämnanden, svar på dina inlägg och ämnen, meddelanden, etc"
      none: "Kan inte ladda notiser just nu."
      empty: "Inga notifieringar hittades."
      post_approved: "Ditt inlägg blev godkänt"
      reviewable_items: "föremål som kräver granskning"
      mentioned: "<span>{{username}}</span> {{description}}"
      group_mentioned: "<span>{{username}}</span> {{description}}"
      quoted: "<span>{{username}}</span> {{description}}"
      replied: "<span>{{username}}</span> {{description}}"
      posted: "<span>{{username}}</span> {{description}}"
      edited: "<span>{{username}}</span> {{description}}"
      liked: "<span>{{username}}</span> {{description}}"
      liked_2: "<span>{{username}},{{username2}}</span>{{description}}"
      liked_many:
        one: "<span>{{username}},{{username2}} och %{count} annan</span> {{description}}"
        other: "<span>{{username}},{{username2}} och {{count}} andra</span> {{description}}"
      liked_consolidated_description:
        one: "gillade {{count}} av dina inlägg"
        other: "gillade {{count}} av dina inlägg"
      liked_consolidated: "<span>{{username}}</span> {{description}}"
      private_message: "<span>{{username}}</span> {{description}}"
      invited_to_private_message: "<p><span>{{username}}</span>{{description}}"
      invited_to_topic: "<span>{{username}}</span> {{description}}"
      invitee_accepted: "<span>{{username}}</span> accepterade din inbjudan"
      moved_post: "<span>{{username}}</span> flyttade {{description}}"
      linked: "<span>{{username}}</span> {{description}}"
      granted_badge: "Förtjänade '{{description}}'"
      topic_reminder: "<span>{{username}}</span> {{description}}"
      watching_first_post: "<span>Nytt ämne</span> {{description}}"
      membership_request_accepted: "Medlemskap godkänt i '{{group_name}}'"
      membership_request_consolidated: "{{count}} öppna medlemsansökningar för '{{group_name}}'"
      group_message_summary:
        one: "{{count}} meddelande i din {{group_name}} inkorg"
        other: "{{count}} meddelanden i din {{group_name}}-inkorg"
      popup:
        mentioned: '{{username}} nämnde dig i "{{topic}}" - {{site_title}}'
        group_mentioned: '{{username}} nämnde dig i "{{topic}}" - {{site_title}}'
        quoted: '{{username}} citerade dig i "{{topic}}" - {{site_title}}'
        replied: '{{username}} svarade dig i "{{topic}}" - {{site_title}}'
        posted: '{{username}} skrev i "{{topic}}" - {{site_title}}'
        private_message: '{{username}} skickade dig ett privat meddelande i "{{topic}}" - {{site_title}}'
        linked: '{{username}} länkade till ett inlägg du gjort från "{{topic}}" - {{site_title}}'
        watching_first_post: '{{username}} skapade ett nytt ämne "{{topic}}" - {{site_title}}'
        confirm_title: "Notifieringar aktiverade - %{site_title}"
        confirm_body: "Framgång! Meddelanden har aktiverats."
        custom: "Notifikationer från {{username}} hos %{site_title}"
      titles:
        mentioned: "omnämnd"
        replied: "nytt svar"
        quoted: "citerad"
        edited: "redigerad"
        liked: "ny gillning"
        private_message: "nytt privat meddelande"
        invited_to_private_message: "inbjuden till privat meddelande"
        invitee_accepted: "inbjudan accepterad"
        posted: "nytt inlägg"
        moved_post: "inlägg flyttat"
        linked: "länkat"
        granted_badge: "utmärkelse tilldelad"
        invited_to_topic: "inbjuden till ämne"
        group_mentioned: "grupp omnämnde"
        group_message_summary: "nytt gruppmeddelande"
        watching_first_post: "nytt ämne"
        topic_reminder: "ämnespåminnelse"
        liked_consolidated: "nya gillningar"
        post_approved: "inlägg godkänt"
        membership_request_consolidated: "ny begäran om medlemskap"
    upload_selector:
      title: "Lägg till en bild"
      title_with_attachments: "Lägg till en bild eller en fil"
      from_my_computer: "Från min enhet"
      from_the_web: "Från webben"
      remote_tip: "länk till bild"
      remote_tip_with_attachments: "länk till bild eller fil {{authorized_extensions}}"
      local_tip: "välj bilder från din enhet"
      local_tip_with_attachments: "välj bilder eller filer från din enhet {{authorized_extensions}}"
      hint: "(du kan också dra & släppa in i redigeraren för att ladda upp dem)"
      hint_for_supported_browsers: "du kan också släppa eller klistra in bilder i redigeraren"
      uploading: "Laddar upp bild"
      select_file: "Välj fil"
      default_image_alt_text: bild
    search:
      sort_by: "Sortera efter"
      relevance: "Relevans"
      latest_post: "Senaste inlägg"
      latest_topic: "Senaste ämnet"
      most_viewed: "Mest sedda"
      most_liked: "Mest omtyckt"
      select_all: "Markera alla"
      clear_all: "Rensa allt"
      too_short: "Din sökterm är för kort."
      result_count:
        one: "<span>%{count} resultat för</span><span class='term'>{{term}}</span>"
        other: "<span>{{count}}{{plus}} resultat för</span><span class='term'>{{term}}</span>"
      title: "sök efter ämnen, inlägg, användare, eller kategorier"
      full_page_title: "sök ämnen eller inlägg"
      no_results: "Inga resultat hittades."
      no_more_results: "Inga fler resultat hittades."
      searching: "Söker ..."
      post_format: "#{{post_number}} av {{username}}"
      results_page: "Sökresultat för '{{term}}'"
      more_results: "Det finns fler resultat. Vänligen förfina ditt sökkriterium."
      cant_find: "Hittar du inte det du söker?"
      start_new_topic: "Kanske skapa ett nytt ämne?"
      or_search_google: "Eller försök söka med Google istället:"
      search_google: "Försök söka med Google istället:"
      search_google_button: "Google"
      search_google_title: "Sök på hemsidan"
      context:
        user: "Sök inlägg av @{{username}}"
        category: "Sök #{{category}} kategorin"
        tag: "Sök efter #{{tag}} taggen"
        topic: "Sök i det här ämnet"
        private_messages: "Sök meddelanden"
      advanced:
        title: Avancerad sökning
        posted_by:
          label: Postat av
        in_category:
          label: Kategoriserad
        in_group:
          label: I gruppen
        with_badge:
          label: Med märke
        with_tags:
          label: Taggad
        filters:
          label: Returnera enbart ämnen/inlägg....
          title: Matcha enbart i titeln
          likes: Jag gillade
          posted: Jag postade i
          created: Mina skapade
          watching: Jag bevakar
          tracking: Jag följer
          private: Bland mina meddelanden
          bookmarks: Som jag har bokmärkt
          first: är den första posten
          pinned: är pinnade
          unpinned: är inte pinnade
          seen: Som jag har läst
          unseen: Jag inte har läst
          wiki: är wiki
          images: inkluderar bild(er)
          all_tags: Alla ovanstående taggar
        statuses:
          label: Där ämnen
          open: är öppen
          closed: är stängd
          public: som är offentligt
          archived: är arkiverad
          noreplies: har noll svar
          single_user: innehåller en ensam användare
        post:
          count:
            label: Minsta antalet inlägg
          time:
            label: Publicerad
            before: innan
            after: efter
    hamburger_menu: "gå till en annan ämneslista eller kategori"
    new_item: "ny"
    go_back: "gå tillbaka"
    not_logged_in_user: "användarsida med sammanställning av aktuell aktivitet och inställningar"
    current_user: "gå till din användarsida"
    view_all: "visa alla"
    topics:
      new_messages_marker: "senaste besök"
      bulk:
        select_all: "Välj alla"
        clear_all: "Rensa alla"
        unlist_topics: "Avlista ämnen"
        relist_topics: "Lista om ämnen"
        reset_read: "Återställ lästa"
        delete: "Ta bort ämnen"
        dismiss: "Avfärda"
        dismiss_read: "Avfärda alla o-lästa"
        dismiss_button: "Avfärda..."
        dismiss_tooltip: "Avfärda nya inlägg eller sluta följa ämnen"
        also_dismiss_topics: "Sluta följa de här ämnena så att de aldrig syns som olästa för mig igen"
        dismiss_new: "Avfärda Nya"
        toggle: "växla val av flertalet ämnen"
        actions: "Massändringar"
        change_category: "Sätt kategori"
        close_topics: "Stäng ämnen"
        archive_topics: "Arkivera ämnen"
        notification_level: "Notifieringar"
        choose_new_category: "Välj den nya kategorin för ämnena:"
        selected:
          one: "Du har markerat <b>%{count}</b> ämne."
          other: "Du har markerat <b>{{count}}</b> ämnen."
        change_tags: "Ersätt taggar"
        append_tags: "Lägg till taggar"
        choose_new_tags: "Välj nya taggar för de här ämnena:"
        choose_append_tags: "Välj nya taggar att lägga till för dessa ämnen:"
        changed_tags: "Taggarna för de här ämnena ändrades."
      none:
        unread: "Du har inga olästa ämnen."
        new: "Du har inga nya ämnen."
        read: "Du har inte läst några ämnen ännu."
        posted: "Du har inte postat i några ämnen ännu."
        latest: "Det finns inga senaste ämnen, tråkigt nog."
        bookmarks: "Du har inga bokmärkta ämnen ännu."
        category: "Det finns inga ämnen i {{category}}."
        top: "Det finns inga toppämnen."
        educate:
          new: '<p>Dina nya ämnen hamnar här.</p><p>Standard är att ämnen anses nya och kommer att visa en <span class="badge new-topic badge-notification" style="vertical-align:middle;line-height:inherit;">ny</span> indikator om de skapades de senaste 2 dagarna.</p><p>Besök dina <a href="%{userPrefsUrl}">användarinställningar</a> för att ändra detta.</p>'
          unread: '<p>Dina olästa ämnen hamnar här.</p><p>Standard är att inlägg anses olästa och kommer att visa antal olästa inlägg <span class="badge new-posts badge-notification">1</span> om du:</p><ul><li>Skapade ämnet</li><li>Svarade på ämnet</li><li>Läste ämnet i mer än 4 minuter</li></ul><p>Eller om du explicit har markerat ämnet som Följd eller Bevakad via notifieringspanelen längst ned i varje ämne.</p><p>Besök dina <a href="%{userPrefsUrl}">användarinställningar</a> för att ändra detta.</p>'
      bottom:
        latest: "Det finns inga fler senaste ämnen."
        posted: "Det finns inga fler postade ämnen."
        read: "Det finns inga fler lästa ämnen."
        new: "Det finns inga fler nya ämnen."
        unread: "Det finns inga fler olästa ämnen."
        category: "Det finns inga fler ämnen i {{category}}."
        top: "Det finns inga fler toppämnen."
        bookmarks: "Inga fler bokmärkta ämnen hittades."
    topic:
      filter_to:
        one: "%{count} inlägg i ämnet"
        other: "{{count}} inlägg i ämnet"
      create: "Nytt ämne"
      create_long: "Skapa ett nytt ämne"
      open_draft: "Öppna utkast"
      private_message: "Skriv meddelande"
      archive_message:
        help: "Flytta meddelandet till ditt arkiv"
        title: "Arkiv"
      move_to_inbox:
        title: "Flytta till inkorgen"
        help: "Flytta tillbaka meddelandet till inkorgen"
      edit_message:
        help: "Redigera första inlägget av meddelanden"
        title: "Ändra meddelande"
      defer:
        help: "Märk som oläst"
        title: "Skjut upp"
      feature_on_profile:
        help: "Lägg till en länk till detta ämne från ditt användarkort samt profil"
        title: "Föredra från profil"
      remove_from_profile:
        warning: "Din profil har redan ett föredraget ämne. Om du fortsätter kommer detta ämne att ersätta ditt tidigare ämne."
        help: "Ta bort länken till detta ämne från din användarprofil"
        title: "Ta bort från profil"
      list: "Ämnen"
      new: "nytt ämne"
      unread: "oläst"
      new_topics:
        one: "%{count} nytt ämne"
        other: "{{count}} nya ämnen"
      unread_topics:
        one: "%{count} oläst ämne"
        other: "{{count}} olästa ämnen"
      title: "Ämne"
      invalid_access:
        title: "Ämnet är privat"
        description: "Tyvärr, du har inte behörighet till det ämnet!"
        login_required: "Du måste logga in för att se det här ämnet."
      server_error:
        title: "Ämnet misslyckades med att ladda"
        description: "Tyvärr, vi kunde inte ladda det ämnet, möjligtvis på grund av ett anslutningsproblem. Var god och försök igen. Om problemet kvarstår, hör av dig till oss."
      not_found:
        title: "Ämnet hittades inte"
        description: "Tyvärr, vi kunde inte hitta det ämnet. Kanske har den tagits bort av en moderator?"
      total_unread_posts:
        one: "du har %{count} oläst inlägg i det här ämnet"
        other: "du har {{count}} olästa inlägg i det här ämnet"
      unread_posts:
        one: "du har %{count} oläst gammalt inlägg i det här ämnet"
        other: "du har {{count}} olästa gamla inlägg i det här ämnet"
      new_posts:
        one: "det finns %{count} nytt inlägg i det här ämnet sedan du senast läste den"
        other: "det finns {{count}} nya inlägg i det här ämnet sedan du senast läste det"
      likes:
        one: "det finns %{count} gillning i det här ämnet"
        other: "det finns {{count}} gillningar i det här ämnet"
      back_to_list: "Tillbaka till ämneslistan"
      options: "Ämnesinställningar"
      show_links: "visa länkar som finns i det här ämnet"
      toggle_information: "slå av/på ämnesdetaljer"
      read_more_in_category: "Vill du läsa mer? Bläddra bland andra ämnen i {{catLink}} eller {{latestLink}}."
      read_more: "Vill du läsa mer? {{catLink}} eller {{latestLink}}."
      group_request: "Du behöver begära medlemskap i `{{name}}` gruppen för att se detta ämne"
      group_join: "Du behöver gå med i `{{name}}` gruppen för att se detta ämne"
      group_request_sent: "Din begäran om gruppmedlemskap har skickats. Du kommer informeras om den har accepterats."
      unread_indicator: "Ingen medlem har läst det senaste inlägget ännu."
      read_more_MF: "Det finns { UNREAD, plural, =0 {} one { <a href='{basePath}/unread'>1 oläst</a> } other { <a href='{basePath}/unread'># olästa</a> } } { NEW, plural, =0 {} one { {BOTH, select, true{och } false {} other{}} <a href='{basePath}/new'>1 nytt</a> ämne} other { {BOTH, select, true{och } false {} other{}} <a href='{basePath}/new'># nya</a> ämnen} } kvar, eller {CATEGORY, select, true {bläddra bland andra ämnen i {catLink}} false {{latestLink}} other {}}"
      browse_all_categories: Bläddra bland alla kategorier
      view_latest_topics: visa senaste ämnen
      suggest_create_topic: "Varför inte skapa ett ämne?"
      jump_reply_up: hoppa till tidigare svar
      jump_reply_down: hoppa till senare svar
      deleted: "Ämnet har raderats"
      topic_status_update:
        title: "Ämnestidtagning"
        save: "Ställ in timer"
        num_of_hours: "Antal timmar:"
        remove: "Ta bort timer:"
        publish_to: "Publicera till:"
        when: "När:"
        public_timer_types: Ämnestidtagningar
        private_timer_types: Användares ämnestidtagning
        time_frame_required: Vänligen välj en tidsram
      auto_update_input:
        none: "Välj en tidsram"
        later_today: "Senare idag"
        tomorrow: "Imorgon"
        later_this_week: "Senare denna vecka"
        this_weekend: "Detta veckoslut"
        next_week: "Nästa vecka"
        two_weeks: "Två veckor"
        next_month: "Nästa månad"
        two_months: "Två månader"
        three_months: "Tre månader"
        four_months: "Fyra månader"
        six_months: "Sex månader"
        one_year: "Ett år"
        forever: "Förevigt"
        pick_date_and_time: "Välj datum och tid"
        set_based_on_last_post: "Stäng baserat på senaste inlägg"
      publish_to_category:
        title: "Schemalägg publicering"
      temp_open:
        title: "Öppna tillfälligt"
      auto_reopen:
        title: "Öppna ämne automatiskt"
      temp_close:
        title: "Stäng tillfälligt"
      auto_close:
        title: "Stäng ämne automatiskt"
        label: "Tid för att automatiskt stänga ämne:"
        error: "Vänligen ange ett giltigt värde."
        based_on_last_post: "Stäng inte förrän det sista inlägget i ämnet är åtminstone så här gammalt."
      auto_delete:
        title: "Radera ämne automatiskt:"
      auto_bump:
        title: "Auto-knuffa Ämne"
      reminder:
        title: "Påminn mig"
      status_update_notice:
        auto_open: "Detta ämne kommer öppnas automatiskt om %{timeLeft}."
        auto_close: "Det här ämnet kommer stängas automatiskt om %{timeLeft}."
        auto_publish_to_category: "Detta ämne kommer att publiceras till <a href=%{categoryUrl}>#%{categoryName}</a> %{timeLeft}."
        auto_close_based_on_last_post: "Detta ämne stängs %{duration} efter sista svaret."
        auto_delete: "Det här ämnet kommer raderas automatiskt om %{timeLeft}."
        auto_bump: "Det här ämnet kommer knuffas automatiskt %{timeLeft}."
        auto_reminder: "Du kommer att påminnas om detta ämne om: %{timeLeft}."
      auto_close_title: "Inställningar för automatisk stängning"
      auto_close_immediate:
        one: "Senaste inlägget i det här ämnet är redan %{count} timme gammalt, så ämnet kommer att stängas omedelbart. "
        other: "Senaste inlägget i det här ämnet är redan %{count} timmar gammal, så ämnet kommer att stängas omedelbart. "
      timeline:
        back: "Tillbaka"
        back_description: "Gå tillbaka till det senaste olästa meddelandet"
        replies_short: "%{current} / %{total}"
      progress:
        title: ämnesframsteg
        go_top: "toppen"
        go_bottom: "botten"
        go: "gå"
        jump_bottom: "hoppa till sista inlägget"
        jump_prompt: "hoppa till"
        jump_prompt_of: "av %{count} inlägg"
        jump_prompt_long: "Hoppa till..."
        jump_bottom_with_number: "hoppa till inlägg %{post_number}"
        jump_prompt_to_date: "till datum"
        jump_prompt_or: "eller"
        total: antal inlägg
        current: nuvarande inlägg
      notifications:
        title: ändra hur ofta du får notifieringar om det här ämnet
        reasons:
          mailing_list_mode: "Du har utskicksläge aktiverat, så du kommer notifieras om inlägg till det här ämnet via e-post."
          "3_10": "Du kommer att ta emot notifikationer för att du bevakar en tagg i det här ämnet."
          "3_6": "Du kommer att få notifikationer för att du bevakar denna kategori."
          "3_5": "Du kommer att ta emot notifikationer för att du automatiskt började följa det här ämnet."
          "3_2": "Du kommer att ta emot notifikationer för att du bevakar detta ämne."
          "3_1": "Du kommer ta emot notifikationer för att du skapade detta ämne."
          "3": "Du kommer att ta emot notifikationer för att du bevakar detta ämne."
          "2_8": "Du kommer se en räknare för nya svar eftersom du följer denna kategorin."
          "2_4": "Du kommer se en räknare för nya svar eftersom du postat ett svar i detta ämne."
          "2_2": "Du kommer se en räknare för nya svar eftersom du följer detta ämne."
          "2": 'Du kommer se en räknare för nya svar eftersom du <a href="{{basePath}}/u/{{username}}/preferences">läser detta ämne</a>. '
          "1_2": "Du kommer få en notifiering om någon nämner ditt @namn eller svarar på ditt inlägg."
          "1": "Du kommer få en notifiering om någon nämner ditt @namn eller svarar på ditt inlägg."
          "0_7": "Du ignorerar alla notifikationer i den här kategorin."
          "0_2": "Du ignorerar alla notifikationer för detta ämne."
          "0": "Du ignorerar alla notifikationer för detta ämne."
        watching_pm:
          title: "Bevakar"
          description: "Du kommer att få en notifiering för varje nytt svar i detta ämne, samt en räknare med antalet nya svar."
        watching:
          title: "Bevakar"
          description: "Du kommer att notifieras om varje nytt svar i detta ämne, och ett räknare över nya svar visas."
        tracking_pm:
          title: "Följer"
          description: "En räknare över antal nya svar visas för detta ämne. Du notifieras om någon nämner ditt @namn eller svarar dig."
        tracking:
          title: "Följer"
          description: "En räknare över antal nya svar visas för detta ämne. Du notifieras om någon nämner ditt @namn eller svarar dig."
        regular:
          title: "Normal"
          description: "Du kommer att få en notifiering om någon nämner ditt @namn eller svarar dig."
        regular_pm:
          title: "Normal"
          description: "Du kommer att notifieras om någon nämner ditt @namn eller svarar dig."
        muted_pm:
          title: "Tystat"
          description: "Du kommer aldrig bli notifierad om något gällande detta ämne."
        muted:
          title: "Tystat"
          description: "Du kommer aldrig att notifieras om någonting som rör det här ämnet, och den kommer inte att visas i din flik med senaste."
      actions:
        title: "Åtgärder"
        recover: "Återställ ämne"
        delete: "Radera ämne"
        open: "Öppna ämne"
        close: "Stäng ämne"
        multi_select: "Välj inlägg..."
        timed_update: "Sätt tidtagning för ämne..."
        pin: "Klistra ämne..."
        unpin: "Avklistra ämne..."
        unarchive: "Dearkivera ämne"
        archive: "Arkivera ämne"
        invisible: "Markera olistad"
        visible: "Markera listad"
        reset_read: "Återställ läsdata"
        make_public: "Skapa allmänt ämne"
        make_private: "Skapa personligt meddelande"
        reset_bump_date: "Återställ knuffdatum"
      feature:
        pin: "Klistra ämne"
        unpin: "Avklistra ämne"
        pin_globally: "Klistra ämne globalt"
        make_banner: "Gör ämne till banderoll"
        remove_banner: "Ta bort banderollämne"
      reply:
        title: "Svara"
        help: "Börja komponera ett svar på detta ämne"
      clear_pin:
        title: "Ta bort nål"
        help: "Ta bort den klistrade statusen från detta ämne så den inte längre hamnar i toppen av din ämneslista"
      share:
        title: "Dela"
        extended_title: "Dela en länk"
        help: "dela en länk till detta ämne"
      print:
        title: "Skriv ut"
        help: "Öppna en utskriftsvänlig version av det här ämnet"
      flag_topic:
        title: "Flagga"
        help: "flagga privat detta ämne för uppmärksamhet eller skicka en privat notifiering om den"
        success_message: "Du flaggade framgångsrikt detta ämne."
      make_public:
        title: "Konvertera till offentligt ämne"
        choose_category: "Vänligen välj en kategori för det offentliga ämne:"
      feature_topic:
        title: "Gör till utvalt ämne"
        pin: "Gär det här ämnet synligt i toppen av {{categoryLink}} kategorin tills "
        confirm_pin: "Du har redan {{count}} klistrade ämnen. För många klistrade ämnen kan vara störande för nya och anonyma användare. Är du säker på att du vill klistra ytterligare ett ämne i denna kategori?"
        unpin: "Ta bort detta ämne från toppen av kategorin {{categoryLink}}."
        unpin_until: "Radera det här ämnet från toppen av {{categoryLink}} kategorin eller vänta tills <strong>%{until}</strong>."
        pin_note: "Användare kan avklistra ämnet individuellt för sig själva."
        pin_validation: "Ett datum krävs för att klistra fast det här ämnet."
        not_pinned: "Det finns inga klistrade ämnen i {{categoryLink}}."
        already_pinned:
          one: "Nuvarande antal ämnen som är klistrade i {{categoryLink}}: <strong class='badge badge-notification unread'>%{count}</strong>"
          other: "Nuvarande antal ämnen som är klistrade i {{categoryLink}}: <strong class='badge badge-notification unread'>{{count}}</strong>"
        pin_globally: "Gör det här ämnet synligt i toppen av alla ämneslistor tills "
        confirm_pin_globally: "Du har redan {{count}} globalt klistrade ämnen. För många klistrade ämnen kan vara störande för nya och anonyma användare. Är du säker på att du vill klistra ytterligare ett ämne globalt?"
        unpin_globally: "Ta bort detta ämne från toppen av alla ämneslistor."
        unpin_globally_until: "Ta bort det här ämnet från toppen av alla ämneslistor eller vänta tills <strong>%{until}</strong>."
        global_pin_note: "Användare kan avklistra ämnet individuellt för sig själva."
        not_pinned_globally: "Det finns inga globalt klistrade ämnen."
        already_pinned_globally:
          one: "Nuvarande antal ämnen som klistrats globalt: <strong class='badge badge-notification unread'>%{count}</strong>"
          other: "Nuvarande antal ämnen som klistrats globalt: <strong class='badge badge-notification unread'>{{count}}</strong>"
        make_banner: "Gör detta ämne till en banderoll som dyker upp i toppen av alla sidor."
        remove_banner: "Ta bort banderollen som dyker upp i toppen av alla sidor."
        banner_note: "Användare kan avfärda banderollen genom att stänga den. Endast ett ämne kan agera banderoll åt gången."
        no_banner_exists: "Det finns inget banderollämne."
        banner_exists: "Det <strong class='badge badge-notification unread'>är</strong> för närvarande ett banderollämne."
      inviting: "Bjuder in..."
      automatically_add_to_groups: "Den här inbjudan inkluderar också åtkomst till de här grupperna:"
      invite_private:
        title: "Inbjudan till meddelande"
        email_or_username: "Den inbjudnas e-post eller användarnamn"
        email_or_username_placeholder: "e-postadress eller användarnamn"
        action: "Bjud in"
        success: "Vi har bjudit in användaren att delta i det här meddelandet."
        success_group: "Vi har bjudit in gruppen att delta i det här meddelandet."
        error: "Tyvärr det uppstod ett fel under inbjudandet av den användaren."
        group_name: "gruppnamn"
      controls: "Ämneskontroller"
      invite_reply:
        title: "Bjud in"
        username_placeholder: "användarnamn"
        action: "Skicka inbjudan"
        help: "bjud in andra till detta ämne via e-post eller notifieringar"
        to_forum: "Vi skickar ett kort e-postmeddelande som tillåter din vän att omedelbart delta genom att klicka på en länk, ingen inloggning krävs."
        sso_enabled: "Ange användarnamnet för personen du vill bjuda in till detta ämne."
        to_topic_blank: "Ange användarnamnet eller e-postadressen för personen som du vill bjuda in till detta ämne."
        to_topic_email: "Du har angett en e-postadress. Vi skickar en inbjudan som ger din vän möjlighet att svara på detta ämne direkt."
        to_topic_username: "Du har angett ett användarnamn. Vi skickar en notifiering med en länk som bjuder in din vän till detta ämne."
        to_username: "Ange användarnamnet för personen du vill bjuda in. Vi skickar en notifiering med en länk som bjuder in din vän till detta ämne."
        email_placeholder: "namn@exampel.se"
        success_email: "Vi skickade ut en inbjudan till <b>{{emailOrUsername}}</b>. Vi meddelar dig när inbjudan lösts in. Kolla inbjudningsfliken på din användarsida för att hålla koll på dina inbjudningar."
        success_username: "Vi har bjudit in användaren att delta i detta ämne."
        error: "Tyvärr, vi kunde inte bjuda in den personen. Personen kanske redan har blivit inbjuden? (Invites are rate limited)"
        success_existing_email: "En användare med e-post <b>{{emailOrUsername}}</b> finns redan. Vi kommer att bjuda in denna personen att delta i detta ämne."
      login_reply: "Logga in för att svara"
      filters:
        n_posts:
          one: "%{count} inlägg"
          other: "{{count}} inlägg"
        cancel: "Ta bort filter"
      move_to:
        title: "Flytta till"
        action: "flytta till"
        error: "Det uppstod ett fel vid flyttning av inlägg."
      split_topic:
        title: "Flytta till nytt ämne"
        action: "flytta till nytt ämne"
        topic_name: "Ny ämnestitel"
        radio_label: "Nytt ämne"
        error: "Ett fel inträffade då inläggen skulle flyttas till det nya ämnet."
        instructions:
          one: "Du är påväg att skapa ett nytt ämne och lägga inlägget du har valt i den."
          other: "Du är påväg att skapa en nytt ämne och lägga de <b>{{count}}</b> inlägg du har valt i den."
      merge_topic:
        title: "Flytta till befintligt ämne"
        action: "flytta till befintligt ämne"
        error: "Ett fel inträffade då inlägg skulle flyttas till det ämnet."
        radio_label: "Befintliga ämnen"
        instructions:
          one: "Välj vilket ämne du vill flytta det inlägget till."
          other: "Välj vilket ämne du vill flytta de <br>{{count}}</b> inläggen till."
      move_to_new_message:
        title: "Flytta till nytt meddelande"
        action: "flytta till nytt meddelande"
        message_title: "Titel på nytt meddelande"
        radio_label: "Nytt meddelande"
        participants: "Deltagare"
        instructions:
          one: "Du håller på att skapa ett nytt meddelande och tillföra det  inlägget som du valt."
          other: "Du håller på att skapa ett nytt meddelande och tillföra de <b>{{count}}</b> inlägg som du har valt."
      move_to_existing_message:
        title: "Flytta till existerande meddelande"
        action: "flytta till existerande meddelande"
        radio_label: "Existerande meddelande"
        participants: "Deltagare"
        instructions:
          one: "Vänligen välj det meddelande som du vill flytta detta inlägg till."
          other: "Vänligen välj det meddelande som du vill flytta dessa <b>{{count}}</b> inlägg till."
      merge_posts:
        title: "Sammanfoga markerade inlägg"
        action: "sammanfoga markerade inlägg"
        error: "Det uppstod ett fel vid sammanfogningen av de markerade inläggen."
      change_owner:
        title: "Byt ägare"
        action: "ändra ägare"
        error: "Ett fel uppstod vid ändringen av ämnets ägarskap."
        placeholder: "användarnamn på den nya ägaren"
        instructions:
          one: "Vänligen välj en ny ägare för inlägget från <b>@{{old_user}}</b>"
          other: "Vänligen välj en ny ägare för {{count}} inlägg från <b>@{{old_user}}</b>"
      change_timestamp:
        title: "Ändra tidsstämpel..."
        action: "ändra tidsstämpeln"
        invalid_timestamp: "Tidsstämpeln kan inte sättas till ett framtida datum."
        error: "Ett fel uppstod vid ändringen av ämnets tidsstämpel."
        instructions: "Var vänlig välj en ny tidsstämpel för ämnet. Inlägg i det här ämnet kommer att uppdateras för att ha samma tidsskillnad."
      multi_select:
        select: "markera"
        selected: "markerade ({{count}})"
        select_post:
          label: "markera"
          title: "Lägg till inlägg för markerad"
        selected_post:
          label: "markerad"
          title: "Klicka för att ta bort inlägg från markering"
        select_replies:
          label: "välj +svar"
          title: "Lägg till inlägg samt alla tillhörande svar till markering"
        select_below:
          label: "välj +nedanför"
          title: "Lägg till inlägg samt allting efter den till markering"
        delete: radera markerade
        cancel: avbryt markering
        select_all: markera alla
        deselect_all: avmarkera alla
        description:
          one: Du har markerat <b>%{count}</b> inlägg.
          other: "Du har markerat <b>{{count}}</b> inlägg."
      deleted_by_author:
        one: "(ämne tillbakadraget av författaren, kommer att raderas automatiskt om %{count} timme om det inte flaggas)"
        other: "(ämne tillbakadraget av författaren, kommer att raderas automatiskt om %{count} timmar om det inte flaggas)"
    post:
      quote_reply: "Citat"
      edit_reason: "Anledning:"
      post_number: "inlägg {{number}}"
      ignored: "Ignorerat innehåll"
      wiki_last_edited_on: "Senast gången som wiki redigerades"
      last_edited_on: "inlägg senast ändrat den"
      reply_as_new_topic: "Svara som länkat ämne"
      reply_as_new_private_message: "Svara som nytt meddelande till samma mottagare"
      continue_discussion: "Fortsätter diskussionen från {{postLink}}:"
      follow_quote: "gå till det citerade inlägget"
      show_full: "Visa hela inlägget"
      show_hidden: "Visa ignorerat innehåll"
      deleted_by_author:
        one: "(inlägg tillbakadraget av skaparen, kommer att raderas automatiskt om %{count} timme om det inte flaggas)"
        other: "(inlägg tillbakadraget av skaparen, kommer att raderas automatiskt om %{count} timmar om det inte flaggas)"
      collapse: "förminska"
      expand_collapse: "utvidga/förminska"
      locked: "en i personalen har låst detta inlägg från att redigeras"
      gap:
        one: "visa %{count} dolt svar"
        other: "visa {{count}} dolda svar"
      notice:
        new_user: "Detta är första gången som användaren {{user}} har skapat ett inlägg  — låt oss välkomna dessa till vår gemenskap!"
        returning_user: "Det var ett tag sedan vi såg {{user}} — deras senaste inlägg var {{time}}."
      unread: "Inlägget är oläst"
      has_replies:
        one: "{{count}} svar"
        other: "{{count}} svar"
      has_likes_title:
        one: "%{count} person gillade detta inlägg"
        other: "{{count}} personer gillade detta inlägg"
      has_likes_title_only_you: "du gillade det här inlägget"
      has_likes_title_you:
        one: "du och %{count} annan person gillade det här inlägget"
        other: "du och {{count}} andra personer gillade det här inlägget"
      errors:
        create: "Tyvärr, det uppstod ett fel under skapandet av ditt inlägg. Var god försök igen."
        edit: "Tyvärr, det uppstod ett fel under ändringen av ditt inlägg. Var god försök igen."
        upload: "Tyvärr, det uppstod ett fel under uppladdandet av den filen. Vad god försök igen."
        file_too_large: "Tyvärr, filen är för stor (maximal filstorlek är {{max_size_kb}}kb). Varför inte ladda upp din stora fil till en moln-delningstjänst och sen dela länken?"
        too_many_uploads: "Tyvärr, du kan bara ladda upp en bild i taget."
        too_many_dragged_and_dropped_files: "Tyvärr, du kan bara ladda upp {{max}} filer åt gången."
        upload_not_authorized: "Tyvärr, filen du försöker ladda upp är inte tillåten (tillåtna filtyper: %{authorized_extensions})."
        image_upload_not_allowed_for_new_user: "Tyvärr, nya användare kan inte ladda upp bilder."
        attachment_upload_not_allowed_for_new_user: "Tyvärr, nya användare kan inte bifoga filer."
        attachment_download_requires_login: "Tyvärr, du måste vara inloggad för att kunna ladda ned bifogade filer."
      abandon_edit:
        confirm: "Är du säker på att du vill ångra dina ändringar?"
        no_value: "nej, behåll"
        no_save_draft: "Nej, spara utkast"
        yes_value: "Ja, kasta ändringar"
      abandon:
        confirm: "Är du säker på att du vill avbryta ditt inlägg?"
        no_value: "nej, behåll"
        no_save_draft: "Nej, spara utkast"
        yes_value: "Ja, överge"
      via_email: "det här inlägget har gjorts via e-post"
      via_auto_generated_email: "det här inlägget anlände via ett autogenererat e-postmeddelande"
      whisper: "det här inlägget är en privat viskning för moderatorer"
      wiki:
        about: "Detta inlägg är en wiki"
      archetypes:
        save: "Spara inställningar"
      few_likes_left: "Tack för att du sprider kärleken! Du har bara några få gillningar kvar idag."
      controls:
        reply: "börja komponera ett svar till detta inlägg"
        like: "gilla detta inlägg"
        has_liked: "du har gillat detta inlägg"
        read_indicator: "användare som läser detta inlägg"
        undo_like: "ångra gillning"
        edit: "ändra detta inlägg"
        edit_action: "Redigera"
        edit_anonymous: "Tyvärr, du måste vara inloggad för att kunna redigera det här inlägget."
        flag: "flagga detta inlägg för uppmärksamhet privat eller skicka en privat påminnelse om det"
        delete: "radera detta inlägg"
        undelete: "återställ detta inlägg"
        share: "dela en länk till detta inlägg"
        more: "Mer"
        delete_replies:
          confirm: "Vill du också radera svaren för detta inlägg?"
          direct_replies:
            one: "Ja, och %{count} direkta svar"
            other: "Ja, och {{count}} direkta svar"
          all_replies:
            one: "Ja, och %{count} svar"
            other: "Ja, och alla {{count}} svar"
          just_the_post: "Nej, bara det här inlägget"
        admin: "administratörsåtgärder för inlägg"
        wiki: "Skapa wiki"
        unwiki: "Ta bort wiki"
        convert_to_moderator: "Lägg till personalfärg"
        revert_to_regular: "Ta bort personalfärg"
        rebake: "Generera HTML"
        unhide: "Visa"
        change_owner: "Ändra ägare"
        grant_badge: "Utfärda utmärkelse"
        lock_post: "Lås inlägg"
        lock_post_description: "förhindra postaren från att redigera inlägget"
        unlock_post: "Lås upp inlägg"
        unlock_post_description: "tillåt postaren att redigera inlägget"
        delete_topic_disallowed_modal: "Du har inte behörighet att radera detta ämne. Om du verkligen vill radera det, skapa en flagga för att uppmärksamma moderatorn tillsammans med orsak. "
        delete_topic_disallowed: "du har inte behörighet att radera detta ämne"
        delete_topic: "ta bort ämne"
        add_post_notice: "Lägg till personalnotering"
        remove_post_notice: "Ta bort personalnotering"
        remove_timer: "Ta bort tidtagning"
      actions:
        flag: "Flagga"
        defer_flags:
          one: "Ignorera flagga"
          other: "Ignorera flaggor"
        undo:
          off_topic: "Ångra flaggning"
          spam: "Ångra flaggning"
          inappropriate: "Ångra flaggning"
          bookmark: "Ångra bokmärkning"
          like: "Ångra gillning"
        people:
          off_topic: "flaggade det här som orelevant."
          spam: "flaggade det här som skräppost"
          inappropriate: "flaggade det här som olämpligt"
          notify_moderators: "notifierade moderatorer"
          notify_user: "skickade ett meddelande"
          bookmark: "bokmärkte det här"
          like:
            one: "gillade det här"
            other: "gillade det här"
          read:
            one: "läste detta"
            other: "läste detta"
          like_capped:
            one: "och {{count}} annan gillade detta"
            other: "och {{count}} andra gillade detta"
          read_capped:
            one: "och {{count}} annan läste detta"
            other: "och {{count}} andra läste detta"
        by_you:
          off_topic: "Du flaggade detta som orelevant"
          spam: "Du flaggade detta som skräppost"
          inappropriate: "Du flaggade detta som olämpligt"
          notify_moderators: "Du flaggade det för moderation."
          notify_user: "Du skickade ett meddelande till denna användare"
          bookmark: "Du bokmärkte detta inlägg"
          like: "Du gillade detta"
      delete:
        confirm:
          one: "Är du säker på att du vill radera detta inlägg?"
          other: "Är du säker på att du vill radera dessa {{count}} inlägg?"
      merge:
        confirm:
          one: "Är du säker på att du vill slå ihop dessa inlägg?"
          other: "Är du säker på att du vill sammanfoga de {{count}} inläggen?"
      revisions:
        controls:
          first: "Första revision"
          previous: "Föregående revision"
          next: "Nästa revision"
          last: "Senaste revisionen"
          hide: "Göm version"
          show: "Visa version"
          revert: "Återgå till den här revisionen"
          edit_wiki: "Uppdatera Wiki"
          edit_post: "Ändra meddelandet"
          comparing_previous_to_current_out_of_total: "<strong>{{previous}}</strong>{{icon}}<strong>{{current}}</strong> / {{total}}"
        displays:
          inline:
            title: "Visa resultat med tillägg och borttagningar inline"
            button: "HTML"
          side_by_side:
            title: "Visa skillnader i renderad utmatning sida vid sida"
            button: "HTML"
          side_by_side_markdown:
            title: "Visa skillnader i rådatan sida vid sida"
            button: "Rå"
      raw_email:
        displays:
          raw:
            title: "Visa e-post utan formatering"
            button: "Rå"
          text_part:
            title: "Visa text-delen av mailet"
            button: "Text"
          html_part:
            title: "Visa html-delen av mailet"
            button: "HTML"
      bookmarks:
        create: "Skapa bokmärke"
        name: "Namn"
        name_placeholder: "Namnge bokmärket för att underlätta för ditt minne"
        set_reminder: "Skapa påminnelse"
        actions:
          delete_bookmark:
            name: "Radera bokmärke"
            description: "Tar bort bokmärket från din profil och stoppar alla påminnelser för bokmärket."
    category:
      can: "can&hellip; "
      none: "(ingen kategori)"
      all: "Alla kategorier"
      choose: "kategori&hellip;"
      edit: "Redigera"
      edit_dialog_title: "Ändra: %{categoryName}"
      view: "Visa ämnen i kategori"
      general: "Allmänt"
      settings: "Inställningar"
      topic_template: "Ämnesmall"
      tags: "Taggar"
      tags_allowed_tags: "Begränsa dessa taggar till följande kategori:"
      tags_allowed_tag_groups: "Begränsa dessa tagg-grupper till denna kategori:"
      tags_placeholder: "(Valfritt) lista av tillåtna taggar"
      tags_tab_description: "Taggar och tagg-grupper specificerade ovanför kommer enbart att vara tillgängligt för denna kategori samt andra kategorier som också har specificerat dem. De kommer inte vara tillgängliga i övriga kategorier."
      tag_groups_placeholder: "(Valfritt) lista av tillåtna grupptaggar"
      manage_tag_groups_link: "Hantera tagg-grupper här."
      allow_global_tags_label: "Tillåt även andra taggar"
      tag_group_selector_placeholder: "(Valfri) Tagg-grupp"
      required_tag_group_description: "Kräv att nya ämnen har taggar från en tagg-grupp:"
      min_tags_from_required_group_label: "Nummer taggar:"
      required_tag_group_label: "Tagg-grupp:"
      topic_featured_link_allowed: "Tillåt utvalda länkar i denna kategori"
      delete: "Radera kategori"
      create: "Ny kategori"
      create_long: "Skapa en ny kategori"
      save: "Spara kategori"
      slug: "Kategori-etikett"
      slug_placeholder: "(Valfritt) streckade ord för url"
      creation_error: Det uppstod ett fel när kategorin skulle skapas.
      save_error: Ett fel inträffade då kategorin skulle sparas.
      name: "Kategorinamn"
      description: "Beskrivning"
      topic: "kategoriämne"
      logo: "Kategori logotypbild"
      background_image: "Kategori bakgrundsbild"
      badge_colors: "Utmärkelsefärg"
      background_color: "Bakgrundsfärg"
      foreground_color: "Förgrundsfärg"
      name_placeholder: "Ett eller två ord max"
      color_placeholder: "Någon webbfärg"
      delete_confirm: "Är du säker på att du vill radera den kategorin?"
      delete_error: "Ett fel inträffade vid borttagning av kategorin."
      list: "Lista kategorier"
      no_description: "Lägg till en beskrivning för den här kategorin."
      change_in_category_topic: "Redigera beskrivning"
      already_used: "Den här färgen används redan av en annan kategori"
      security: "Säkerhet"
      special_warning: "Varning: Den här kategorin är en förbestämd kategori och säkerhetsinställningarna kan inte ändras. Om du inte vill använda kategorin, ta bort den istället för att återanvända den."
      uncategorized_security_warning: "Denna kategori är speciell. Den är avsedd för att innehålla ämnen som inte har en kategori. Den kan inte ha säkerhetsinställningar."
      uncategorized_general_warning: 'Denna kategori är speciell. Den används som standardkategori för nya ämnen som inte har en vald kategori. Om du vill förhindra detta beteende och tvinga val av kategori, <a href="%{settingLink}">vänligen deaktivera inställningen här</a>. Om du vill ändra namn eller beskrivning, gå till <a href="%{customizeLink}">Anpassa / Textinnehåll</a>.'
      pending_permission_change_alert: "Du har inte lagt till %{group} för denna kategori; klicka på förljande knapp för att lägga till dem."
      images: "Bilder"
      email_in: "Egenvald inkommande e-postadress:"
      email_in_allow_strangers: "Acceptera e-post från anonyma användare utan konton"
      email_in_disabled: "Att skapa nya ämnen via e-post är avaktiverat i webbplatsinställningarna. För att aktivera ämnen skapade via e-post,"
      email_in_disabled_click: 'aktivera "inkommande e-post" inställningen.'
      mailinglist_mirror: "Kategori speglar en e-postlista"
      show_subcategory_list: "Visa listan med underkategorier ovanför ämnen i denna kategori."
      num_featured_topics: "Antal ämnen som visas på sidan kategorier:"
      subcategory_num_featured_topics: "Antalet favoriserade ämnen på överordnad kategorisida:"
      all_topics_wiki: "Gör nya ämnen till wikis som standard"
      subcategory_list_style: "Liststil på underkategori:"
      sort_order: "Sortera ämneslista enligt:"
      default_view: "Förvald ämneslista"
      default_top_period: "Standard Topp-period:"
      allow_badges_label: "Tillåt utmärkelser i den här kategorin"
      edit_permissions: "Redigera behörigheter"
      reviewable_by_group: "I tillägg till personal, kan inlägg och flaggor i denna kategori också granskas av:"
      review_group_name: "gruppnamn"
      require_topic_approval: "Kräv att en moderator godkänner alla nya ämnen"
      require_reply_approval: "Kräv att en moderator godkänner alla nya svar"
      this_year: "i år"
      position: "Position på kategorisidan:"
      default_position: "Standardposition"
      position_disabled: "Kategorier kommer att sorteras efter deras aktivitet. För att ställa in sorteringen av kategorier i den här listan,"
      position_disabled_click: 'aktivera "fasta kategoripositioner" inställningen.'
      minimum_required_tags: "Minsta antalet taggar som krävs för ett ämne:"
      parent: "Överordnad kategori"
      num_auto_bump_daily: "Antalet av öppnade ämnen dagligen för att automatiskt knuffa ett ämne:"
      navigate_to_first_post_after_read: "Navigera till första inlägget efter att ämnen är lästa"
      notifications:
        watching:
          title: "Bevakar"
          description: "Du kommer automatiskt att bevaka alla ämnen i de här kategorierna. Du blir notifierad om varje nytt inlägg i alla ämnen, och en räknare över antalet nya inlägg visas. "
        watching_first_post:
          title: "Bevakar första inlägget"
          description: "Du kommer att notifieras vid nya ämnen för denna kategori men inte svar på ämnen."
        tracking:
          title: "Följer"
          description: "Du kommer automatiskt att följa alla ämnen i de här kategorierna. Du blir notifierad om någon nämner ditt @namn eller svarar på ditt inlägg, och en räknare över antalet nya inlägg visas."
        regular:
          title: "Normal"
          description: "Du notifieras om någon nämner ditt @namn eller svarar på ditt inlägg."
        muted:
          title: "Tystad"
          description: "Du kommer aldrig att notifieras om något som rör nya ämnen i de här kategorierna och de kommer inte att dyka upp i din olästa tabb."
      search_priority:
        label: "Sökprioritering"
        options:
          normal: "Normal"
          ignore: "Ignorera"
          very_low: "Väldigt låg"
          low: "Låg"
          high: "Hög"
          very_high: "Väldigt hög"
      sort_options:
        default: "Standard"
        likes: "Gillar"
        op_likes: "Ursprungliga inlägget gillar"
        views: "Visningar"
        posts: "Poster"
        activity: "Aktiviteter"
        posters: "Affischer"
        category: "Kategori"
        created: "Skapad"
      sort_ascending: "Stigande"
      sort_descending: "Fallande"
      subcategory_list_styles:
        rows: "Rader"
        rows_with_featured_topics: "Rader med utvalda ämnen"
        boxes: "Boxar"
        boxes_with_featured_topics: "Boxar med utvalda ämnen"
      settings_sections:
        general: "Allmänt"
        moderation: "Moderering"
        appearance: "Utseende"
        email: "E-post"
    flagging:
      title: "Tack för att du hjälper till att hålla forumet civiliserat!"
      action: "Flagga inlägg"
      take_action: "Åtgärda"
      notify_action: "Meddelande"
      official_warning: "Officiell varning"
      delete_spammer: "Radera skräppostare"
      delete_confirm_MF: "Du håller på att radera {POSTS, plural, one {<b>1</b> inlägg} other {<b>#</b> inlägg}} och {TOPICS, plural, one {<b>1</b> ämne} other {<b>#</b> ämnen}} från den här användaren, ta bort användarens konto, blockera registreringar från användarens IP-adress <b>{ip_address}</b>, och lägga till användarens e-postadress <b>{email}</b> till en permanent blockeringslista. Är du säker på att den här användaren verkligen är en skräppostare?"
      yes_delete_spammer: "Ja, radera skräppostare"
      ip_address_missing: "(N/A)"
      hidden_email_address: "(gömd)"
      submit_tooltip: "Använd den privata flaggan"
      take_action_tooltip: "Nå flaggränsen omedelbart, snarare än att vänta på mer flaggor från användarna"
      cant: "Tyvärr, du kan inte flagga detta inlägg just nu."
      notify_staff: "Notifiera personal privat"
      formatted_name:
        off_topic: "Det är orelevant"
        inappropriate: "Det är olämpligt"
        spam: "Det är skräppost"
      custom_placeholder_notify_user: "Var specifik, var konstruktiv och var alltid trevlig."
      custom_placeholder_notify_moderators: "Låt oss veta i detalj vad du är bekymrad över, och skicka med relevanta länkar och exempel om möjligt."
      custom_message:
        at_least:
          one: "skriv åtminstone %{count} tecken"
          other: "skriv åtminstone {{count}} tecken"
        more:
          one: "%{count} till..."
          other: "{{count}} till..."
        left:
          one: "%{count} kvar"
          other: "{{count}} kvar"
    flagging_topic:
      title: "Tack för att du hjälper oss hålla forumet civiliserat!"
      action: "Flagga ämne"
      notify_action: "Meddelande"
    topic_map:
      title: "Sammanfattning av ämne"
      participants_title: "Flitiga skribenter"
      links_title: "Populära länkar"
      links_shown: "visa fler länkar..."
      clicks:
        one: "%{count} klick"
        other: "%{count} klick"
    post_links:
      about: "utvidga fler länkar för det här inlägget"
      title:
        one: "%{count} mer"
        other: "%{count} mer"
    topic_statuses:
      warning:
        help: "Det här är en officiell varning."
      bookmarked:
        help: "Du bokmärkte detta ämnet."
      locked:
        help: "Det här ämnet är stängt; det går inte längre att svara på inlägg"
      archived:
        help: "Det här ämnet är arkiverat; det är fryst och kan inte ändras"
      locked_and_archived:
        help: "Det här ämnet är stängt och arkiverat; det går inte längre att svara eller ändra"
      unpinned:
        title: "Avklistrat"
        help: "Detta ämne är avklistrat för dig; det visas i vanlig ordning"
      pinned_globally:
        title: "Klistrat globalt"
        help: "Det här ämnet är klistrat globalt; det kommer att visas högst upp i senaste och i dess kategori"
      pinned:
        title: "Klistrat"
        help: "Detta ämne är klistrat för dig. Det visas i toppen av dess kategori"
      unlisted:
        help: "Det här ämnet är olistat; det kommer inte visas i ämneslistorna och kan bara nås via en direktlänk"
      personal_message:
        title: "Detta ämne är ett personligt meddelande"
    posts: "Inlägg"
    posts_long: "det finns {{number}} inlägg i detta ämne"
    posts_likes_MF: |
      Detta ämne har {count, plural, one {1 svar} other {# svar}} {ratio, select,
      low {med ett högt förhållande mellan gillningar och inlägg}
      med {med ett väldigt högt förhållande mellan gillningar och inlägg}
      high {med ett extremt högt förhållande mellan gillningar och inlägg}
      other {}}
    original_post: "Originalinlägg"
    views: "Visningar"
    views_lowercase:
      one: "visning"
      other: "visningar"
    replies: "Svar"
    views_long:
      one: "Detta ämnet har visats %{count} gång"
      other: "Detta ämne har visats {{number}} gånger"
    activity: "Aktivitet"
    likes: "Gillningar"
    likes_lowercase:
      one: "gillar"
      other: "gillar"
    likes_long: "det finns {{number}} gillningar i detta ämne"
    users: "Användare"
    users_lowercase:
      one: "användare"
      other: "användare"
    category_title: "Kategori"
    history: "Historik"
    changed_by: "av {{author}}"
    raw_email:
      title: "Inkommande mail"
      not_available: "Ej tillgänglig!"
    categories_list: "Kategorilista"
    filters:
      with_topics: "%{filter} ämnen"
      with_category: "%{filter} %{category} ämnen"
      latest:
        title: "Senaste"
        title_with_count:
          one: "Senaste (%{count})"
          other: "Senaste ({{count}})"
        help: "ämnen med nya inlägg"
      read:
        title: "Lästa"
        help: "ämnen du har läst, i den ordningen du senast läste dem"
      categories:
        title: "Kategorier"
        title_in: "Kategori - {{categoryName}}"
        help: "alla ämnen grupperade efter kategori"
      unread:
        title: "Olästa"
        title_with_count:
          one: "Oläst"
          other: "Olästa ({{count}})"
        help: "ämnen som du bevakar eller följer med olästa inlägg"
        lower_title_with_count:
          one: "%{count} oläst"
          other: "{{count}} olästa"
      new:
        lower_title_with_count:
          one: "%{count} ny"
          other: "{{count}} nya"
        lower_title: "ny"
        title: "Nya"
        title_with_count:
          one: "Ny (%{count})"
          other: "Nya ({{count}})"
        help: "ämnen skapade de senaste dagarna"
      posted:
        title: "Mina Inlägg"
        help: "ämnen som du har postat i"
      bookmarks:
        title: "Bokmärken"
        help: "Ämnen du har bokmärkt"
      category:
        title: "{{categoryName}}"
        title_with_count:
          one: "{{categoryName}} (%{count})"
          other: "{{categoryName}} ({{count}})"
        help: "senaste ämnena i kategorin {{categoryName}}"
      top:
        title: "Topp"
        help: "de mest aktiva ämnena det senaste året, månaden, veckan eller dagen"
        all:
          title: "All tid"
        yearly:
          title: "Årsvis"
        quarterly:
          title: "Kvartalsvis"
        monthly:
          title: "Månadsvis"
        weekly:
          title: "Veckovis"
        daily:
          title: "Dagligen"
        all_time: "All tid"
        this_year: "År"
        this_quarter: "Kvartal"
        this_month: "Månad"
        this_week: "Vecka"
        today: "Idag"
        other_periods: "se toppen för:"
    browser_update: 'Tyvärr, <a href="https://www.discourse.org/faq/#browser">din webbläsare är för gammal för att fungera på den här sidan</a>. Vänligen <a href="https://browsehappy.com">uppgradera din webbläsare</a>. '
    permission_types:
      full: "Skapa / svara / se"
      create_post: "Svara / se"
      readonly: "se"
    lightbox:
      download: "ladda ned"
      previous: "Föregående (Vänster piltangent)"
      next: "Nästa (Höger piltangent)"
      counter: "%curr% av %total%"
      close: "Stäng (Esc)"
      content_load_error: '<a href="%url%">Innehållet</a> kunde inte laddas.'
      image_load_error: '<a href="%url%">Bilden</a> kunde inte laddas.'
    keyboard_shortcuts_help:
      shortcut_key_delimiter_comma: ", "
      shortcut_key_delimiter_plus: "+"
      shortcut_delimiter_or: "%{shortcut1} eller %{shortcut2}"
      shortcut_delimiter_slash: "%{shortcut1}/%{shortcut2}"
      shortcut_delimiter_space: "%{shortcut1}%{shortcut2}"
      title: "Tangentbordsgenvägar"
      jump_to:
        title: "Hoppa till"
        home: "%{shortcut} Hem"
        latest: "%{shortcut} Senaste"
        new: "%{shortcut} Nya"
        unread: "%{shortcut} Olästa"
        categories: "%{shortcut} Kategorier"
        top: "%{shortcut} Upp till toppen"
        bookmarks: "%{shortcut} Bokmärken"
        profile: "%{shortcut} Profil"
        messages: "%{shortcut} Meddelanden"
        drafts: "%{shortcut} Utkast"
      navigation:
        title: "Navigering"
        jump: "%{shortcut} Gå till inlägg #"
        back: "%{shortcut} Tillbaka"
        up_down: "%{shortcut} Flytta markering &uarr; &darr;"
        open: "%{shortcut} Öppna valt ämne"
        next_prev: "%{shortcut} Nästa/föregående avsnitt"
        go_to_unread_post: "%{shortcut} Gå till det första olästa inlägget"
      application:
        title: "Applikation"
        create: "%{shortcut} Skapa ett nytt ämne"
        notifications: "%{shortcut} Öppna notifieringar"
        hamburger_menu: "%{shortcut} Öppna hamburgarmenyn"
        user_profile_menu: "%{shortcut} Öppna användarmeny"
        show_incoming_updated_topics: "%{shortcut} Visa uppdaterade ämnen"
        search: "%{shortcut} Sök"
        help: "%{shortcut} Öppna tangentbordshjälp"
        dismiss_new_posts: "%{shortcut} Avfärda nya/inlägg"
        dismiss_topics: "%{shortcut} Avfärda ämnen"
        log_out: "%{shortcut} Logga ut"
      composing:
        title: "Skapar"
        return: "%{shortcut} Återgå till skaparen"
        fullscreen: "%{shortcut} Helskärmsläge för skaparen"
      actions:
        title: "Åtgärder"
        bookmark_topic: "%{shortcut} Växla bokmärkning av ämne"
        pin_unpin_topic: "%{shortcut} Klistra/avklistra ämne"
        share_topic: "%{shortcut} Dela ämne"
        share_post: "%{shortcut} Dela inlägg"
        reply_as_new_topic: "%{shortcut} Svara med länkat ämne"
        reply_topic: "%{shortcut} Svara på ämne"
        reply_post: "%{shortcut} Svara på inlägg"
        quote_post: "%{shortcut} Citera inlägg"
        like: "%{shortcut} Gilla inlägg"
        flag: "%{shortcut} Flagga inlägg"
        bookmark: "%{shortcut} Bokmärk inlägg"
        edit: "%{shortcut} Redigera inlägg"
        delete: "%{shortcut} Radera inlägg"
        mark_muted: "%{shortcut} Tysta ämne"
        mark_regular: "%{shortcut} Vanligt (standard) ämne"
        mark_tracking: "%{shortcut} Följ ämne"
        mark_watching: "%{shortcut} Bevaka ämne"
        print: "%{shortcut} Skriv ut ämne"
        defer: "%{shortcut} Skjut upp ämne"
        topic_admin_actions: "%{shortcut} Öppna administratörsåtgärder för ämne"
    badges:
      earned_n_times:
        one: "Förtjänade den här utmärkelsen %{count} gång"
        other: "Förtjänade den här utmärkelsen %{count} gånger"
      granted_on: "Utfärdad %{date}"
      others_count: "Andra med den här utmärkelsen (%{count})"
      title: Utmärkelser
      allow_title: "Du kan använda denna utmärkelse som en titel"
      multiple_grant: "Du kan förtjäna denna flera gånger"
      badge_count:
        one: "%{count} Utmärkelse"
        other: "%{count} Utmärkelser"
      more_badges:
        one: "+%{count} Till"
        other: "+%{count} Till"
      granted:
        one: "%{count} utfärdad"
        other: "%{count} utfärdade"
      select_badge_for_title: Välj en utmärkelse att använda som din titel
      none: "(ingen)"
      successfully_granted: "Framgångsrikt beviljat %{badge} till %{username}"
      badge_grouping:
        getting_started:
          name: Komma igång
        community:
          name: Community
        trust_level:
          name: Förtroendenivå
        other:
          name: Övrigt
        posting:
          name: Publicera inlägg
    tagging:
      all_tags: "Alla taggar"
      other_tags: "Övriga taggar"
      selector_all_tags: "alla taggar"
      selector_no_tags: "inga taggar"
      changed: "taggar ändrade:"
      tags: "Taggar"
      choose_for_topic: "alternativa taggar"
      info: "Info"
      default_info: "Denna tagg är inte begränsad till någon kategori, och har inga synonymer."
      category_restricted: "Denna tagg är begränsad åt kategorier som du inte har tillträde för."
      synonyms: "Synonymer"
      synonyms_description: "När följande taggar används, kommer de att ersättas med <b>%{base_tag_name}</b>."
      tag_groups_info:
        one: 'Denna tagg tillhör gruppen: "{{tag_groups}}".'
        other: "Denna tagg tillhör dessa grupper: {{tag_groups}}."
      category_restrictions:
        one: "Den kan enbart användas i denna kategori:"
        other: "Den kan enbart användas i dessa kategorier:"
      edit_synonyms: "Hantera synonymer"
      add_synonyms_label: "Lägg till synonymer:"
      add_synonyms: "Lägg till"
      add_synonyms_explanation:
        one: "Varje plats som för närvarande använder denna tagg kommer att ändras att använda<b>%{tag_name}</b> istället. Är du säker på att du vill göra denna ändring?"
        other: "Varje plats som för närvarande använder dessa taggar kommer att ändras att använda <b>%{tag_name}</b> istället. Är du säker på att du vill göra denna ändring?"
      add_synonyms_failed: "Följande tagg kunde inte läggas till som synonym: <b>%{tag_names}</b>. Försäkra att de inte har synonymer eller är synonymer för andra taggar."
      remove_synonym: "Ta bort synonym"
      delete_synonym_confirm: 'Är du säker på att du vill ta bort synonymen "%{tag_name}"?'
      delete_tag: "Radera tag"
      delete_confirm:
        one: "Är du säker på att du vill radera denna tagg och ta bort den från %{count} ämne som den har tilldelats?"
        other: "Är du säker på att du vill radera denna tagg och ta bort den från {{count}} ämnen som den har tilldelats?"
      delete_confirm_no_topics: "Är du säker på att du vill ta bort denna tagg?"
      delete_confirm_synonyms:
        one: "Dess synonym kommer också att raderas."
        other: "Dess {{count}} synonymer kommer också att raderas."
      rename_tag: "Döp om taggen"
      rename_instructions: "Välj ett nytt namn för taggen:"
      sort_by: "Sortera efter:"
      sort_by_count: "summa"
      sort_by_name: "namn"
      manage_groups: "Hantera grupptaggar"
      manage_groups_description: "Definiera grupper för att organisera taggar"
      upload: "Ladda upp taggar"
      upload_description: "Ladda upp en csv-fil för att skapa taggar på bulk."
      upload_instructions: "En per rad, alternativt med en tagg-grupp i formatet 'tag_name,tag_group'."
      upload_successful: "Lyckad uppladdning av taggar "
      delete_unused_confirmation:
        one: "%{count} tagg kommer att raderas: %{tags}"
        other: "%{count} taggar kommer att raderas: %{tags}"
      delete_unused_confirmation_more_tags:
        one: "%{tags} och %{count} till"
        other: "%{tags} och %{count} till"
      delete_unused: "Radera oanvända taggar"
      delete_unused_description: "Radera alla taggar som inte är kopplade till något ämne eller personliga meddelanden"
      cancel_delete_unused: "Avbryt"
      filters:
        without_category: "%{filter} %{tag} ämnen"
        with_category: "%{filter} %{tag} ämnen i %{category}"
        untagged_without_category: "%{filter} otaggade ämnen"
        untagged_with_category: "%{filter} otaggade ämnen i %{category}"
      notifications:
        watching:
          title: "Bevakar"
          description: "Du kommer automatiskt att bevaka alla ämnen med den här taggen. Du kommer att få notifieringar om alla nya inlägg och ämnen, och en räknare över olästa och nya inlägg kommer att visas bredvid ämnen."
        watching_first_post:
          title: "Bevakar första inlägget"
          description: "Du kommer att notifieras vid nya ämnen för denna tagg men inte svar på ämnen."
        tracking:
          title: "Följer"
          description: "Du kommer automatiskt följa alla ämnen med den här taggen. En räknare över olästa och nya inlägg kommer att visas bredvid ämnen."
        regular:
          title: "Vanlig"
          description: "Du kommer att få en notifiering om någon nämner ditt @namn eller svarar på ditt inlägg."
        muted:
          title: "Tystad"
          description: "Du kommer inte att få notifieringar om nya ämnen med den här taggen, och de kommer inte att visas under din \"oläst\"-flik."
      groups:
        title: "Grupptaggar"
        about: "Lägg till taggar i grupper för att lättare hantera dem."
        new: "Ny grupp"
        tags_label: "Taggar i den här gruppen:"
        tags_placeholder: "taggar"
        parent_tag_label: "Överordnad tagg:"
        parent_tag_placeholder: "Valfria"
        parent_tag_description: "Taggar från den här gruppen kan inte användas om inte den överordnade taggen är med."
        one_per_topic_label: "Sätt gräns till en tagg för varje ämne för den här gruppen"
        new_name: "Ny grupptagg"
        name_placeholder: "Namn för tagg-grupp"
        save: "Spara"
        delete: "Radera"
        confirm_delete: "Är du säker på att du vill ta bort den här grupptaggen?"
        everyone_can_use: "Taggar kan användas av alla"
        usable_only_by_staff: "Taggar är synliga för alla, men enbart personal kan använda dem"
        visible_only_to_staff: "Taggar är synliga enbart för personal"
      topics:
        none:
          unread: "Du har inga olästa ämnen."
          new: "Du har inga nya ämnen."
          read: "Du har inte lästa några ämnen ännu."
          posted: "Du har inte skrivit i några ämnen ännu."
          latest: "Det finns inga senaste ämnen."
          bookmarks: "Du har inga bokmärkta ämnen ännu."
          top: "Det finns inga toppämnen."
        bottom:
          latest: "Det finns inga fler senaste ämnen."
          posted: "Det finns inga fler postade ämnen."
          read: "Det finns inga fler lästa ämnen."
          new: "Det finns inga fler nya ämnen."
          unread: "Det finns inga fler olästa ämnen."
          top: "Det finns inga fler toppämnen."
          bookmarks: "Det finns inga fler bokmärkta ämnen."
    invite:
      custom_message: "Gör din inbjudan lite personligare genom att skriva ett <a href>anpassat meddelande</a>."
      custom_message_placeholder: "Skriv ditt personliga meddelande"
      custom_message_template_forum: "Hej! Du borde gå med i det här forumet!"
      custom_message_template_topic: "Hej! Jag tror att du kanske skulle uppskatta det här ämnet!"
    forced_anonymous: "På grund av extrem belastning, visas detta för samtliga precis som en utloggad användare skulle se det."
    safe_mode:
      enabled: "Säkert läge är aktiverat, för att lämna säkert läge stäng detta webläsarfönster"
  admin_js:
    type_to_filter: "skriv för att filtrera..."
    admin:
      title: "Discourse Admin"
      moderator: "Moderator"
      tags:
        remove_muted_tags_from_latest:
          always: "alltid"
          only_muted: "när det används ensamt eller med andra tystade taggar"
          never: "aldrig"
      reports:
        title: "Lista på tillgängliga rapporter"
      dashboard:
        title: "Översiktspanel"
        last_updated: "Översiktspanelen uppdaterad:"
        discourse_last_updated: "Discourse uppdaterad:"
        version: "Version"
        up_to_date: "Du är aktuell!"
        critical_available: "En kritisk uppdatering är tillgänglig."
        updates_available: "Uppdateringar är tillgängliga."
        please_upgrade: "Var god uppgradera!"
        no_check_performed: "En sökning efter uppdateringar har ej genomförts. Kontrollera att sidekiq körs."
        stale_data: "En sökning efter uppdateringar har inte genomförts på sistone. Kontrollera att sidekiq körs."
        version_check_pending: "Det verkar som att du har uppgraderat nyligen. Utmärkt!"
        installed_version: "Installerad"
        latest_version: "Senaste"
        problems_found: "Några förslag baserat på dina nuvarande webbplatsinställningar"
        last_checked: "Senast kollad"
        refresh_problems: "Uppdatera"
        no_problems: "Inga problem upptäcktes."
        moderators: "Moderatorer:"
        admins: "Administratörer:"
        silenced: "Tystad:"
        suspended: "Avstängd:"
        private_messages_short: "Meddelanden"
        private_messages_title: "Meddelanden"
        mobile_title: "Mobil"
        space_used: "%{usedSize} används"
        space_used_and_free: "%{usedSize} (%{freeSize} ledigt)"
        uploads: "Uppladdningar"
        backups: "Säkerhetskopior"
        backup_count:
          one: "%{count} reserv på %{location}"
          other: "%{count} reserver på %{location}"
        lastest_backup: "Senaste: %{date}"
        traffic_short: "Trafik"
        traffic: "Applikations-webbegäran"
        page_views: "Sidvisningar"
        page_views_short: "Sidvisningar"
        show_traffic_report: "Visa detaljerad trafikrapport"
        community_health: Hälsa för gemenskapen
        moderators_activity: Moderatorers aktivitet
        whats_new_in_discourse: "Vad är nytt i Discource?"
        activity_metrics: Aktivitetsdata
        all_reports: "Alla rapporter"
        general_tab: "Allmänt"
        moderation_tab: "Moderering"
        security_tab: "Säkerhet"
        reports_tab: "Rapporter"
        report_filter_any: "något"
        disabled: Inaktiverad
        timeout_error: "Tyvärr, förfrågan tar för lång tid, vänligen välj ett snävare intervall"
        exception_error: "Tyvärr, ett fel uppstod vid körning av förfrågan"
        too_many_requests: Du har genomfört denna handlingen för många gånger. Vänligen vänta innan du försöker igen.
        not_found_error: "Tyvärr, denna rapport finns inte"
        filter_reports: Filtrera rapporter
        reports:
          trend_title: "%{percent} förändring.  Nuvarande %{current}, var %{prev} i tidigare perioden."
          today: "Idag"
          yesterday: "Igår"
          last_7_days: "Senaste 7"
          last_30_days: "Senaste 30"
          all_time: "Alltid"
          7_days_ago: "7 dagar sedan"
          30_days_ago: "30 dagar sedan"
          all: "Alla"
          view_table: "tabell"
          view_graph: "graf"
          refresh_report: "Uppdatera rapport"
          start_date: "Startdatum (UTC)"
          end_date: "Slutdatum (UTC)"
          groups: "Alla grupper"
          disabled: "Denna rapport är avstängd"
          totals_for_sample: "Totalt för prov"
          average_for_sample: "Genomsnitt för prov"
          total: "All tid totalt"
          no_data: "Ingen data att visa."
          trending_search:
            more: '<a href="%{basePath}/admin/logs/search_logs">Sökloggar</a>'
            disabled: 'Den trendiga sökrapporten är inaktiverad. Aktivera <a href="%{basePath}/admin/site_settings/category/all_results?filter=log%20search%20queries">sökfrågor för loggar</a> för att samla data.  '
          filters:
            file-extension:
              label: Filändelse
            group:
              label: Grupp
            category:
              label: Kategori
      commits:
        latest_changes: "Senaste ändringarna: snälla uppdatera ofta!"
        by: "av"
      groups:
        new:
          title: "Ny grupp"
          create: "Skapa"
          name:
            too_short: "Gruppnamn är för kort"
            too_long: "Gruppnamn är för långt"
            checking: "Kollar gruppnamnets tillgänglighet..."
            available: "Gruppnamn är tillgängligt"
            not_available: "Gruppnamn är inte tillgängligt"
            blank: "Gruppnamn kan inte vara tomt"
        bulk_add:
          title: "Masstilläggning till grupp"
          complete_users_not_added: "Dessa användare lades inte till (kontrollera att de har ett konto):"
          paste: "Klistra in en lista av användarnamn eller e-postadresser, en per rad:"
        add_members:
          as_owner: "Sätt användare som ägare för denna grupp"
        manage:
          interaction:
            email: E-post
            incoming_email: "Egenvald inkommande e-postadress"
            incoming_email_placeholder: "Ange e-postadress"
            visibility: Synlighet
            visibility_levels:
              title: "Vem kan se denna grupp?"
              public: "Alla"
              logged_on_users: "Inloggade användare"
              members: "Gruppägare, medlemmar"
              staff: "Gruppägare och personal"
              owners: "Gruppägare"
              description: "Administratörer kan se alla grupper"
            members_visibility_levels:
              title: "Vem kan se denna grupps medlemmar?"
              description: "Administratörer kan se medlemmar för alla grupper."
            publish_read_state: "För gruppmeddelanden publicera gruppens lästillstånd"
          membership:
            automatic: Automatisk
            trust_levels_title: "Förtroendenivå som automatiskt beviljas användare när de läggs till:"
            effects: Effekter
            trust_levels_none: "Inga"
            automatic_membership_email_domains: "Användare som registrerar sig med en e-post vars domän exakt matchar en domän i den här listan kommer automatiskt att bli tillagd i den här gruppen:"
            automatic_membership_retroactive: "Använd samma regel för e-postdomän för att lägga till nya användare"
            primary_group: "Automatiskt inställd som primär grupp"
        name_placeholder: "Gruppnamn, inga mellanslag, samma regler som för användarnamn"
        primary: "Primär grupp"
        no_primary: "(ingen primär grupp)"
        title: "Grupper"
        edit: "Redigera Grupper"
        refresh: "Uppdatera"
        about: "Redigera dina gruppmedlemskap och -namn här."
        group_members: "Gruppmedlemmar"
        delete: "Radera"
        delete_confirm: "Ta bort den här gruppen?"
        delete_failed: "Oförmögen att ta bort grupp. Om det här är en automatisk grupp så kan den inte raderas."
        delete_owner_confirm: "Ta bort användarprivilegier för '\"{username}'?"
        add: "Lägg till"
        custom: "Anpassad"
        automatic: "Automatisk"
        default_title: "Standardtitel"
        default_title_description: "kommer appliceras för alla användare i denna grupp"
        group_owners: Ägare
        add_owners: Lägg till ägare
        none_selected: "Välj en grupp för att komma igång"
        no_custom_groups: "Skapa en egen grupp"
      api:
        generate_master: "Generera API-huvudnyckel"
        none: "Det finns inga aktiva API-nycklar just nu."
        user: "Användare"
        title: "API"
        key: "Key"
        created: Skapad
        updated: Uppdaterad
        last_used: Senast använd
        never_used: (aldrig)
        generate: "Generera"
        undo_revoke: "Ångra återkallelse"
        revoke: "Återkalla"
        all_users: "Alla användare"
        active_keys: "Aktiva API Nycklar"
        manage_keys: Hantera nycklar
        show_details: Detaljer
        description: Beskrivning
        no_description: (ingen beskrivning)
        all_api_keys: Alla API nycklar
        user_mode: Användarnivå
        impersonate_all_users: Imitera en användare
        single_user: "Enstaka användare"
        user_placeholder: Ange användarnamn
        description_placeholder: "Vad används denna nyckel till?"
        save: Spara
        new_key: Ny API nyckel
        revoked: Upphävd
        delete: Radera permanent
        not_shown_again: Denna nyckel kommer inte att visas igen. Försäkra dig om att du har tagit en kopia innan du fortsätter.
        continue: Fortsätt
      web_hooks:
        title: "Webhookar"
        none: "Det finns inga webhookar just nu."
        instruction: "Webhooks låter Discourse meddela externa tjänster när specifika händelser sker på din webbsida. När webhook:en triggas, skickas en POST-begäran till de angivna URL:erna."
        detailed_instruction: "En POST-begäran skickas till angiven URL när vald händelse sker."
        new: "Ny webhook"
        create: "Skapa"
        save: "Spara"
        destroy: "Radera"
        description: "Beskrivning"
        controls: "Kontroller"
        go_back: "Tillbaka till listan"
        payload_url: "Försändelse-URL"
        payload_url_placeholder: "https://example.com/postreceive"
        warn_local_payload_url: "Det verkar som du försöker sätta upp en webbkoppling till en lokal url. Händelser levererade till en lokal adress kan skapa sidoeffekter eller oväntade beteenden. Fortsätta?"
        secret_invalid: "Hemligheten får inte ha några blanka tecken."
        secret_too_short: "Hemligheten bör vara minst 12 tecken."
        secret_placeholder: "En alternativ sträng, använd för att generera signature"
        event_type_missing: "Du behöver sätta upp åtminstone en händelse."
        content_type: "Innehållstyp"
        secret: "Hemlighet"
        event_chooser: "Vilka händelser ska trigga denna webbkoppling?"
        wildcard_event: "Skicka mig allt."
        individual_event: "Välj enskilda event."
        verify_certificate: "Kontrollera TLS-certifikatet för försändelse-URL:en"
        active: "Aktiva"
        active_notice: "Vi kommer att leverera detaljerna kring eventet när det händer."
        categories_filter_instructions: "Relevanta webhookar kommer endast att utlösas om eventet är relaterat med specifika kategorier. Lämna blank för att utlösa webhookar för alla kategorier. "
        categories_filter: "Utlösta kategorier"
        tags_filter_instructions: "Relevanta webbkopplingar kommer enbart att aktiveras om händelsen är relaterad med specifika taggar. Lämna tomt för att trigga webbkopplingar för alla taggar."
        tags_filter: "Triggade taggar"
        groups_filter_instructions: "Relevanta webhookar kommer endast att utlösas om eventet är relaterat med specifierade grupper. Lämna blank för att utlösa webhookar för alla grupper."
        groups_filter: "Utlösta grupper"
        delete_confirm: "Ta bort den här webhooken?"
        topic_event:
          name: "Ämnesevent"
          details: "När det finns ett nytt ämne, granskat, ändrat eller borttaget."
        post_event:
          name: "Inläggsevent"
          details: "När det finns ett nytt svar, redigerat, borttaget eller återskapat."
        user_event:
          name: "Användarevent"
          details: "När en användare loggar in, loggar ut, skapas, godkänns eller uppdateras."
        group_event:
          name: "Grupphändelse"
          details: "När en grupp skapas, uppdateras, eller förstörs."
        category_event:
          name: "Kategorihändelse"
          details: "När en kategori skapas, uppdateras eller förstörs."
        tag_event:
          name: "Tagghändelse"
          details: "När en tagg skapas, uppdateras eller förstörs."
        flag_event:
          name: "Flagghändelse"
          details: "När en flagga skapas, motsätts eller ignoreras."
        queued_post_event:
          name: "Godkänt inläggshändelse"
          details: "När ett köat inlägg skapas, godkänns eller nekas. "
        reviewable_event:
          name: "Granskningshändelse"
          details: "När ett föremål är redo för granskning och när dess status är uppdaterad."
        notification_event:
          name: "Notifikationshändelse"
          details: "När en användare mottager en notifikation i deras flöde."
        delivery_status:
          title: "Leveransstatus"
          inactive: "Inaktiv"
          failed: "Misslyckad"
          successful: "Lyckad"
          disabled: "Inaktiverad"
        events:
          none: "Det finns inga relaterade event."
          redeliver: "Leverera igen"
          incoming:
            one: "Det finns ett nytt event."
            other: "Det finns {{count}} nya event."
          completed_in:
            one: "Färdigställd på %{count} sekund."
            other: "Färdigställd på {{count}} sekunder."
          request: "Förfrågning"
          response: "Svar"
          redeliver_confirm: "Är du säker på att du vill leverera samma nyttolast igen?"
          headers: "Sidhuvuden"
          payload: "Nyttolast"
          body: "Huvuddel"
          go_list: "Gå till listan"
          go_details: "Redigera webhook"
          go_events: "Gå till events"
          ping: "Ping"
          status: "Statuskod"
          event_id: "ID"
          timestamp: "Skapad"
          completion: "Sluttid"
          actions: "Åtgärder"
      plugins:
        title: "Tillägg"
        installed: "Installerade tillägg"
        name: "Namn"
        none_installed: "Du har inga tillägg installerade."
        version: "Version"
        enabled: "Aktiverad?"
        is_enabled: "Y"
        not_enabled: "N"
        change_settings: "Ändra inställningar"
        change_settings_short: "Inställningar"
        howto: "Hur installerar jag tillägg?"
        official: "Officiellt tillägg"
      backups:
        title: "Säkerhetskopior"
        menu:
          backups: "Säkerhetskopior"
          logs: "Loggar"
        none: "Ingen säkerhetskopia är tillgänglig."
        read_only:
          enable:
            title: "Aktivera skrivskyddat läge"
            label: "Aktivera skrivskydd"
            confirm: "Är du säker på att du vill aktivera skrivskyddat läge?"
          disable:
            title: "Inaktivera skrivskyddat läge"
            label: "Inaktivera skrivskydd"
        logs:
          none: "Inga loggar ännu..."
        columns:
          filename: "Filnamn"
          size: "Storlek"
        upload:
          label: "Ladda upp"
          title: "Ladda upp en säkerhetskopia till denna instans"
          uploading: "Laddar upp..."
          uploading_progress: "Laddar upp... {{progress}} %"
          success: "'{{filename}}' har framgångsrikt uppladdats. Filen bearbetas nu och det kan dröja upp till en minut innan den syns i listan."
          error: "Ett fel har uppstått vid uppladdning av '{{filename}}': {{message}}"
        operations:
          is_running: "En operation körs just nu..."
          failed: " {{operation}} misslyckades. Var vänlig och kontrollera loggarna."
          cancel:
            label: "Avbryt"
            title: "Avbryt den pågående operationen"
            confirm: "Är du säker på att du vill avbryta den pågående operationen?"
          backup:
            label: "Säkerhetskopia"
            title: "Skapa en säkerhetskopia"
            confirm: "Vill du skapa en ny säkerhetskopiering?"
            without_uploads: "Ja (inkludera inte uppladdningar)"
          download:
            label: "Ladda ner"
            title: "Skicka mail med nedladdningslänk"
            alert: "En länk för nedladdning av denna säkerhetskopia har skickats till dig via mail."
          destroy:
            title: "Ta bort säkerhetskopian"
            confirm: "Är du säker på att du vill förstöra denna säkerhetskopia?"
          restore:
            is_disabled: "Återställ är inaktiverat i sidans inställningar."
            label: "Återställ"
            title: "Återställ säkerhetskopian"
            confirm: "Är du säker på att du vill återställa den här säkerhetskopian?"
          rollback:
            label: "Tillbakarullning"
            title: "Gör en tillbakarullning på databasen till ett tidigare fungerande tillstånd."
            confirm: "Är du säker på att du vill göra en tillbakarullning på databasen till det tidigare fungerande tillståndet?"
        location:
          local: "Lokal lagring"
          s3: "S3"
        backup_storage_error: "Misslyckades få tillgång till återställningsdata:%{error_message}"
      export_csv:
        success: "Export påbörjad, du får en notis via meddelande när processen är genomförd."
        failed: "Exporteringen misslyckades. Kontrollera loggarna."
        button_text: "Exportera"
        button_title:
          user: "Exportera alla användare i CSV-format"
          staff_action: "Exportera medarbetarloggen i CSV-format."
          screened_email: "Exportera hela den undersökta e-postlistan i CSV-format."
          screened_ip: "Exportera hela den undersökta IP-listan i CSV-format."
          screened_url: "Exportera hela den undersökta URL-listan i CSV-format."
      export_json:
        button_text: "Exportera"
      invite:
        button_text: "Skicka inbjudningar"
        button_title: "Skicka inbjudningar"
      customize:
        title: "Anpassa"
        long_title: "Sidanpassningar"
        preview: "förhandsgranska"
        explain_preview: "Visa sidan med detta tema aktiverat"
        save: "Spara"
        new: "Ny"
        new_style: "Ny stil"
        install: "Installera"
        delete: "Radera"
        delete_confirm: 'Är du säker på att du vill radera "%{theme_name}"?'
        color: "Färg"
        opacity: "Opacitet"
        copy: "Kopiera"
        copy_to_clipboard: "Kopiera till urklipp"
        copied_to_clipboard: "Kopierad till utklipp"
        copy_to_clipboard_error: "Fel vid kopiering av data till urklipp"
        theme_owner: "Ej redigerbar, ägs av:"
        email_templates:
          title: "E-post"
          subject: "Ämne"
          multiple_subjects: "Den här e-postmallen har flera ämnen."
          body: "Huvuddel"
          none_selected: "Välj en e-postmall för att börja redigera."
          revert: "Ångra ändringar"
          revert_confirm: "Är du säker på att du vill ångra dina ändringar?"
        theme:
          theme: "Tema"
          component: "Komponent"
          components: "Komponenter"
          theme_name: "Temanamn"
          component_name: "Komponentnamn"
          themes_intro: "Välj ett existerande tema eller installera ett nytt för att komma igång"
          beginners_guide_title: "Nybörjarguide för användning av Discourse-teman"
          developers_guide_title: "Utvecklarguide för Discourse-teman"
          browse_themes: "Visa gemenskapens teman"
          customize_desc: "Anpassa:"
          title: "Teman"
          create: "Skapa"
          create_type: "Typ"
          create_name: "Namn"
          long_title: "Ändra färger, CSS och HTML innehåll för din sida"
          edit: "Redigera"
          edit_confirm: "Detta är ett fjärrtema, om du redigerar CSS/HTML kommer dina ändringar att raderas nästa gång du uppdaterar temat."
          update_confirm: "De lokala ändringar kommer att raderas vid uppdatering.  Är du säker på att du vill fortsätta?"
          update_confirm_yes: "Ja, fortsätt med uppdateringen"
          common: "Vanlig"
          desktop: "Skrivbord"
          mobile: "Mobil"
          settings: "Inställningar"
          translations: "Översättningar"
          extra_scss: "Extra SCSS"
          preview: "Förhandsgranska"
          show_advanced: "Visa avancerade fält"
          hide_advanced: "Dölj avancerade fält"
          hide_unused_fields: "Dölj oanvända fält"
          is_default: "Temat är aktiverat som standard"
          user_selectable: "Temat kan väljas av användare"
          color_scheme: "Färgpalett"
          color_scheme_select: "Välj färger som ska användas av temat"
          custom_sections: "Anpassade avsnitt:"
          theme_components: "Temakomponenter"
          add_all_themes: "Lägg till alla teman"
          convert: "Konvertera"
          convert_component_alert: "Är du säker på att du vill konvertera den här komponenten till temat? Den kommer att tas bort som en komponent från %{relatives}."
          convert_component_tooltip: "Konvertera den här komponenten till tema"
          convert_theme_alert: "Är du säker på att du vill konvertera detta tema till komponent? Det kommer att tas bort som överordnad från %{relatives}."
          convert_theme_tooltip: "Konvertera detta tema till komponent"
          inactive_themes: "Inaktiva teman:"
          inactive_components: "Oanvända komponenter:"
          broken_theme_tooltip: "Detta tema har fel i sin CSS, HTML eller YAML"
          disabled_component_tooltip: "Den här komponenten har inaktiverats"
          default_theme_tooltip: "Detta tema är webbplatsens standardtema"
          updates_available_tooltip: "Uppdateringar finns tillgängliga för detta tema"
          and_x_more: "och ytterligare {{count}}."
          collapse: Förminska
          uploads: "Uppladningar"
          no_uploads: "Du kan ladda upp tillgångar som är kopplade till ditt tema, t.ex. teckensnitt och bilder"
          add_upload: "Lägg till uppladdning"
          upload_file_tip: "Välj en tillgång att ladda upp (png, woff2, etc...)"
          variable_name: "Namn på SCSS-variabel:"
          variable_name_invalid: "Ogiltigt namn för variabel. Enbart alfanumeriska tillåts. Måste börja med en bokstav. Måste vara unikt."
          variable_name_error:
            invalid_syntax: "Ogiltigt namn för variabel. Enbart alfanumeriska tillåts. Måste börja med en bokstav."
            no_overwrite: "Ogiltigt namn för variabel. Får inte skriva över en existerande variabel."
            must_be_unique: "Ogiltigt namn för variabel. Måste vara unikt."
          upload: "Ladda upp"
          select_component: "Välj en komponent..."
          unsaved_changes_alert: "Du har inte sparat dina ändringar ännu, vill du förkasta dem och fortsätta?"
          unsaved_parent_themes: "Du har inte tilldelat komponenter till teman, vill du fortsätta?"
          discard: "Förkasta"
          stay: "Stanna"
          css_html: "Anpassa CSS/HTML"
          edit_css_html: "Redigera CSS/HTML"
          edit_css_html_help: "Du har inte redigerat någon CSS eller HTML"
          delete_upload_confirm: "Radera denna uppladdning? (Temats CSS kan sluta fungera!)"
          component_on_themes: "Inkludera komponenter för dessa teman"
          included_components: "Inkluderade komponenter"
          add_all: "Lägg till alla"
          import_web_tip: "Förvaringsplats som innehåller tema"
          import_web_advanced: "Avancerat..."
          import_file_tip: ".tar.gz, .zip eller .dcstyle.json fil innehåller tema"
          is_private: "Teman är i en privat git-förvaring"
          remote_branch: "Filialnamn (valfritt)"
          public_key: "Ge följande offentliga nyckel tillträde till återköpsavtal:"
          install: "Installera"
          installed: "Installerad"
          install_popular: "Populära"
          install_upload: "Från din enhet"
          install_git_repo: "Från en git-förvaring"
          install_create: "Skapa ny"
          about_theme: "Om"
          license: "Licens"
          version: "Version:"
          authors: "Författad av:"
          source_url: "Källa"
          enable: "Aktivera"
          disable: "Inaktivera"
          disabled: "Den här komponenten har inaktiverats"
          disabled_by: "Den här komponenten har inaktiverats av"
          required_version:
            error: "Det här temat har automatiskt inaktiverats på grund av att det inte är kompatibelt med denna versionen av Discourse."
            minimum: "Kräver Discourse version {{version}} eller högre."
            maximum: "Kräver Discourse version {{version}} eller lägre."
          component_of: "Komponent av:"
          update_to_latest: "Uppdatera till senaste"
          check_for_updates: "Sök efter uppdateringar"
          updating: "Uppdaterar..."
          up_to_date: "Temat är uppdaterat, senaste kontroll:"
          add: "Lägg till"
          theme_settings: "Inställningar för tema"
          no_settings: "Detta tema har inga inställningar"
          theme_translations: "Översättningar för tema"
          empty: "Inga objekt"
          commits_behind:
            one: "Temat ligger %{count} åtagande efter!"
            other: "Temat ligger {{count}} åtaganden efter!"
          compare_commits: "(se nya åtaganden)"
          repo_unreachable: "Kunde inte kontakta Git-förvaringen för detta tema. Felmeddelande:"
          imported_from_archive: "Detta tema importerades från en .zip fil"
          scss:
            text: "CSS"
            title: "Ange anpassad CSS, vi accepterar alla giltiga CSS och SCSS typer"
          header:
            text: "Sidhuvud"
            title: "Ange HTML att visa ovanför sidans rubrik"
          after_header:
            text: "Efter rubrik"
            title: "Ange HTML att visa på alla sidor efter rubriken"
          footer:
            text: "Sidfot"
            title: "Ange HTML att visa i sidfoten"
          embedded_scss:
            text: "Inbäddad CSS"
            title: "Ange anpassad CSS som ska levereras med inbäddade versionen av kommentarer"
          head_tag:
            text: "</head>"
            title: "HTML som kommer att sättas in före </head> taggen"
          body_tag:
            text: "</body>"
            title: "HTML som kommer att sättas in före </body> taggen"
          yaml:
            text: "YAML"
            title: "Definiera temainställningar i YAML-format"
        colors:
          select_base:
            title: "Välj grundfärgspalett"
            description: "Grundpalett:"
          title: "Färger"
          edit: "Ändra färgpaletter"
          long_title: "Färgpalett"
          about: "Modifiera färgerna som används av ditt tema. Lägg till en ny färgpalett för att börja."
          new_name: "Ny färgpalett"
          copy_name_prefix: "Kopia av"
          delete_confirm: "Radera den här färgpaletten?"
          undo: "ångra"
          undo_title: "Återställ ändringarna för den här färgen till den senast sparade versionen."
          revert: "återställ"
          revert_title: "Återställ den här färgen till Discourse standardfärgspalett."
          primary:
            name: "primär"
            description: "Det mesta av texten, ikoner och ramar."
          secondary:
            name: "sekundär"
            description: "Den huvudsakliga bakgrundsfärgen, och textfärgen på vissa knappar."
          tertiary:
            name: "tertiär"
            description: "Länkar, några knappar, notiser, och accentfärger."
          quaternary:
            name: "kvartär"
            description: "Navigeringslänkar."
          header_background:
            name: "bakgrund för sidhuvud"
            description: "Bakgrundsfärg för sidans sidhuvud. "
          header_primary:
            name: "sidhuvud primär"
            description: "Text och ikoner i sidans sidhuvud."
          highlight:
            name: "markera"
            description: "Bakgrundsfärgen på markerade element på sidan, som inlägg och ämnen."
          danger:
            name: "fara"
            description: "Markeringsfärg när man tar bort inlägg eller ämnen."
          success:
            name: "lyckades"
            description: "Används för att indikera att en åtgärd lyckades."
          love:
            name: "älska"
            description: "Gillaknappens färg."
        robots:
          title: "Åsidosätt din sidas robots.txt fil:"
          warning: "Detta kommer att permanent åsidosätta alla relaterade sidinställningar."
          overridden: Din sidas standardfil robots.txt är åsidosatt.
        email_style:
          title: "E-poststil"
          heading: "Anpassa e-poststil"
          html: "HTML mall"
          css: "CSS"
          reset: "Återställ till standard"
          reset_confirm: "Är du säker på att du vill återställa till standard %{fieldName} och förlora alla dina ändringar?"
          save_error_with_reason: "Dina ändringar sparades inte. %{error}"
          instructions: "Anpassa mallen där alla e-post renderas, samt stil genom CSS."
      email:
        title: "E-post"
        settings: "Inställningar"
        templates: "Mallar"
        preview_digest: "Sammandrag"
        advanced_test:
          title: "Avancerat test"
          desc: "Se hur Discourse hanterar mottagen e-post. För att kunna hantera e-posten korrekt, vänligen klistra in hela e-postmeddelandet i original nedanför."
          email: "Originalmeddelande"
          run: "Kör test"
          text: "Välj textkropp"
          elided: "Struken text"
        sending_test: "Skickar e-posttest..."
        error: "<b>PROBLEM</b> - %{server_error}"
        test_error: "Det uppstod ett problem med att skicka testmeddelandet. Dubbelkolla dina e-postinställningar, verifiera att din host inte blockerar e-postkopplingar, och försök igen."
        sent: "Skickade"
        skipped: "Överhoppade"
        bounced: "Studsade"
        received: "Mottagna"
        rejected: "Avvisade"
        sent_at: "Skickat"
        time: "Tid"
        user: "Användare"
        email_type: "E-posttyp"
        to_address: "Till-adress"
        test_email_address: "e-postadress att testa"
        send_test: "Skicka e-posttest"
        sent_test: "skickat!"
        delivery_method: "Leveransmetod"
        preview_digest_desc: "Förhandsgranska innehållet i sammanfattningen som skickas via e-post till inaktiva användare."
        refresh: "Uppdatera"
        send_digest_label: "Skicka detta resultatet till:"
        send_digest: "Skicka"
        sending_email: "Skickar email..."
        format: "Format"
        html: "html"
        text: "text"
        last_seen_user: "Senast sedd användare:"
        no_result: "Inga resultat är funna."
        reply_key: "Svarsnyckel"
        skipped_reason: "Anledning för överhoppning"
        incoming_emails:
          from_address: "Från"
          to_addresses: "Till"
          cc_addresses: "Cc"
          subject: "Ämne"
          error: "Fel"
          none: "Inga inkommande e-postmeddelanden funna."
          modal:
            title: "Detaljer om inkommande e-post "
            error: "Fel"
            headers: "Sidhuvuden"
            subject: "Ämne"
            body: "Huvuddel"
            rejection_message: "Avvisad e-post"
          filters:
            from_placeholder: "från@exempel.se"
            to_placeholder: "till@exempel.se"
            cc_placeholder: "cc@exempel.se"
            subject_placeholder: "Ämne..."
            error_placeholder: "Fel"
        logs:
          none: "Inga loggar funna."
          filters:
            title: "Filter"
            user_placeholder: "användarnamn"
            address_placeholder: "namn@exempel.se"
            type_placeholder: "sammanfattning, registrering..."
            reply_key_placeholder: "svarsnyckel"
      moderation_history:
        performed_by: "Genomförd av"
        no_results: "Det finns ingen modereringshistorik tillgänglig."
        actions:
          delete_user: "Användare raderad"
          suspend_user: "Användare avstängd"
          silence_user: "Användare tystad"
          delete_post: "Inlägg raderat"
          delete_topic: "Ämne raderat"
          post_approved: "Inlägg godkänt"
      logs:
        title: "Loggar"
        action: "Åtgärd"
        created_at: "Skapad"
        last_match_at: "Senast matchad"
        match_count: "Träffar"
        ip_address: "IP"
        topic_id: "Ämnes-ID"
        post_id: "Inläggs-ID"
        category_id: "Kategori-ID"
        delete: "Radera"
        edit: "Redigera"
        save: "Spara"
        screened_actions:
          block: "blockera"
          do_nothing: "gör ingenting"
        staff_actions:
          all: "alla"
          filter: "Filter:"
          title: "Personalåtgärder"
          clear_filters: "Visa allt"
          staff_user: "Användare"
          target_user: "Målanvändare"
          subject: "Ämne"
          when: "När"
          context: "Sammanhang"
          details: "Detaljer"
          previous_value: "Föregående"
          new_value: "Ny"
          diff: "Diff"
          show: "Visa"
          modal_title: "Detaljer"
          no_previous: "Det finns inget tidigare värde."
          deleted: "Inget nytt värde. Registreringen raderades."
          actions:
            delete_user: "radera användare"
            change_trust_level: "ändra förtroendenivå"
            change_username: "ändra användarnamn"
            change_site_setting: "ändra sidinställning"
            change_theme: "ändra tema"
            delete_theme: "radera tema"
            change_site_text: "ändra webbplatsens text"
            suspend_user: "stäng av användare"
            unsuspend_user: "häv avstängning av användare"
            removed_suspend_user: "stäng av användare (borttagen)"
            removed_unsuspend_user: "häv avstängning av användare (borttagen)"
            grant_badge: "ge utmärkelse"
            revoke_badge: "upphäv utmärkelse"
            check_email: "kolla e-post"
            delete_topic: "ta bort ämne"
            recover_topic: "återställ ämne"
            delete_post: "ta bort inlägg"
            impersonate: "imitera"
            anonymize_user: "anonymisera användare"
            roll_up: "rulla upp IP-blockeringar"
            change_category_settings: "ändra kategori-inställningarna"
            delete_category: "radera kategori"
            create_category: "skapa kategori"
            silence_user: "tysta användare"
            unsilence_user: "otysta användare"
            removed_silence_user: "tysta användare (borttagen)"
            removed_unsilence_user: "otysta användare (borttagen)"
            grant_admin: "bevlija administratör"
            revoke_admin: "återkalla administratör"
            grant_moderation: "bevilja moderering"
            revoke_moderation: "återkalla moderering"
            backup_create: "Skapa en säkerhetskopia"
            deleted_tag: "raderad tagg"
            deleted_unused_tags: "radera oanvända taggar"
            renamed_tag: "omdöpt tagg"
            revoke_email: "återkalla e-post"
            lock_trust_level: "lås förtroende nivån"
            unlock_trust_level: "lås upp förtroende nivån"
            activate_user: "aktivera användare"
            deactivate_user: "avaktivera användare"
            change_readonly_mode: "ändra skrivskyddat läge"
            backup_download: "Ladda ner säkerhetskopia"
            backup_destroy: "förstör säkerhetskopia"
            reviewed_post: "granskade inlägg"
            custom_staff: "anpassa tilläggshändelse"
            post_locked: "inlägg låst"
            post_edit: "ändra inlägg"
            post_unlocked: "inlägg olåst"
            check_personal_message: "kolla personligt meddelande"
            disabled_second_factor: "avaktivera tvåfaktor autentisering"
            topic_published: "ämne publicerat"
            post_approved: "inlägg godkänt"
            post_rejected: "inlägg nekat"
            create_badge: "skapa utmärkelse"
            change_badge: "ändra utmärkelse"
            delete_badge: "radera utmärkelse"
            merge_user: "slå samman användare"
            entity_export: "exportenhet"
            change_name: "ändra namn"
            topic_timestamps_changed: "ämnets tidsstämplar ändrade"
            approve_user: "godkänd användare"
            web_hook_create: "webbkrok skapad"
            web_hook_update: "webbkrok uppdaterad"
            web_hook_destroy: "förstör webbkrok "
            web_hook_deactivate: "inaktivera webbkrok"
            embeddable_host_create: "skapa inbäddbar värd"
            embeddable_host_update: "uppdatera inbäddbar värd"
            embeddable_host_destroy: "förstör inbäddbar värd"
            change_theme_setting: "ändra temainställning"
            disable_theme_component: "avaktivera temakomponenter"
            enable_theme_component: "aktivera temakomponenter"
            revoke_title: "återkalla titel"
            change_title: "ändra titel"
            api_key_create: "api nyckel skapad"
            api_key_update: "api nyckel uppdaterad"
            api_key_destroy: "api nyckel förstörd"
            override_upload_secure_status: "åsidosätt säkerhetsstatus för uppladdning"
        screened_emails:
          title: "Kontrollerad e-post"
          description: "När någon försöker skapa ett nytt konto, kommer följande e-postadresser att kontrolleras och registreringen blockeras, eller någon annan åtgärd vidtas."
          email: "E-postadress"
          actions:
            allow: "Tillåt"
        screened_urls:
          title: "Granskade URL:er"
          description: "URL:erna som är listade här har använts i inlägg av användare som är identifierade som skräppostare."
          url: "URL"
          domain: "Domän"
        screened_ips:
          title: "Granskade IP-adresser"
          description: 'IP-adresser som är under bevakning. Använd "tillåt" för att vitlista IP-adresser.'
          delete_confirm: "Är du säker på att du vill ta bort regeln för %{ip_address}?"
          roll_up_confirm: "Är du säker på att du vill rulla upp vanligen undersökta IP-adresser i delnät?"
          rolled_up_some_subnets: "Framgångsrikt rullat upp bannlysta IP-poster till de här delnäten: %{subnets}."
          rolled_up_no_subnet: "Det fanns inget att rulla upp."
          actions:
            block: "Blockera"
            do_nothing: "Tillåt"
            allow_admin: "Tillåt admin"
          form:
            label: "Ny:"
            ip_address: "IP-adress"
            add: "Lägg till"
            filter: "Sök"
          roll_up:
            text: "Rulla upp"
            title: "Skapar nya bannlysta delnätsposter om det finns minst 'min_ban_entries_for_roll_up' poster."
        search_logs:
          title: "Söklogg"
          term: "Term"
          searches: "Sökningar"
          click_through_rate: "CTR"
          types:
            all_search_types: "Alla söktyper"
            header: "Sidhuvud"
            full_page: "Helsida"
            click_through_only: "Alla (klicka bara igenom)"
          header_search_results: "Rubrik Sökresultat"
        logster:
          title: "Felprotokoll"
      watched_words:
        title: "Bevakade ord"
        search: "sök"
        clear_filter: "Rensa"
        show_words: "visa ord"
        one_word_per_line: "Ett ord per rad"
        download: Ladda ner
        clear_all: Rensa alla
        clear_all_confirm_block: "Är du säker på att du vill rensa alla bevakade ord för blockeringshanteraren?"
        clear_all_confirm_censor: "Är du säker på att du vill rensa alla bevakade ord för censurhanteraren?"
        clear_all_confirm_flag: "Är du säker på att du vill rensa alla bevakade ord för flaggningshanteraren?"
        clear_all_confirm_require_approval: "Är du säker på att du vill rensa alla bevakade ord för kräv godkännande händelser?"
        word_count:
          one: "%{count} ord"
          other: "%{count} ord"
        actions:
          block: "Blockera"
          censor: "Censur"
          require_approval: "Kräv godkännande"
          flag: "Flagga"
        action_descriptions:
          block: "Förhindra att inlägg med dessa ord publiceras. Användaren kommer att se ett felmeddelande när de försöker skicka inlägget."
          censor: "Tillåt inlägg med dessa ord, men ersätt orden med tecken som döljer det censurerade orden."
          require_approval: "Inlägg som innehåller dessa ord kommer behöva godkännande av personal innan de visas."
          flag: "Tillåt inlägg med dessa ord, men flagga orden som olämpliga så att moderatorer kan granska dem."
        form:
          label: "Nytt ord:"
          placeholder: "hela ordet eller * som jokertecken"
          placeholder_regexp: "vanligt uttryck"
          add: "Lägg till"
          success: "Lyckades"
          exists: "Existerar redan"
          upload: "Lägg till från fil"
          upload_successful: "Uppladdning lyckades. Ord har lagts till."
        test:
          button_label: "Testa"
          modal_title: "Testa '%{action}' bevakade ord"
          description: "Ange text nedan för att leta efter matchningar med bevakade ord"
          found_matches: "Hittade matchande:"
          no_matches: "Inga matchningar funna"
      impersonate:
        title: "Imitera"
        help: "Använd det här verktyget för att imitera ett användarkonto för avlusningssyften. Du kommer behöva logga ut när du är klar."
        not_found: "Användaren kan ej hittas."
        invalid: "Tyvärr, du kan inte imitera den användaren."
      users:
        title: "Användare"
        create: "Lägg till administratör"
        last_emailed: "Mottog e-post senast"
        not_found: "Tyvärr, det användarnamnet existerar inte i vårt system."
        id_not_found: "Tyvärr, användar-ID existerar inte i vårt system."
        active: "Aktiverad"
        show_emails: "Visa e-post"
        hide_emails: "Göm e-post"
        nav:
          new: "Ny"
          active: "Aktiv"
          staff: "Medarbetare"
          suspended: "Avstängd"
          silenced: "Tystad"
          suspect: "Misstänkt"
          staged: "Arrangerad"
        approved: "Godkänd?"
        titles:
          active: "Aktiva användare"
          new: "Nya användare"
          pending: "Användare under granskning"
          newuser: "Användare på Förtroendenivå 0 (Ny användare)"
          basic: "Användare på Förtroendenivå 1 (Grundnivå)"
          member: "Användare på förtroendenivå 2 (Medlem)"
          regular: "Användare på förtroendenivå 3 (Stammis)"
          leader: "Användare på förtroendenivå 4 (Ledare)"
          staff: "Medarbetare"
          admins: "Admin-användare"
          moderators: "Moderatorer"
          silenced: "Tystad användare"
          suspended: "Avstängda användare"
          suspect: "Misstänkta användare"
          staged: "Påhittad användare"
        not_verified: "Ej verifierad"
        check_email:
          title: "Visa den här användarens e-postadress"
          text: "Visa"
      user:
        suspend_failed: "Någonting gick fel under avstängningen av denna användare {{error}}"
        unsuspend_failed: "Någonting gick fel under upplåsningen av denna användare {{error}}"
        suspend_duration: "Hur länge ska användaren vara avstängd?"
        suspend_reason_label: "Varför stänger du av användaren? Denna text <b>kommer att vara synlig för alla</b> på användarens profilsida, och kommer att visas för användaren när han/hon försöker logga in. Håll den kort."
        suspend_reason_hidden_label: "Varför stänger du av användaren? Denna text kommer att vara synlig för användaren när han/hon försöker logga in. Håll den kort."
        suspend_reason: "Anledning"
        suspend_reason_placeholder: "Anledning för avstängning"
        suspend_message: "E-postmeddelande"
        suspend_message_placeholder: "Valfritt, erbjud mer information om avstängningen och detta kommer att e-postas till användaren."
        suspended_by: "Avstängd av"
        silence_reason: "Anledning"
        silenced_by: "Tystad av"
        silence_modal_title: "Tysta användaren"
        silence_duration: "Hur länge ska användaren vara tystad?"
        silence_reason_label: "Varför tystar du denna användaren?"
        silence_reason_placeholder: "Orsak till tystad"
        silence_message: "E-postmeddelande"
        silence_message_placeholder: "(lämna tomt för att skicka standardmeddelande)"
        suspended_until: "(till %{until})"
        cant_suspend: "Denna användare kan inte uteslutas."
        delete_all_posts: "Radera alla inlägg"
        delete_posts_progress: "Raderar inlägg..."
        delete_posts_failed: "Det uppstod ett problem vid radering av inläggen."
        penalty_post_actions: "Vad önskar du göra med de associerade inläggen?"
        penalty_post_delete: "Radera inlägget"
        penalty_post_delete_replies: "Radera inlägget + alla svar"
        penalty_post_edit: "Ändra inlägget"
        penalty_post_none: "Gör ingenting"
        penalty_count: "Straffräkning"
        clear_penalty_history:
          title: "Rensa straffhistorik"
          description: "användare med straff kan inte nå TN3"
        delete_all_posts_confirm_MF: "Du håller på att radera {POSTS, plural, one {1 inlägg} other {# inlägg}} och {TOPICS, plural, one {1 ämne} other {# ämnen}}. Är du säker?"
        silence: "Tysta"
        unsilence: "Otysta"
        silenced: "Tystad?"
        moderator: "Moderator?"
        admin: "Administratör?"
        suspended: "Avstängd?"
        staged: "Arrangerad?"
        show_admin_profile: "Administratör"
        show_public_profile: "Visa publik profil"
        impersonate: "Imitera"
        action_logs: "Åtgärdslogg"
        ip_lookup: "Kolla upp IP-adress"
        log_out: "Logga ut"
        logged_out: "Användaren loggades ut från alla enheter."
        revoke_admin: "Återkalla Administratör"
        grant_admin: "Bevilja Administratör"
        grant_admin_confirm: "Vi har skickat ett mail till dig för att bekräfta den nya administratören. Vänligen öppna det och följ instruktionerna."
        revoke_moderation: "Återkalla Moderering"
        grant_moderation: "Bevilja Moderering"
        unsuspend: "Lås upp användare"
        suspend: "Stäng av användare"
        show_flags_received: "Visa mottagna flaggor"
        flags_received_by: "Flaggor mottagna av %{username}"
        flags_received_none: "Denna användare har inte mottagit några flaggor."
        reputation: Rykte
        permissions: Rättigheter
        activity: Aktivitet
        like_count: Gillningar utdelade / mottagna
        last_100_days: "de senaste 100 dagarna"
        private_topics_count: Privata ämnen
        posts_read_count: Inlägg lästa
        post_count: Inlägg skapade
        second_factor_enabled: Tvåfaktor autentisering aktiverad
        topics_entered: Besökta ämnen
        flags_given_count: Givna flaggningar
        flags_received_count: Mottagna flaggningar
        warnings_received_count: Mottagna varningar
        flags_given_received_count: "Flaggor utdelade / mottagna"
        approve: "Godkänn"
        approved_by: "godkänd av"
        approve_success: "Användaren är godkänd och e-post kommer att skickas med aktiveringsinstruktioner."
        approve_bulk_success: "OK! Alla valda användare har godkänts och meddelats."
        time_read: "Lästid"
        anonymize: "Anonymisera användare"
        anonymize_confirm: "Är du SÄKER på att du vill anonymisera detta konto? Detta kommer ändra användarnamnet och e-postadressen samt rensa all profilinformation."
        anonymize_yes: "Ja, anonymisera detta konto"
        anonymize_failed: "Ett problem uppstod vid anonymiseringen av kontot"
        delete: "Radera användare"
        delete_forbidden_because_staff: "Administratörer och moderatorer kan inte tas bort."
        delete_posts_forbidden_because_staff: "Kan inte ta bort alla inlägg för administratörer och moderatorer."
        delete_forbidden:
          one: "Användare kan inte tas bort om de har inlägg. Radera alla inlägg innan du försöker ta bort en användare. (Inlägg som är äldre än %{count} dag kan ej raderas.)"
          other: "Användare kan inte tas bort om de har inlägg. Radera alla inlägg innan du försöker ta bort en användare. (Inlägg som är äldre än %{count} dagar kan ej raderas.)"
        cant_delete_all_posts:
          one: "Kan inte radera alla inlägg. Några inlägg är äldre än %{count} dag gammal. (Inställningen delete_user_max_post_age)"
          other: "Kan inte radera alla inlägg. Några inlägg är äldre än %{count} dagar gamla. (Inställningen delete_user_max_post_age)"
        cant_delete_all_too_many_posts:
          one: "Kan inte radera alla inlägg, då användaren har fler än %{count} inlägg. (delete_all_posts_max)"
          other: "Kan inte radera alla inlägg, då användaren har fler än %{count} inlägg. (delete_all_posts_max)"
        delete_confirm: "Det är generellt att föredra att anonymisera användare snarare än att ta bort dem för att undvika att ta bort innehåll från befintliga diskussioner. <br><br> Är du säker på att du vill ta bort den här användaren? Detta görs permanent!"
        delete_and_block: "Radera och <b>blockera</b> denna e-post och IP-adress"
        delete_dont_block: "Radera enbart"
        deleting_user: "Raderar användaren..."
        deleted: "Användaren har raderats."
        delete_failed: "Ett problem uppstod då användaren skulle raderas. Kontrollera att alla inlägg är borttagna innan du försöker radera användaren."
        send_activation_email: "Skicka aktiveringsbrev"
        activation_email_sent: "Ett aktiveringsbrev har skickats."
        send_activation_email_failed: "Ett problem uppstod då ett nytt aktiveringsbrev skulle skickas. %{error}"
        activate: "Aktivera konto"
        activate_failed: "Ett problem uppstod då användaren skulle aktiveras."
        deactivate_account: "Inaktivera Konto"
        deactivate_failed: "Det uppstod ett problem vid inaktiveringen av användaren."
        unsilence_failed: "Ett problem uppstod att ta bort tystning för användaren."
        silence_failed: "Ett problem uppstod att tysta användaren."
        silence_confirm: "Är du säker på att du vill tysta den här användaren? Användaren kommer inte att kunna skapa några nya ämnen eller inlägg."
        silence_accept: "Ja, tysta den här användaren"
        bounce_score: "Antal studs"
        reset_bounce_score:
          label: "Återställ"
          title: "Återställ studsantalet till 0"
        visit_profile: "Besök <a href='%{url}'>denna användares inställningssida</a> för att redigera dennas profil "
        deactivate_explanation: "En avaktiverad användare måste bekräfta sin e-postadress igen."
        suspended_explanation: "En avstängd användare kan inte logga in."
        silence_explanation: "En tystad användare kan inte skriva inlägg eller starta ämnen."
        staged_explanation: "En arrangerad användare kan endast skriva inlägg via e-post i specifika ämnen."
        bounce_score_explanation:
          none: "Inga studsar har mottagits nyligen från den e-posten."
          some: "Några studsar har mottagits nyligen från den e-posten."
          threshold_reached: "Mottog för många studsar från den e-posten."
        trust_level_change_failed: "Ett problem uppstod då användarens förtroendenivå skulle ändras."
        suspend_modal_title: "Stäng av användare"
        trust_level_2_users: "Användare med förtroendenivå 2"
        trust_level_3_requirements: "Krav för förtroendenivå 3"
        trust_level_locked_tip: "förtroendenivå är låst, systemet kommer ej att befordra eller degradera användare"
        trust_level_unlocked_tip: "förtroendenivå är olåst, systemet kan komma att befordra eller degradera användare"
        lock_trust_level: "Lås förtroendenivå"
        unlock_trust_level: "Lås upp förtroendenivå"
        tl3_requirements:
          title: "Krav för förtroendenivå 3"
          table_title:
            one: "Den senaste dagen:"
            other: "De senaste %{count} dagarna:"
          value_heading: "Värde"
          requirement_heading: "Krav"
          visits: "Besök"
          days: "dagar"
          topics_replied_to: "Ämnen svarade på"
          topics_viewed: "Besökta ämnen"
          topics_viewed_all_time: "Besökta ämnen (totalt)"
          posts_read: "Lästa inlägg"
          posts_read_all_time: "Lästa inlägg (totalt)"
          flagged_posts: "Flaggade inlägg"
          flagged_by_users: "Användare som flaggade"
          likes_given: "Utdelade gillningar"
          likes_received: "Mottagna gillningar"
          likes_received_days: "Mottagna gillningar: unika dagar"
          likes_received_users: "Mottagna gillningar: unika användare"
          suspended: "Avstängda (senaste 6 månaderna)"
          silenced: "Tystade (senaste 6 månaderna)"
          qualifies: "Kvalificerad för förtroendenivå 3."
          does_not_qualify: "Ej kvalificerad för förtroendenivå 3."
          will_be_promoted: "Kommer snart befordras."
          will_be_demoted: "Kommer snart degraderas."
          on_grace_period: "För närvarande i nådefrist för befordran, kommer inte degraderas."
          locked_will_not_be_promoted: "Förtroendenivå låst. Kommer aldrig bli befordrad."
          locked_will_not_be_demoted: "Förtroendenivå låst. Kommer aldrig degraderas."
        sso:
          title: "Single sign on"
          external_id: "Externt ID"
          external_username: "Användarnamn"
          external_name: "Namn"
          external_email: "E-post"
          external_avatar_url: "URL till profilbild"
      user_fields:
        title: "Användarfält"
        help: "Lägg till fält som dina användare kan fylla i."
        create: "Skapa ett användarfält"
        untitled: "Namnlös"
        name: "Fältnamn"
        type: "Fälttyp"
        description: "Fältbeskrivning"
        save: "Spara"
        edit: "Redigera"
        delete: "Ta bort"
        cancel: "Avbryt"
        delete_confirm: "Är du säker på att fu vill ta bort det här användarfältet?"
        options: "Alternativ"
        required:
          title: "Krävs vid registrering?"
          enabled: "krävs"
          disabled: "krävs ej"
        editable:
          title: "Redigerbar efter registrering?"
          enabled: "redigerbar"
          disabled: "ej redigerbar"
        show_on_profile:
          title: "Visa på offentlig profil?"
          enabled: "visas på profil"
          disabled: "visas ej på profil"
        show_on_user_card:
          title: "Visa på användarkort?"
          enabled: "syns på användarkort"
          disabled: "syns inte på användarkort"
        field_types:
          text: "Textfält"
          confirm: "Bekräftelse"
          dropdown: "Rullgardin"
      site_text:
        description: "Du kan anpassa all text på ditt forum. Börja genom att söka nedanför:"
        search: "Sök efter texten som du vill redigera"
        title: "Text"
        edit: "redigera"
        revert: "Ångra ändringarna"
        revert_confirm: "Är du säker på att du vill ångra dina ändringar?"
        go_back: "Tillbaka till sökningen"
        recommended: "Vi rekommenderar att du anpassar följande texter:"
        show_overriden: "Visa bara överskrivna"
        more_than_50_results: "Det är fler än 50 resultat. Vänligen förfina din sökning."
      settings:
        show_overriden: "Visa bara överskrivna"
        reset: "återställ"
        none: "ingen"
      site_settings:
        title: "Webbplatsinställningar"
        no_results: "Inga resultat hittades."
        more_than_30_results: "Det är fler än 30 resultat. Vänligen förfina din sökning eller välj en kategori."
        clear_filter: "Rensa"
        add_url: "lägg till URL"
        add_host: "lägg till värd"
        add_group: "lägg till grupp"
        uploaded_image_list:
          label: "Redigera lista"
          empty: "Det finns inga bilder ännu. Vänligen ladda upp en."
          upload:
            label: "Ladda upp"
            title: "Ladda upp bild(er)"
        selectable_avatars:
          title: "Lista på avatarer som användare kan välja från"
        categories:
          all_results: "Alla"
          required: "Krävs"
          branding: "Varumärke"
          basic: "Grundläggande inställningar"
          users: "Användare"
          posting: "Publicera inlägg"
          email: "E-post"
          files: "Filer"
          trust: "Förtroendenivå"
          security: "Säkerhet"
          onebox: "Onebox"
          seo: "Sökmotoroptimering"
          spam: "Skräppost"
          rate_limits: "Begränsningar"
          developer: "Utvecklare"
          embedding: "Inbäddning"
          legal: "Juridik"
          api: "API"
          user_api: "Användar-API"
          uncategorized: "Övrigt"
          backups: "Säkerhetskopior"
          login: "Inloggning"
          plugins: "Tillägg"
          user_preferences: "Användarinställningar"
          tags: "Taggar"
          search: "Sök"
          groups: "Grupper"
          dashboard: "Översiktspanel"
        secret_list:
          invalid_input: "Inmatningsfältet kan inte vara tomt eller innehålla horisontellt linjetecken."
        default_categories:
          modal_description: "Vill du tillämpa denna förändring historiskt? Detta kommer att ändra inställningarna för %{count} existerande användare. "
          modal_yes: "Ja"
          modal_no: "Nej, applicera enbart förändringar framåt"
      badges:
        title: Utmärkelser
        new_badge: Ny utmärkelse
        new: Ny
        name: Namn
        badge: Utmärkelse
        display_name: Visa namn
        description: Beskrivning
        long_description: Lång beskrivning
        badge_type: Utmärkelsetyp
        badge_grouping: Grupp
        badge_groupings:
          modal_title: Utmärkelsegrupper
        granted_by: Utfärdad av
        granted_at: Utfärdad vid
        reason_help: (En länk till ett inlägg eller ämne)
        save: Spara
        delete: Ta bort
        delete_confirm: "Är du säker på att du vill ta bort den utmärkelsen?"
        revoke: Upphäv
        reason: Anledning
        expand: Utvidga &hellip;
        revoke_confirm: "Är du säker på att du vill upphäva den utmärkelsen?"
        edit_badges: Redigera utmärkelser
        grant_badge: Utfärda utmärkelse
        granted_badges: Utfärdade utmärkelser
        grant: Utfärda
        no_user_badges: "%{name} har inte beviljats några utmärkelser."
        no_badges: Det finns inga utmärkelser som kan utfärdas.
        none_selected: "Välj en utmärkelse för att komma igång"
        allow_title: Tillåt att utmärkelse används som titel
        multiple_grant: Kan utfärdas flera gånger
        listable: Visa utmärkelse på den offentliga utmärkelsesidan
        enabled: Aktivera utmärkelse
        icon: Ikon
        image: Bild
        icon_help: "Ange ett FA ikonnamn (använd prefix 'far-' för reguljära ikoner samt 'fab-' för varumärkes ikoner)"
        image_help: "Ange URL till bilden (ersätter ikonfältet om båda är angivna)"
        query: Utmärkelsesökning (SQL)
        target_posts: Sök målets inlägg
        auto_revoke: Kör återkallelsesökning dagligen
        show_posts: Visa inlägg som beviljar utmärkelse på utmärkelsesidan
        trigger: Trigger
        trigger_type:
          none: "Uppdatera dagligen"
          post_action: "När en användare interagerar med ett inlägg"
          post_revision: "När en användare redigerar eller skapar ett inlägg"
          trust_level_change: "När en användare byter förtroendenivå"
          user_change: "När en användare redigeras eller skapas"
          post_processed: "Efter ett inlägg bearbetats"
        preview:
          link_text: "Förhandsvisa utfärdade utmärkelser"
          plan_text: "Förhandsgranska med sökningsplan"
          modal_title: "Förhandsgranskning av utmärkelsesökning"
          sql_error_header: "Det uppstod ett fel med sökningen."
          error_help: "Se följande länk för hjälp med utmärkelsesökningar."
          bad_count_warning:
            header: "VARNING!"
            text: "Det saknas urval av beviljningar. Det händer när utmärkelsesökningen returnerar ett användar-ID eller ett inläggs-ID som inte existerar. Det kan få oväntade resultat i ett senare skede, dubblekontrollera gärna din sökning."
          no_grant_count: "Inga utmärkelser att tilldelas."
          grant_count:
            one: "<b>%{count}</b> utmärkelse att tilldelas."
            other: "<b>%{count}</b> utmärkelser att tilldelas. "
          sample: "Exempel:"
          grant:
            with: "<span class=\"username\">%{username}</span>"
            with_post: "<span class=\"username\">%{username}</span> för inlägg i %{link}"
            with_post_time: "<span class=\"username\">%{username}</span> för inlägg i %{link} vid kl. <span class=\"time\">%{time}</span>"
            with_time: "<span class=\"username\">%{username}</span> vid kl. <span class=\"time\">%{time}</span>"
        badge_intro:
          title: "Välj ett existerande märke eller skapa ett nytt för att komma igång"
          what_are_badges_title: "Vad är utmärkelser?"
          badge_query_examples_title: "Exempel på utmärkelsefråga"
        mass_award:
          title: Tilldela genom bulk
          description: Tilldela samma utmärkelse för flera användare samtidigt.
          no_badge_selected: Vänligen välj en utmärkelse för att börja.
          perform: "Tilldela utmärkelse till användare"
          upload_csv: Ladda upp en CSV med antingen användarmail eller användarnamn
          aborted: Vänligen ladda upp en CSV som innehåller antingen användares e-post eller användarnamn
          success: Din CSV mottogs och användare kommer att få sin utmärkelse inom kort.
          replace_owners: Ta bort utmärkelsen från tidigare mottagare
      emoji:
        title: "Emoji"
        help: "Lägg till en ny emoji för andra att använda. (TIPS: dra och släpp flera filer på en och samma gång)"
        add: "Lägg till ny emoji"
        name: "Namn"
        image: "Bild"
        delete_confirm: "Är du säker på att du vill radera emojin :%{name}:?"
      embedding:
        get_started: "Börja genom att lägga till värden, om du vill bädda in Discourse på en annan hemsida. "
        confirm_delete: "Är du säker på att du vill ta bort värden?"
        sample: "Använd följande HTML-kod på din webbplats för att skapa och bädda in discourse-ämnen. Byt ut <b>REPLACE_ME</b> med den kanoniska URL-en för sidan som du bäddar in den i. "
        title: "Inbäddning"
        host: "Tillåtna värdar"
        class_name: "Klassnamn"
        path_whitelist: "Sökväg vitlista"
        edit: "ändra"
        category: "Inlägg till kategori"
        add_host: "Lägg till värd"
        settings: "Inbäddningsinställningar"
        crawling_settings: "Inställningar för sökrobotar"
        crawling_description: "När Discourse skapar ämnen för dina inlägg, om det inte finns något RSS/ATOM-flöde närvarande så kommer det att försöka parsa ditt innehåll från din HTML. Ibland är det utmanande att extrahera ditt innehåll, så vi tillhandahåller möjligheten att specifiera CSS-reglerna för att göra extraheringen enklare."
        embed_by_username: "Användarnamn för skapandet av ämne"
        embed_post_limit: "Högsta tillåtna antal inlägg att bädda in"
        embed_title_scrubber: "Reguljära uttryck som används för att hitta och korrigera fel i inläggsrubriken"
        embed_truncate: "Trunkera de inbäddade inläggen"
        embed_whitelist_selector: "CSS-väljare för element som tillåts bäddas in"
        embed_blacklist_selector: "CSS-väljare för element som tas bort från inbäddningar"
        embed_classname_whitelist: "Tillåtna CSS klassnamn"
        save: "Spara inbäddningsinställningar"
      permalink:
        title: "Permalänkar"
        description: "Observera att detta endast gäller externa källor, länkar som publiceras på ditt forum kommer inte att omdirigeras."
        url: "URL"
        topic_id: "Ämnes-ID"
        topic_title: "Ämne"
        post_id: "Inläggs-ID"
        post_title: "Publicera"
        category_id: "Kategori-ID"
        category_title: "Kategori"
        external_url: "Extern URL"
        delete_confirm: "Är du säker på att du vill ta bort den här permalänken?"
        form:
          label: "Ny:"
          add: "Lägg till"
          filter: "Sök (URL eller Extern URL)"
      reseed:
        action:
          label: "Ersätt text..."
          title: "Ersätt text på kategorier och ämnen med översättningar"
        modal:
          title: "Ersätt text"
          subtitle: "Ersätt text på systemgenererade kategorier och ämnen med senaste översättningar"
          categories: "Kategorier"
          topics: "Ämnen"
          replace: "Ersätt"
  wizard_js:
    wizard:
      done: "Klar"
      finish: "Avsluta"
      back: "Tillbaka"
      next: "Nästa"
      step: "%{current} av %{total}"
      upload: "Ladda upp"
      uploading: "Laddar upp..."
      upload_error: "Tyvärr, det uppstod ett fel under uppladdandet av den filen. Vad god försök igen."
      quit: "Kanske senare"
      staff_count:
        one: "Din gemenskap har %{count} arbetare (du)."
        other: " Din gemenskap har %{count} arbetare, inklusive dig."
      invites:
        add_user: "lägg till"
        none_added: "Du har inte bjudit in någon personal. Är du säker på att du vill fortsätta?"
        roles:
          admin: "Administratör"
          moderator: "Moderator"
          regular: "Regelbunden användare"
      previews:
        topic_title: "Diskussionsämne"
        share_button: "Dela"
        reply_button: "Svara"<|MERGE_RESOLUTION|>--- conflicted
+++ resolved
@@ -1352,11 +1352,8 @@
       complete_username_not_found: "Det finns inget konto som matchar användarnamnet <b>%{username}</b>"
       complete_email_not_found: "Det finns inget konto som matchar <b>%{email}</b>"
       confirm_title: "Fortsätt till %{site_name}"
-<<<<<<< HEAD
-=======
       logging_in_as: "Loggar in som %{email}"
       confirm_button: Avsluta inloggning
->>>>>>> baba1cc0
     login:
       title: "Logga in"
       username: "Användare"
