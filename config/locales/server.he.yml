# WARNING: Never edit this file.
# It will be overwritten when translations are pulled from Crowdin.
#
# To work with us on translations, join this project:
# https://translate.discourse.org/

he:
  dates:
    short_date_no_year: "D בMMM"
    short_date: "D בMMM,‏ YYYY"
    long_date: "D בMMMM,‏ YYYY ‏h:mma"
  datetime_formats: &datetime_formats
    formats:
      short: "‎%d-%m-%Y"
      short_no_year: "%-d ב%B"
      date_only: " %-d ב%B,‏ %Y"
      long: " %-d ב%B,‏ %Y,‏ %l:%M%P"
      no_day: "%B %Y"
      calendar_ics: "%Y%m%dT%H%M%SZ"
  date:
    month_names:
    - null
    - ינואר
    - פברואר
    - מרץ
    - אפריל
    - מאי
    - יוני
    - יולי
    - אוגוסט
    - ספטמבר
    - אוקטובר
    - נובמבר
    - דצמבר
    <<: *datetime_formats
  time:
    am: "am"
    pm: "pm"
    <<: *datetime_formats
  title: "Discourse"
  topics: "נושאים"
  posts: "פוסטים"
  views: "צפיות"
  loading: "בטעינה"
  powered_by_html: 'מופעל על גבי <a href="https://www.discourse.org">Discourse</a>, לצפייה מיטבית יש להפעיל JavaScript'
  sign_up: "הרשמה"
  log_in: "כניסה"
  submit: "הגשה"
  purge_reason: "נמחק אוטומטית כחשבון נטוש ולא פעיל"
  disable_remote_images_download_reason: "הורדת תמונות מרוחקות נוטרלה בשל מחסור בשטח אחסון פנוי."
  anonymous: "אלמוני"
  remove_posts_deleted_by_author: "נמחק על ידי הכותב"
  redirect_warning: "לא הצלחנו לאמת שהקישור שבחרת אכן פורסם לפורום. כדי להמשיך בכל אופן, נא לבחור בקישור שלהלן."
  on_another_topic: "בנושא אחר"
  topic_category_changed: "מ־%{from} עד %{to}"
  topic_tag_changed:
    added_and_removed: "נוספו %{added} והוסרו %{removed}"
    added: "נוספו %{added}"
    removed: "הוסרו %{removed}"
  inline_oneboxer:
    topic_page_title_post_number: "מס׳ %{post_number}"
    topic_page_title_post_number_by_user: "מס׳ %{post_number} מאת %{username}"
  themes:
    bad_color_scheme: "לא ניתן לעדכן ערכת עיצוב, מבחר הצבעים שגוי"
    other_error: "משהו השתבש בעת עדכון ערכת העיצוב"
    ember_selector_error: "עמך הסליחה – השימוש בבוררי ה־CSS‏ ‎#ember או ‎.ember-view אסור, כיוון שאלו שמות שנוצרים אוטומטית בזמן ההפעלה והם יישתנו עם הזמן, מה שיוביל לפגם ב־CSS. נא לנסות בורר אחר."
    import_error:
      generic: אירעה שגיאה בעת ייבוא ערכת העיצוב הזו
      upload: "שגיאה ביצירת משאב להעלאה: %{name}. %{errors}"
      about_json: "שגיאת ייבוא: about.json לא קיים או שהוא שגוי. האם אכן מדובר בערכת עיצוב של Discourse?"
      about_json_values: "about.json מכיל ערכים שגויים: %{errors}"
      modifier_values: "המחליפים ב־about.json מכילים ערכים שגויים: %{errors}"
      git: "שגיאה בעת שכפול מאגר git, הגישה נדחיתה או שהמאגר לא נמצא"
      git_ref_not_found: "לא ניתן למשוך (checkout) הפניית git:‏ %{ref}"
      git_unsupported_scheme: "לא ניתן לשבט מאגר git: אין תמיכה בסכמה"
      unpack_failed: "חילוץ הקובץ נכשל"
      file_too_big: "הקובץ גדול מדי ללא דחיסה."
      unknown_file_type: "הקובץ שהעלית הוא כפי הנראה אינה ערכת עיצוב תקנית של Discourse."
      not_allowed_theme: "‚%{repo}’ אינו ברשימת הנושאים המורשים (יש לבדוק את ההגדרה הגלובלית `allowed_theme_repos` - מאגרי ערכות עיצוב מורשים)."
      ssh_key_gone: "המתנת זמן רב מדי להתקנת ערכת העיצוב ותוקף מפתח ה־SSH פג. נא לנסות שוב."
    errors:
      component_no_user_selectable: "רכיבי ערכת העיצוב לא יכולים להיות לבחירת המשתמש"
      component_no_default: "רכיבי ערכת העיצוב לא יכולים להיות בררת המחדל של ערכת העיצוב"
      component_no_color_scheme: "לרכיבי ערכת עיצוב לא יכולים להיות מבחרי צבעים"
      no_multilevels_components: "ערכות עיצוב עם ערכות עיצוב צאצאיות לא יכולות להיות צאצאיות בעצמן"
      optimized_link: קישורים משופרים לתמונות הם בני חלוף ואין לכלול אותם בקוד המקור של ערכת העיצוב.
    settings_errors:
      invalid_yaml: "ה־YAML שסופק שגוי."
      data_type_not_a_number: "סוג ההגדרה `%{name}` אינו נתמך. הסוגים הנתמכים הם: `integer`,‏ `bool`,‏ `list`,‏ `enum` ו־`upload`"
      name_too_long: "קיימת הגדרה עם שם ארוך מדי. האורך המרבי הוא 255"
      default_value_missing: "להגדרה `%{name}` אין ערך בררת מחדל"
      default_not_match_type: "סוג ערך בררת המחדל של ההגדרה `%{name}` אינו תואם לסוג ההגדרה."
      default_out_range: "ערך בררת המחדל של ההגדרה `%{name}` אינו בטווח שצוין."
      enum_value_not_valid: "הערך הנבחר אינו מבין אפשרויות המנייה."
      number_value_not_valid: "הערך החדש אינו בטווח המורשה."
      number_value_not_valid_min_max: "חייב להיות בין %{min} ל־%{max}."
      number_value_not_valid_min: "חייב להיות גדול או שווה ל־%{min}."
      number_value_not_valid_max: "חייב להיות קטן או שווה ל־%{max}."
      string_value_not_valid: "אורך הערך החדש אינו בטווח המורשה."
      string_value_not_valid_min_max: "חייב להיות באורך של בין %{min} ל־%{max} תווים."
      string_value_not_valid_min: "חייב להיות באורך של %{min} תווים לפחות."
      string_value_not_valid_max: "חייב להיות באורך של %{max} תווים לכל היותר."
    locale_errors:
      top_level_locale: "המפתח העליון בקובץ הגדרות השפה חייב להתאים לשם השפה"
      invalid_yaml: "YAML התרגום פגום"
  emails:
    incoming:
      default_subject: "נושא זה צריך כותרת"
      show_trimmed_content: "הצגת תוכן גזום"
      maximum_staged_user_per_email_reached: "הגעת למספר המרבי של משתמשים מבוימים לדוא״ל."
      no_subject: "(אין נושא)"
      no_body: "(אין גוף)"
      missing_attachment: "(הקובץ המצורף %{filename} חסר)"
      continuing_old_discussion:
        one: "בהמשך לדיון שהתנהל בכתובת [%{title}](%{url}) כיוון שהוא נוצר לפני למעלה מיום (%{count})."
        two: "בהמשך לדיון שהתנהל בכתובת [%{title}](%{url}) כיוון שהוא נוצר לפני למעלה מיומיים (%{count})."
        many: "בהמשך לדיון שהתנהל בכתובת [%{title}](%{url}) כיוון שהוא נוצר לפני למעלה מ־%{count} ימים."
        other: "בהמשך לדיון שהתנהל בכתובת [%{title}](%{url}) כיוון שהוא נוצר לפני למעלה מ־%{count} ימים."
      errors:
        empty_email_error: "מתרחש כאשר הודעת הדוא״ל הגולמית שקיבלנו הייתה ריקה."
        no_message_id_error: "מתרחש כאשר להודעת הדוא״ל אין כותרת בשם ‚Message-Id’."
        auto_generated_email_error: "מתרחש כאשר הכותרת ‚קדימות’ (precedence) מוגדרת לאחת מבין: רשימה (list), זבל (junk), כמותי (bulk) או מענה אוטומטי (auto_reply), לחלופין כאשר כותרת אחרת כוללת: הוגש אוטומטית (auto-submitted), נענה אוטומטית (auto-replied) או נוצר אוטומטית (auto-generated)."
        no_body_detected_error: "מתרחש כאשר לא הצלחנו לחלץ גוף ולא היו קבצים מצורפים."
        no_sender_detected_error: "מתרחש כשאין לנו אפשרות למצוא כתובת דוא״ל תקנית בכותרת ‚מאת’."
        from_reply_by_address_error: "מתרחש כאשר הכותרת ‚מאת’ תואמת לתגובה לפי כתובת דוא״ל."
        inactive_user_error: "מתרחש כאשר השולח אינו פעיל."
        silenced_user_error: "מתרחש כאשר השולח הושתק."
        bad_destination_address: "מתרחש כאשר אף אחת מהכתובות בשדות אל או עותק אינה תואמת לאף כתובת דוא״ל נכנסת מוגדרת."
        strangers_not_allowed_error: "מתרחש כאשר משתמשים מנסים ליצור נושא חדש בקטגוריה בה הם אינם חברים."
        insufficient_trust_level_error: "קורה כאשר משתמשים מנסים ליצור נושא חדש בקטגוריה בה אין להם את דרגת האמון/הרשאה הנדרשת."
        reply_user_not_matching_error: "מתרחש כאשר תגובה מגיעה מכתובת דוא״ל שונה מזו שאליה נשלחה ההתראה."
        topic_not_found_error: "מתרחש כאשר הגיעה תגובה אבל הנושא התואם נמחק."
        topic_closed_error: "מתרחש כאשר הגיעה תגובה אבל הנושא התואם נסגר."
        bounced_email_error: "ההודעה היא דוח הודעות דוא״ל שנדחו."
        screened_email_error: "מתרחש כאשר כתובת הדוא״ל של השולחים כבר סוננה."
        unsubscribe_not_allowed: "מתרחש כאשר למשתמש אין הרשאה לבטל מינוי דרך דוא״ל."
        email_not_allowed: "מתרחש כאשר כתובת דוא״ל אינה ברשימות ההיתר או החסימה."
      unrecognized_error: "שגיאה לא מוכרת"
    secure_uploads_placeholder: "נערך: באתר זה מופעלות העלאות מאובטחות, יש לבקר בנושא או ללחוץ על הצגת מדיה כדי לצפות בהעלאות המצורפות."
    view_redacted_media: "הצגת מדיה"
  errors: &errors
    format: ! "%{attribute} %{message}"
    format_with_full_message: "<b>%{attribute}</b>: %{message}"
    messages:
      too_long_validation: "מוגבל לאורך של %{max} תווים: הקלדת %{length}."
      invalid_boolean: "בוליאני שגוי."
      taken: "כבר תפוס"
      accepted: חייב להתקבל
      blank: לא ניתן להשאיר ריק
      present: חייב להיות ריק
      confirmation: ! "לא תואם ל־%{attribute}"
      empty: לא יכול להיות ריק
      equal_to: חייב להיות שווה ל־%{count}
      even: חייב להיות זוגי
      exclusion: שמור
      greater_than: ' חייב להיות גדול מ־%{count}'
      greater_than_or_equal_to: חייב להיות גדול או שווה ל־%{count}
      has_already_been_used: "כבר בשימוש"
      inclusion: לא נכלל ברשימה
      invalid: לא תקין
      is_invalid: "נראה לא ברור, האם זה משפט שלם?"
      is_invalid_meaningful: "לא מספיק ברור, רוב המילים מכילה את אותן האותיות שוב ושוב?"
      is_invalid_unpretentious: "לא מספיק ברור, מילה אחת או יותר היא ארוכה מאוד?"
      is_invalid_quiet: "לא מספיק ברור, התכוונת למלא הכול באותיות גדולות?"
      invalid_timezone: "‚%{tz}’ אינו אזור זמן תקף"
      contains_censored_words: "מכיל את המילים המצונזרות הבאות: %{censored_words}"
      less_than: חייב להיות קטן מ־%{count}
      less_than_or_equal_to: חייב להיות קטן או שווה ל־%{count}
      not_a_number: אינו מספר
      not_an_integer: חייב להיות מספר שלם
      odd: חייב להיות אי־זוגי
      record_invalid: ! "בדיקה נכשלה: %{errors}"
      max_emojis: "לא יכולים להיות יותר מ־%{max_emojis_count} תווי אמוג׳י."
      emojis_disabled: "אין אפשרות להוסיף אמוג׳י"
      ip_address_already_screened: "כבר כלול בכלל קיים"
      restrict_dependent_destroy:
        one: "לא ניתן להסיר כיוון שיש רשומה תלויה %{record}"
        two: "לא ניתן להסיר רשומה כיוון שיש רשומה תלויה %{record}"
        many: "לא ניתן להסיר רשומה כיוון שיש רשומה תלויה %{record}"
        other: "לא ניתן להסיר רשומה כיוון שיש רשומה תלויה %{record}"
      too_long:
        one: ארוך מדי (תו אחד לכל היותר)
        two: ארוך מדי (%{count} תווים לכל היותר)
        many: ארוך מדי (%{count} תווים לכל היותר)
        other: ארוך מדי (%{count} תווים לכל היותר)
      too_short:
        one: קצר מדי (תו אחד לפחות)
        two: קצר מדי (%{count} תווים לפחות)
        many: קצר מדי (%{count} תווים לפחות)
        other: קצר מדי (%{count} תווים לפחות)
      wrong_length:
        one: באורך שגוי (אמור להיות באורך של תו אחד)
        two: באורך שגוי (אמור להיות באורך של %{count} תווים)
        many: באורך שגוי (אמור להיות באורך של %{count} תווים)
        other: באורך שגוי (אמור להיות באורך של %{count} תווים)
      other_than: "צריך להיות שונה מ־%{count}"
      auth_overrides_username: "יש לעדכן את שם המשתמש בצד ספק האימות, מאחר שההגדרה `auth_overrides_username` (דריסת שם משתמש מצד האימות) פעילה."
    template:
      body: ! "ישנן תקלות עם השדות הבאים:"
      header:
        one: "שגיאה מנעה את השמירה של %{model}."
        two: ! "%{count} שגיאות מנעו את השמירה של %{model}"
        many: ! "%{count} שגיאות מנעו את השמירה של %{model}"
        other: ! "%{count} שגיאות מנעו את השמירה של %{model}"
    embed:
      load_from_remote: "ארעה שגיאה בטעינת הפוסט הזה."
    site_settings:
      invalid_site_setting: "לא קיימת הגדרה שנקראת ‚%{name}’"
      invalid_category_id: "ציינת קטגוריה שאינה קיימת"
      invalid_choice:
        one: "‚%{name}’ היא בחירה שגויה."
        two: "‚%{name}’ הן בחירות שגויות."
        many: "‚%{name}’ הן בחירות שגויות."
        other: "‚%{name}’ הן בחירות שגויות."
      default_categories_already_selected: "לא ניתן לבחור קטגוריה שנעשה בה שימוש ברשימה אחרת."
      default_tags_already_selected: "לא ניתן לבחור תגית שנעשה בה שימוש ברשימה אחרת"
      s3_upload_bucket_is_required: "לא ניתן להפעיל העלאות ל־S3 ללא ‚s3_upload_bucket’."
      enable_s3_uploads_is_required: "אי אפשר להפעיל את השימוש במאגר S3 אלמלא הפעלת העלאות ל־S3."
      page_publishing_requirements: "לא ניתן להפעיל פרסום עמודים אם מדיה מאובטחת פעילה."
      s3_backup_requires_s3_settings: "לא ניתן להשתמש ב־S3 כמיקום לגיבוי אלמלא סיפקת את ‚%{setting_name}’."
      s3_bucket_reused: "אין לך אפשרות להשתמש באותו הדלי עבור ‚s3_upload_bucket’ וגם ‚s3_backup_bucket’. נא לבחור בדלי שונה או להשתמש בנתיב שונה לכל דלי."
      secure_uploads_requirements: "יש להפעיל העלאה ל־S3 ובקרות גישה (ACLs) של S3 בטרם הפעלת העלאות מאובטחות."
      s3_use_acls_requirements: "עליך להפעיל את בקרת הגישה (ACLs) של S3 כדי שההעלאות המאובטחות תפעלנה."
      share_quote_facebook_requirements: "עליך להגדיר מזהה יישומון פייסבוק כדי להפעיל שיתוף ציטוטים עבור פייסבוק"
      second_factor_cannot_enforce_with_socials: "לא ניתן לאכוף אימות דו־שלבי כאשר מופעלת כניסה דרך רשתות חברתיות. תחילה עליך להשבית כניסה דרך: %{auth_provider_names}"
      second_factor_cannot_be_enforced_with_disabled_local_login: "אי אפשר לאכוף אימות דו־שלבי אם כניסה מקומית מושבתת."
      second_factor_cannot_be_enforced_with_discourse_connect_enabled: "אי אפשר לאכוף אימות דו־שלבי אם מופעל DiscourseConnect."
      local_login_cannot_be_disabled_if_second_factor_enforced: "אי אפשר להשבית כניסה מקומית אם נאכף אימות דו־שלבי. יש להשבית את אכיפת האימות הדו־שלבי בטרם השבתת כניסה מקומית."
      cannot_enable_s3_uploads_when_s3_enabled_globally: "לא ניתן להפעיל העלאות ל־S3 כיוון שהעלאות ל־S3 כבר פעילות באופן גלובלי והפעלת האפשרות הזאת ברמת האתר עשויה להוביל לתקלות חמורות בהעלאה."
      cors_origins_should_not_have_trailing_slash: "אין להוסיף לוכסן (/) לסוף מקורות ה־CORS."
      slow_down_crawler_user_agent_must_be_at_least_3_characters: "סוכני משתמש חייבים להיות באורך של 3 תווים לפחות כדי למנוע הגבלת שגויה של כמות פניות ממשתמשים אנושיים."
      slow_down_crawler_user_agent_cannot_be_popular_browsers: "אי אפשר להוסיף אף אחת מהערכים הבאים להגדרה: %{values}."
      strip_image_metadata_cannot_be_disabled_if_composer_media_optimization_image_enabled: "אי אפשר להשבית הפשטת נתוני על מתמונה אם האפשרות ‚תמונת מיטוב מדיה בכתיבת הודעה פעילה’ פעילה. יש להשבית את האפשרות בטרם השבתת הפשטת נתוני על מתמונה."
      twitter_summary_large_image_no_svg: "תמונות התקציר של טוויטר שמשמשות לנתוני העל של twitter:image לא יכולות להיות תמונת ‎.svg"
    conflicting_google_user_id: 'מזהה חשבון ה־Google לחשבון זה השתנה, התערבות של חבר סגל נדרשת מטעמי אבטחה. נא ליצור קשר עם אחד מחברי הסגל ולהפנות אותו אל <br><a href="https://meta.discourse.org/t/76575">https://meta.discourse.org/t/76575</a>'
    onebox:
      invalid_address: "מחילה אך לא הצלחנו לייצר תצוגה מקדימה לאתר הזה, כיוון שהשרת ‚%{hostname}’ לא נמצא. במקום תצוגה מקדימה יופיע קישור בלבד בפוסט שלך. :cry:"
      error_response: "מחילה אך לא הצלחנו לייצר תצוגה מקדימה לאתר הזה, כיוון שהשרת החזיר את קוד השגיאה %{status_code}. במקום תצוגה מקדימה יופיע קישור בלבד בפוסט שלך. :cry:"
      missing_data:
        one: "מחילה אך לא הצלחנו לייצר תצוגה מקדימה של האתר הזה כיוון שלא ניתן היה למצוא את התגית oEmbed / OpenGraph הבאה: %{missing_attributes}"
        two: "מחילה אך לא הצלחנו לייצר תצוגה מקדימה של האתר הזה כיוון שלא ניתן היה למצוא את תגיות ה־oEmbed / OpenGraph הבאות: %{missing_attributes}"
        many: "מחילה אך לא הצלחנו לייצר תצוגה מקדימה של האתר הזה כיוון שלא ניתן היה למצוא את תגיות ה־oEmbed / OpenGraph הבאות: %{missing_attributes}"
        other: "מחילה אך לא הצלחנו לייצר תצוגה מקדימה של האתר הזה כיוון שלא ניתן היה למצוא את תגיות ה־oEmbed / OpenGraph הבאות: %{missing_attributes}"
  word_connector:
    comma: ", "
  custom_fields:
    validations:
      max_items: "הגעת למספר המרבי של שדות מותאמים אישית עבור ישות זו (%{max_items_number})"
      max_value_length: "הגעת לאורך המרבי עבור ערך שדה מותאם אישית (%{max_value_length})"
  invite:
    expired: "תוקף אסימון ההזמנה שלך פג. נא <a href='%{base_url}/about'>ליצור קשר עם הסגל</a>."
    not_found: "אסימון ההזמנה שלך שגוי. נא <a href='%{base_url}/about'>ליצור קשר עם הסגל</a>."
    not_found_json: "אסימון ההזמנה שלך שגוי. נא ליצור קשר עם הסגל."
    not_matching_email: "כתובת הדוא״ל שלך וכתובת הדוא״ל שמשויכת לאסימון ההזמנה אינן תואמות. נא ליצור קשר עם הסגל."
    not_found_template: |
      <p>הזמנתך אל <a href="%{base_url}">%{site_name}</a> כבר נוצלה.</p>

      <p>אם ססמתך זכורה לך יש לך אפשרות <a href="%{base_url}/login">להיכנס</a>.</p>

      <p>אם לא אז נא <a href="%{base_url}/password-reset">לאפס ססמה</a>.</p>
    not_found_template_link: |
      <p>לא ניתן עוד לממש את ההזמנה הזאת שנשלחה אל <a href="%{base_url}">%{site_name}</a>. נא לבקש מיוזם או יוזמת ההזמנה לשלוח לך הזמנה חדשה.</p>
    existing_user_cannot_redeem: "לא ניתן לממש הזמנה זו. נא לבקש ממי שהזמין אותך לשלוח לך הזמנה חדשה."
    existing_user_already_redemeed: "כבר מימשת את קישור ההזמנה הזה."
    user_exists: "אין צורך להזמין את <b>%{email}</b>, יש כבר חשבון עם הכתובת הזאת!"
    invite_exists: "כבר הזמנת את <b>%{email}</b>."
    invalid_email: "%{email} אינה כתובת דוא״ל תקפה."
    generic_error_response: "אירעה בעיה עם הבקשה שלך."
    rate_limit:
      one: "כבר שלחת הזמנה %{count} ביום האחרון, נא להמתין %{time_left} בטרם ניסיון קודם."
      two: "כבר שלחת %{count} הזמנות ביום האחרון, נא להמתין %{time_left} בטרם ניסיון קודם."
      many: "כבר שלחת %{count} הזמנות ביום האחרון, נא להמתין %{time_left} בטרם ניסיון קודם."
      other: "כבר שלחת %{count} הזמנות ביום האחרון, נא להמתין %{time_left} בטרם ניסיון קודם."
    confirm_email: "<p>כמעט סיימת! שלחנו הודעת הפעלה לכתובת הדוא״ל שלך. נא לעקוב אחר ההנחיות המופיעות בהודעה כדי להפעיל את החשבון שלך.</p><p>אם ההודעה לא הגיעה אליך כדאי לבדוק בתיקיית הספאם.</p>"
    cant_invite_to_group: "אסור לך להזמין משתמשים לקבוצות מסוימות. נא לוודא שהקבוצות אליהן ייעדת להזמין הן בבעלותך."
    disabled_errors:
      discourse_connect_enabled: "הזמנות מושבתות כיוון ש־DiscourseConnect מופעל."
      invalid_access: "אין לך הרשאות לצפות במשאב המבוקש."
    requires_groups: "ההזמנה לא נשמרה מכיוון שהנושא שצוין אינו נגיש. נא להוסיף את אחת מהקבוצות הבאות: %{groups}."
    domain_not_allowed: "אי אפשר להשתמש בכתובת הדוא״ל שלך למימוש הזמנה זו."
    max_redemptions_allowed_one: "להזמנות דוא״ל זה אמור להיות 1."
    redemption_count_less_than_max: "אמור להיות קטן מ־%{max_redemptions_allowed}."
    email_xor_domain: "שדות הדוא״ל ושם התחום אסורים לשימוש בו־זמנית"
    existing_user_success: "ההזמנה נוצלה בהצלחה"
  bulk_invite:
    file_should_be_csv: "הקובץ שנשלח אמור להיות בתסדיר csv."
    max_rows: "%{max_bulk_invites} ההזמנות הראשונות נשלחו. כדאי לנסות לפצל את הקובץ לחלקים קטנים יותר."
    error: "אירעה שגיאה בשליחת הקובץ. נא לנסות שוב מאוחר יותר."
  invite_link:
    email_taken: "כתובת דוא״ל זו כבר בשימוש. אם כבר יש לך חשבון נא להיכנס אתו או לאפס את הססמה."
    max_redemptions_limit: "אמור להיות בין 2 לבין %{max_limit}."
  topic_invite:
    failed_to_invite: "לא ניתן להזמין את המשתמש לנושא הזה בהעדר חברות באחת הקבוצות הבאות: %{group_names}"
    not_pm: "אפשר להזמין להודעות פרטיות בלבד."
    user_exists: "כבר נשלחה הזמנה למשתמש זה. ניתן להזמין משתמש לנושא פעם אחת בלבד, עמך הסליחה."
    muted_topic: "המשתמש הזה השתיק את הנושא הזה, עמך הסליחה."
    receiver_does_not_allow_pm: "משתמש זה לא מאשר לך לשלוח אליו הודעות פרטיות, עמך הסליחה."
    sender_does_not_allow_pm: "אסרת על משתמש זה לשלוח אליך הודעות פרטיות, עמך הסליחה."
    user_cannot_see_topic: "הנושא לא חשוף בפני %{username}."
  backup:
    operation_already_running: "פעולה רצה כרגע. לא ניתן להתחיל משימה חדשה כרגע."
    backup_file_should_be_tar_gz: "על קובץ הגיבוי להיות ‎.tar.gz."
    not_enough_space_on_disk: "אין מספיק מקום על הכונן כדי לשלוח את הגיבוי הזה."
    invalid_filename: "שם קובץ הגיבוי מכיל תווים שגויים. תווים תקינים הם a-z 0-9 . - _."
    file_exists: "הקובץ המיועד להעלאה כבר קיים."
  invalid_params: "סיפקת משתנים שגויים לבקשה: %{message}"
  not_logged_in: "עליך להיכנס למערכת כדי לבצע פעולה זו."
  not_found: "המשאב או הכתובת שביקשת לא נמצאים."
  invalid_access: "אין לך הרשאות לצפות במשאב המבוקש."
  authenticator_not_found: "שיטת האימות אינה קיימת או שנוטרלה."
  authenticator_no_connect: "ספק אימות זה אינו מאפשר חיבור לחשבון פורום קיים."
  invalid_api_credentials: "אין לך הרשאה לצפות במשאב המבוקש. שם המשתמש או המפתח ל־API שגויים."
  provider_not_enabled: "אין לך הרשאה לצפות במשאב המבוקש. ספק האימות אינו פעיל."
  provider_not_found: "אין לך הרשאה לצפות במשאב המבוקש. ספק האימות אינו קיים."
  read_only_mode_enabled: "האתר נמצא במצב קריאה בלבד. פעולות עם משוב לא תפעלנה."
  invalid_grant_badge_reason_link: "אסור להשתמש בקישור חיצוני או קישור שגוי ל־Discourse בסיבת העיטור."
  email_template_cant_be_modified: "לא ניתן לערוך את תבנית הדוא״ל הזו"
  invalid_whisper_access: "או שלחישות אינן פעילות או שאין לך גישה ליצור פוסטים של לחישות"
  not_in_group:
    title_topic: "עליך לבקש חברות בקבוצה ‚%{group}’ כדי לצפות בנושא הזה."
    title_category: "עליך לבקש חברות בקבוצה ‚%{group}’ כדי לצפות בקטגוריה זו."
    request_membership: "בקשת חברות"
    join_group: "הצטרפות לקבוצה"
  deleted_topic: "אופס! נושא זה נמחק ואינו זמין עוד."
  delete_topic_failed: "אירעה שגיאה במחיקת הנושא הזה. נא ליצור קשר עם הנהלת האתר."
  reading_time: "זמן קריאה"
  likes: "לייקים"
  too_many_replies:
    one: "משתמשים חדשים מוגבלים זמנית לתגובה אחת לאותו הנושא, עמך הסליחה."
    two: "משתמשים חדשים מוגבלים זמנית ל־%{count} תגובות לאותו הנושא, עמך הסליחה."
    many: "משתמשים חדשים מוגבלים זמנית ל־%{count} תגובות לאותו הנושא, עמך הסליחה."
    other: "משתמשים חדשים מוגבלים זמנית ל־%{count} תגובות לאותו הנושא, עמך הסליחה."
  max_consecutive_replies:
    one: "אסור לפרסם יותר מתגובה אחת ברצף. נא לערוך את התגובה הקודמת שלך או להמתין לתגובה ממישהו אחר."
    two: "אסור לפרסם למעלה מ־%{count} תגובות רצופות. נא לערוך את התגובה הקודמת שלך או להמתין לתגובה ממישהו אחר."
    many: "אסור לפרסם למעלה מ־%{count} תגובות רצופות. נא לערוך את התגובה הקודמת שלך או להמתין לתגובה ממישהו אחר."
    other: "אסור לפרסם למעלה מ־%{count} תגובות רצופות. נא לערוך את התגובה הקודמת שלך או להמתין לתגובה ממישהו אחר."
  embed:
    start_discussion: "התחלת דיון"
    continue: "המשך דיון"
    error: "תקלה בהטמעה"
    referer: "מפנה:"
    error_topics: "הגדרת האתר `embed topics list` (הטמעת רשימת נושאים) לא הופעלה"
    mismatch: "או שהמפנה לא נשלח או שהוא לא תואם לאף אחד משמות המארחים הבאים:"
    no_hosts: "לא הוגדר אף שרת להטמעה."
    configure: "הגדרת הטמעה (Embedding)"
    more_replies:
      one: "תגובה נוספת"
      two: "%{count} תגובות נוספות"
      many: "%{count} תגובות נוספות"
      other: "%{count} תגובות נוספות"
    loading: "דיון נטען…"
    permalink: "קישור קבוע"
    imported_from: "זהו נושא דיון מלווה לערך המקורי שב־%{link}"
    in_reply_to: "◄ %{username}"
    replies:
      one: "תגובה אחת"
      two: "%{count} תגובות"
      many: "%{count} תגובות"
      other: "%{count} תגובות"
    likes:
      one: "לייק %{count}"
      two: "%{count} לייקים"
      many: "%{count} לייקים"
      other: "%{count} לייקים"
    last_reply: "תגובה אחרונה"
    created: "נוצר"
    new_topic: "יצירת נושא חדש"
  no_mentions_allowed: "אין לך אפשרות לאזכר משתמשים אחרים, עמך הסליחה."
  too_many_mentions:
    one: "מצטערים, ניתן לאזכר משתמש אחד בלבד בפוסט"
    two: "מצטערים, ניתן לאזכר %{count} משתמשים בפוסט בלבד"
    many: "מצטערים, ניתן לאזכר %{count} משתמשים בפוסט בלבד"
    other: "מצטערים, ניתן לאזכר %{count} משתמשים בפוסט בלבד"
  no_mentions_allowed_newuser: "משתמשים חדשים לא יכולים להזכיר משתמשים אחרים, עמך הסליחה."
  too_many_mentions_newuser:
    one: "משתמשים חדשים יכולים להזכיר רק משתמש אחד בפוסט, עמך הסליחה."
    two: "משתמשים חדשים יכולים להזכיר רק %{count} משתמשים אחרים בפוסט, עמך הסליחה."
    many: "משתמשים חדשים יכולים להזכיר רק %{count} משתמשים אחרים בפוסט, עמך הסליחה."
    other: "משתמשים חדשים יכולים להזכיר רק %{count} משתמשים אחרים בפוסט, עמך הסליחה."
  no_embedded_media_allowed_trust: "אין לך אפשרות להטמיע פריטי מדיה בפוסט הזה, עמך הסליחה."
  no_embedded_media_allowed: "משתמשים חדשים לא יכולים להטמיע פריטי מדיה בפוסטים, עמך הסליחה."
  too_many_embedded_media:
    one: "משתמשים חדשים יכולים להוסיף רק פרטי מדיה מוטמעים לפוסט, עמך הסליחה."
    two: "משתמשים חדשים יכולים להוסיף רק %{count} פרטי מדיה מוטמעים לפוסט, עמך הסליחה."
    many: "משתמשים חדשים יכולים להוסיף רק %{count} פרטי מדיה מוטמעים לפוסט, עמך הסליחה."
    other: "משתמשים חדשים יכולים להוסיף רק %{count} פרטי מדיה מוטמעים לפוסט, עמך הסליחה."
  no_attachments_allowed: "משתמשים חדשים לא יכולים להוסיף קבצים לפוסטים, עמך הסליחה."
  too_many_attachments:
    one: "משתמשים חדשים יכולים לצרף רק קובץ אחד לפוסט, עמך הסליחה."
    two: "משתמשים חדשים יכולים לצרף רק %{count} קבצים לפוסט, עמך הסליחה."
    many: "משתמשים חדשים יכולים לצרף רק %{count} קבצים לפוסט, עמך הסליחה."
    other: "משתמשים חדשים יכולים לצרף רק %{count} קבצים לפוסט, עמך הסליחה."
  no_links_allowed: "משתמשים חדשים לא יכולים להוסיף קישורים לפוסטים, עמך הסליחה."
  links_require_trust: "אין לך אפשרות לכלול קישורים בפוסטים שלך, עמך הסליחה."
  too_many_links:
    one: "משתמשים חדשים יכולים להוסיף רק קישור אחד בפוסט, עמך הסליחה."
    two: "משתמשים חדשים יכולים להוסיף רק %{count} קישורים בפוסט, עמך הסליחה."
    many: "משתמשים חדשים יכולים להוסיף רק %{count} קישורים בפוסט, עמך הסליחה."
    other: "משתמשים חדשים יכולים להוסיף רק %{count} קישורים בפוסט, עמך הסליחה."
  contains_blocked_word: "אסור לפרסם את המילה ‚%{word}’, עמך הסליחה."
  contains_blocked_words: "אי אפשר לפרסם את זה, עמך הסליחה. מילים אסורות: %{words}."
  spamming_host: "אין לך אפשרות לפרסם קישור לאתר זה, עמך הסליחה."
  user_is_suspended: "משתמשים מושעים אינם מורשים לפרסם."
  topic_not_found: "משהו השתבש אולי נושא זה נסגר או נמחק בזמן שקראת אותו?"
  not_accepting_pms: "מצטעים, %{username} לא מקבל הודעות כרגע."
  max_pm_recipients: "ניתן לשלוח הודעה ל־%{recipients_limit} נמענים לכל היותר, עמך הסליחה."
  pm_reached_recipients_limit: "להודעה לא יכולים להיות למעלה מ־%{recipients_limit} נמענים, עמך הסליחה."
  removed_direct_reply_full_quotes: "הוסר ציטוט של כל הפוסט הקודם אוטומטית."
  watched_words_auto_tag: "נושא שתויג אוטומטית"
  secure_upload_not_allowed_in_public_topic: "לא ניתן להשתמש בהעלאות המאובטחות הבאות בנושא ציבורי: %{upload_filenames}, עמך הסליחה."
  create_pm_on_existing_topic: "אין לך אפשרות ליצור הודעה פרטית על נושא קיים, עמך הסליחה."
  slow_mode_enabled: "נושא זה הוא במצב אטי."
  just_posted_that: "דומה מדי למה שפרסמת לאחרונה"
  invalid_characters: "מכיל תווים לא תקניים"
  is_invalid: "נראה לא ברור, האם זה משפט שלם?"
  next_page: "עמוד הבא ←"
  prev_page: "→ עמוד קודם"
  page_num: "עמוד %{num}"
  home_title: "בית"
  topics_in_category: "נושאים בקטגוריה ‚%{category}’"
  rss_posts_in_topic: "הזנת RSS של ‚%{topic}’"
  rss_topics_in_category: "הזנת RSS של נושאים בקטגוריה ‚%{category}’"
  rss_num_posts:
    one: "פוסט %{count}"
    two: "%{count} פוסטים"
    many: "%{count} פוסטים"
    other: "%{count} פוסטים"
  rss_num_participants:
    one: "משתתף %{count}"
    two: "%{count} משתתפים"
    many: "%{count} משתתפים"
    other: "%{count} משתתפים"
  read_full_topic: "קריאת הנושא במלואו"
  private_message_abbrev: "הודעה"
  rss_description:
    latest: "נושאים אחרונים"
    top: "נושאים מובילים"
    top_all: "הנושאים המובילים בכל הזמנים"
    top_yearly: "הנושאים המובילים השנתיים"
    top_quarterly: "הנושאים המובילים הרבעוניים"
    top_monthly: "הנושאים המובילים החודשיים"
    top_weekly: "הנושאים המובילים השבועיים"
    top_daily: "הנושאים המובילים היומיים"
    posts: "פוסטים אחרונים"
    private_posts: "הודעות פרטיות אחרונות"
    group_posts: "פוסטים אחרונים ב%{group_name}"
    group_mentions: "אזכורים אחרונים ב%{group_name}"
    user_posts: "פוסטים אחרונים מאת ‎@%{username}‎"
    user_topics: "נושאים אחרונים מאת ‎@%{username}‎"
    tag: "נושאים מתויגים"
    badge: "עיטור %{display_name} באתר %{site_title}"
  too_late_to_edit: "פוסט זה נוצר לפני זמן רב מידי. לא ניתן יותר לערוך או להסיר אותו."
  edit_conflict: "פוסט זה נערך על ידי משתמש אחר ואין אפשרות עוד לשמור את השינויים שלך."
  revert_version_same: "הגרסה הנוכחית זהה לגרסה שמועמדת להחזרה."
  reverted_to_version: "הוחזר למהדורה מס׳ %{version}"
  cannot_edit_on_slow_mode: "נושא זה נכנס למצב אטי. כדי לעודד דיון מתחשב ואחראי אסור כרגע לערוך פוסטים ישנים בנושא הזה במהלך המצב האטי."
  excerpt_image: "תמונה"
  bookmarks:
    errors:
      already_bookmarked_post: "אי אפשר לסמן את אותו הפוסט פעמיים"
      already_bookmarked: "אי אפשר לסמן את אותו %{type} פעמיים."
      too_many: "לא ניתן להוסיף למעלה מ־%{limit} סימניות, נא לבקר ב<a href='%{user_bookmarks_url}'>%{user_bookmarks_url}</a> כדי להסיר כמה מהנוכחיות."
      cannot_set_past_reminder: "אי אפשר להגדיר תזכורת סימנייה למועד שעבר."
      cannot_set_reminder_in_distant_future: "לא ניתן להגדיר תזכורת סימנייה למעבר ל־10 שנים בעתיד."
      time_must_be_provided: "יש לציין זמן לכל התזכורות"
      for_topic_must_use_first_post: "מותר להשתמש רק בפוסט הראשון כדי להוסיף את הנושא לסימניות."
      bookmarkable_id_type_required: "דרושים שם וסוג הרשומה לסימון."
      invalid_bookmarkable: "לא ניתן לסמן %{type}."
    reminders:
      at_desktop: "בשימוש הבא דרך שולחן העבודה"
      later_today: "בהמשך היום"
      next_business_day: "יום העסקים הבא"
      tomorrow: "מחר"
      next_week: "בשבוע הבא"
      next_month: "חודש הבא"
      custom: "תאריך ושעה מותאמים אישית"
  groups:
    success:
      bulk_add:
        one: "נוסף משתמש %{count} לקבוצה."
        two: "נוספו %{count} משתמשים לקבוצה."
        many: "נוספו %{count} משתמשים לקבוצה."
        other: "נוספו %{count} משתמשים לקבוצה."
    errors:
      grant_trust_level_not_valid: "‚%{trust_level}’ אינה דרגת אמון תקפה."
      can_not_modify_automatic: "אין לך אפשרות לערוך קבוצה אוטומטית"
      member_already_exist:
        one: "המשתמש ‚%{username}’ כבר חבר בקבוצה."
        two: "המשתמשים הבאים כבר חברים בקבוצה: %{username}"
        many: "המשתמשים הבאים כבר חברים בקבוצה: %{username}"
        other: "המשתמשים הבאים כבר חברים בקבוצה: %{username}"
      invalid_domain: "‚%{domain}’ אינו שם מתחם תקף."
      invalid_incoming_email: "‚%{email}’ אינה כתובת דוא״ל תקפה."
      email_already_used_in_group: "‚%{email}’ כבר בשימוש על ידי הקבוצה ‚%{group_name}’."
      email_already_used_in_category: "‚%{email}’ כבר בשימוש על ידי הקטגוריה ‚%{category_name}’."
      cant_allow_membership_requests: "אין לך אפשרות לאפשר בקשות חברות לקבוצה ללא בעלים."
      already_requested_membership: "כבר ביקשת חברות בקבוצה זו."
      adding_too_many_users:
        one: "ניתן להוסיף עד משתמש %{count} בבת־אחת"
        two: "ניתן להוסיף עד %{count} משתמשים בבת־אחת"
        many: "ניתן להוסיף עד %{count} משתמשים בבת־אחת"
        other: "ניתן להוסיף עד %{count} משתמשים בבת־אחת"
      usernames_or_emails_required: "שמות משתמשים או כתובות דוא״ל חייבים להיות נוכחים"
      no_invites_with_discourse_connect: "ניתן להזמין רק משתמשים רשומים כאשר DiscourseConnect מופעל"
      no_invites_without_local_logins: "ניתן להזמין רק משתמשים רשומים כאשר כניסות מקומיות מושבת"
    default_names:
      everyone: "כולם"
      admins: "מנהלים"
      moderators: "מפקחים"
      staff: "סגל"
      trust_level_0: "trust_level_0"
      trust_level_1: "trust_level_1"
      trust_level_2: "trust_level_2"
      trust_level_3: "trust_level_3"
      trust_level_4: "trust_level_4"
    request_membership_pm:
      title: "בקשת חברות עבור ‎@%{group_name}‎"
    request_accepted_pm:
      title: "התקבלת אל ‎@%{group_name}‎"
      body: |
        בקשתך להיכנס אל ‎@%{group_name}‎ אושרה והתקבלת לחברות.
  education:
    until_posts:
      one: "פוסט אחד"
      two: "%{count} פוסטים"
      many: "%{count} פוסטים"
      other: "%{count} פוסטים"
    "new-topic": |
      ברוך בואך אל %{site_name} &mdash; **תודה שפתחת דיון חדש!**

      - האם הכותרת מסקרנת אותך כשמקריאים אותה בקול רם? האם היא מסכמת את הדיון כראוי?

      - את מי היא עשויה לעניין? מה התכלית שלה? אילו תגובות רצויות בעיניך?

      - כדאי לכלול מילים שמשתמשים בהן הרבה בנושא כדי שאחרים יוכלו *למצוא* אותו. כדי לקבץ את הנושא שלך לנושאים קשורים, יש לבחור בקטגוריה (או תגית).

      למידע נוסף, [יש לעיין בהנחיות הקהילה שלנו](%{base_path}/guidelines). חלונית זו תופיע רק עבור %{education_posts_text} הראשונים שלך.
    "new-reply": |
      ברוך בואך אל %{site_name} &mdash; ** תודה על תרומתך! **

      - מוטב להציג את פניך היפות לחברים בקהילה

      - האם התגובה שלך משפרת את השיחה בדרך כלשהיא?

      - ביקורת בונה היא רצויה, אבל חשוב לזכור לבקר *רעיונות*, לא אנשים.

      למידע נוסף מופיע ב[הנחיות הקהילה](%{base_path}/guidelines) שלנו. חלונית זו תופיע רק ב־%{education_posts_text} התגובות הראשונות שלך.
    avatar: |
      ### מה דעתך על תמונה לחשבון שלך?

      פרסמת מספר נושאים ותגובות, אבל תמונת הפרופיל שלך אינה ייחודית כמוך - היא רק אות.

      האם שקלת **[לבקר בפרופיל המשתמש שלך](%{profile_path})** ולהעלות תמונה שמייצגת אותך?

      יותר קל לעקוב אחרי דיונים ולמצוא אנשים מעניינים בדיונים כשלכל אחד ואחת יש תמונת פרופיל ייחודית!
    sequential_replies: |
      ### מוטב להשיב למספר פוסטים ביחד

      במקום להגיב כמה פעמים לנושא ברצף, עדיף לכלול בתגובה אחת ציטוטים מפוסטים קודמים או @איזכורי שמות.

      ניתן לערוך תגובות קודמות שלך כדי להוסיף ציטוט על ידי סימון טקסט ובחירה בכפתור שנגלה <b>ציטוט תגובה</b>.

      יותר קל לכולם לקרוא נושאים שיש בהם פחות תגובות עמוקות מאשר הרבה תגובות קטנות.
    dominating_topic: פרסמת המון בנושא הזה! אולי כדאי לתת גם לאחרים הזדמנות להגיב ולהחליף ביניהם דברים.
    get_a_room: הגבת ל־‎@%{reply_username} ‏%{count} פעמים, ידעת שניתן לשלוח הודעה פרטית במקום?
    dont_feed_the_trolls: הפוסט הזה כבר סומן להסבת תשומת הלב של המפקחים. עדיין להגיב אליו? תגובות לתוכן שלילי מעודדות התנהגות שלילית קיצונית אף יותר.
    too_many_replies: |
      ### הגעת למספר התגובות המרבי לנושא זה

      משתמשים חדשים מוגבלים זמנית ל־%{newuser_max_replies_per_topic} תגובות באותו הנושא, עמך הסליחה.

      במקום להוסיף תגובה נוספת, מוטב לערוך תגובות קודמות שלך, או לבקר בנושאים אחרים.
    reviving_old_topic: |
      ### להחיות את הנושא הזה?

      התגובה האחרונה לנושא הזה הייתה **%{time_ago}**. התגובה שלך תקפיץ את הנושא לראש הרשימות ותודיע לכל המעורבים לדורותיהם.

      לחדש את הדיון המיושן הזה?
  activerecord:
    attributes:
      category:
        name: "שם קטגוריה"
      topic:
        title: "כותרת"
        featured_link: "קישור מומלץ"
        category_id: "קטגוריה"
      post:
        raw: "גוף"
      user_profile:
        bio_raw: "עלי"
    errors:
      models:
        topic:
          attributes:
            base:
              warning_requires_pm: "ניתן לצרף אזהרות להודעות פרטיות בלבד."
              too_many_users: "ניתן לשלוח אזהרה למשתמש אחד כל פעם."
              cant_send_pm: "אין לך אפשרות לשלוח הודעה אישית למשתמש זה, עמך הסליחה."
              no_user_selected: "יש לבחור במשתמש תקני."
              reply_by_email_disabled: "האפשרות להגיב בדוא״ל נוטרלה."
              send_to_email_disabled: "אין לך אפשרות לשלוח הודעה אישית לדוא״ל, עמך הסליחה."
              target_user_not_found: "אחד הנמענים לא נמצא."
              unable_to_update: "אירעה שגיאה בעדכון הנושא הזה."
              unable_to_tag: "אירעה שגיאה בתיוג הנושא."
              unable_to_unlist: "אין לך אפשרות ליצור נושא שלא יפורסם, עמך הסליחה."
            featured_link:
              invalid: "שגוי. כתובת אמורה לכלול http://‎ או https://‎."
        user:
          attributes:
            password:
              common: "אחת מתוך 10000 הסיסמאות הנפוצות ביותר. נא להשתמש בסיסמה בטוחה יותר."
              same_as_username: "זהה לשם המשתמש שלך. נא להשתמש בסיסמה בטוחה יותר."
              same_as_email: "זהה לכתובת הדוא״ל שלך. נא להשתמש בסיסמה בטוחה יותר."
              same_as_current: "זהה לסיסמה הנוכחית שלך."
              same_as_name: "זהה לשם שלך."
              unique_characters: "מכיל יותר מידי תווים שחוזרים על עצמם. נא להשתמש בסיסמה בטוחה יותר."
            username:
              same_as_password: "זהה לסיסמה שלך."
            name:
              same_as_password: "זהה לסיסמה שלך."
            ip_address:
              signup_not_allowed: "אסור להירשם מהחשבון הזה."
        user_profile:
          attributes:
            featured_topic_id:
              invalid: "לא ניתן להציג את הנושא הזה במומלצים בפרופיל שלך."
        user_email:
          attributes:
            user_id:
              reassigning_primary_email: "הקצאת כתובת דוא״ל מחדש לטובת משתמש אחר אסורה."
        color_scheme_color:
          attributes:
            hex:
              invalid: "אינו צבע תקני"
        post_reply:
          base:
            different_topic: "פוסט ותגובה חייבים להיות שייכים לאותו הנושא."
        web_hook:
          attributes:
            payload_url:
              invalid: "הכתובת שגויה. עליה להכיל http://‎ או https://‎. כמו כן, אין להשתמש ברווחים."
        custom_emoji:
          attributes:
            name:
              taken: כבר בשימוש על ידי אמוג׳י אחר
        topic_timer:
          attributes:
            execute_at:
              in_the_past: "חייב להיות בעתיד."
            duration_minutes:
              cannot_be_zero: "חייב להיות גדול מ־0."
              exceeds_maximum: "לא יכול להיות יותר מ־20 שנה."
        translation_overrides:
          attributes:
            value:
              invalid_interpolation_keys:
                one: "מפתח השילוב הבא שגוי: %{keys}"
                two: "מפתחות השילוב הבאים שגויים: %{keys}"
                many: "מפתחות השילוב הבאים שגויים: %{keys}"
                other: "מפתחות השילוב הבאים שגויים: %{keys}"
        watched_word:
          attributes:
            word:
              too_many: "יש יותר מדי מילים בפעולה הזו"
            base:
              invalid_url: "כתובת ההחלפה שגויה"
              invalid_tag_list: "רשימת התגיות להחלפה שגויה"
        sidebar_section_link:
          attributes:
            linkable_type:
              invalid: "לא תקף"
      <<: *errors
  uncategorized_category_name: "מחוץ לקטגוריה"
  general_category_name: "כללי"
  general_category_description: "כאן מותר ליצור נושאים שלא מתאימים לכך קטגוריה קיימת אחרת."
  meta_category_name: "משוב על האתר"
  meta_category_description: "דיון על האתר הזה, הארגון שמאחוריו, איך הוא פועל ואיך נוכל לשפר אותו."
  staff_category_name: "סגל"
  staff_category_description: "קטגוריה פרטית לדיוני הסגל. הנושאים חשופים רק בפני מנהלים ומפקחים."
  discourse_welcome_topic:
    title: "ברוך בואך אל %{site_title}! :wave:"
    body: |
      אנחנו מאוד שמחים שהצטרפת אלינו.

      %{site_info_quote}

      הנה מספר דברים שניתן לעשות כדי להתחיל:

      :speaking_head: **לערוך היכרות** על ידי הוספת התמונה שלך ומידע עליך ועל תחומי העניין שלך ל[פרופיל שלך](%{base_path}/my/preferences/account). על מה הכי מעניין אותך שישאלו אותך?

      :open_book: **היכרות עם הקהילה** על ידי [עיון בדיונים](%{base_path}/top) שכבר מתרחשים להם. אם מצאת פוסט מעניין, מעשיר או מבדר אפשר ללחוץ על :heart: כדי להביע את הערכתך או תמיכתך!

      :handshake: **תרומה** על ידי תגובה, שיתוף נקודת המבט שלך, פרסום שאלות או הצעת משוב בדיון. בטרם פרסום תגובות או נושאים חדשים, נא לעיין ב[כללי הקהילה](%{base_path}/faq).

      > לקבלת עזרה או הגשת הצעה, אפשר לשאול אותנו דרך [‎#feedback](%{base_path}/c/site-feedback) או [ליצור קשר עם המנהלים](%{base_path}/about).
  admin_quick_start_title: "מדריך למנהלים: איך מתחילים"
  category:
    topic_prefix: "על הקטגוריה %{category}"
    replace_paragraph: "(מוטב להחליף את הפסקה הראשונה הזאת בתיאור קצר של הקטגוריה החדשה שלך. הנחיה זו תופיע באזור בחירת הקטגוריה, לכן עדיף להסתפק במלל שלא יעלה על 200 תווים.)"
    post_template: "%{replace_paragraph}\n\nהשתמשו בפסקאות הבאות לתיאור ארוך יותר, או כדי לגבש הנחיות קטגוריה או חוקים:\n\n- למה להשתמש בקטגוריה זו? למה היא נועדה?\n\n- במה בדיוק היא שונה מקטגוריות אחרות שכבר יש לנו?\n\n- מה בגדול נושאים בקטגוריה זו אמורים להכיל?\n\n- האם אנחנו צריכים את הקטגוריה הזו? אולי נוכל למזג אותה עם קטגוריה אחרת, או תת-קטגוריה?\n"
    errors:
      not_found: "לא נמצאה קטגוריה!"
      uncategorized_parent: "ללא-קטגוריה לא יכול להיות עם קטגוריית אם"
      self_parent: "קטגוריית אם לא יכולה להיות הקטגוריה עצמה"
      depth: "לא ניתן לקנן תת-קטגוריה תחת תת-קטגוריה אחרת"
      invalid_email_in: "‚%{email}’ אינה כתובת דוא״ל תקפה."
      email_already_used_in_group: "'%{email}' כבר בשימוש על ידי הקבוצה '%{group_name}'."
      email_already_used_in_category: "'%{email}' כבר בשימוש על ידי הקטגוריה '%{category_name}'."
      description_incomplete: "לתיאור קטגוריה זו צריכה להיות לפחות פסקה אחת."
      permission_conflict: "כל קבוצה שמורשית לגשת לתת־קטגוריה חייבת שתהיה לה גם גישה לקטגוריית ההורה. לקבוצות הבאות יש גישה לאחת מתת־הקטגוריות אך אין להן גישה לקטגוריית ההורה: %{group_names}."
      disallowed_topic_tags: "לנושא זה יש תגיות שאסור להשתמש בהן בקטגוריה הזו: ‚%{tags}’"
      disallowed_tags_generic: "לנושא זה יש תגיות אסורות."
      slug_contains_non_ascii_chars: "מכיל תווים שאינם בתחום ASCII"
      is_already_in_use: "כבר בשימוש"
      move_topic_to_category_disallowed: "אין לך אפשרות להעביר את הנושא הזה לקטגוריה שאין לך הרשאה ליצור בה נושאים חדשים."
    cannot_delete:
      uncategorized: "קטגוריה זו נחשבת למיוחדת. היא מיועדת לשימוש כמתחם לנושאים מחוסרי קטגוריה, אין אפשרות למחוק אותה."
      has_subcategories: "לא ניתן להסיר קטגוריה זו משום שיש בה תת־קטגוריות."
      topic_exists:
        one: "אין אפשרות למחוק קטגוריה זו כיוון שהיא מכילה נושא בודד. שהוא גם הנושא הוותיק ביותר: %{topic_link}."
        two: "אין אפשרות למחוק קטגוריה זו כיוון שהיא מכילה %{count} נושאים. הנושא הוותיק ביותר הוא %{topic_link}."
        many: "אין אפשרות למחוק קטגוריה זו כיוון שהיא מכילה %{count} נושאים. הנושא הוותיק ביותר הוא %{topic_link}."
        other: "אין אפשרות למחוק קטגוריה זו כיוון שהיא מכילה %{count} נושאים. הנושא הוותיק ביותר הוא %{topic_link}."
      topic_exists_no_oldest: "לא ניתן להסיר קטגוריה זו משום שסך הנושאים הוא %{count}."
    uncategorized_description: "נושאים שלא דורשים קטגוריה מסויימת, או שאינם מתאימים לאף קטגוריה קיימת."
  trust_levels:
    admin: "ניהול"
    staff: "סגל"
    change_failed_explanation: "ניסית להוריד את דרגת האמון של %{user_name} לכדי ‚%{new_trust_level}’. למרות שדרגת האמון של המשתמש היא כבר ‚%{current_trust_level}’. דרגת האמון של %{user_name} תישאר ‚%{current_trust_level}’ - כדי להוריד משתמש בדרגה יש לנעול את דרגת האמון תחילה"
  post:
    image_placeholder:
      broken: "תמונה זו פגומה"
      blocked_hotlinked_title: "התמונה מתארחת באתר אחר. לחיצה תפתח אותה בלשונית חדשה."
      blocked_hotlinked: "תמונה חיצונית"
    media_placeholder:
      blocked_hotlinked_title: "המדיה מתארחת באתר אחר. לחיצה תפתח אותה בלשונית חדשה."
      blocked_hotlinked: "מדיה חיצונית"
    hidden_bidi_character: "תווי דו־כיווניות יכולים לשנות את סדר עיבוד הטקסט. אפשר להשתמש בהם להסוואת קוד זדוני."
    has_likes:
      one: "לייק %{count}"
      two: "%{count} לייקים"
      many: "%{count} לייקים"
      other: "%{count} לייקים"
    cannot_permanently_delete:
      many_posts: "בנושא יש פוסטים שלא נמחקו. נא למחוק אותם לצמיתות בטרם מחיקת נושא לצמיתות."
      wait_or_different_admin: "עליך להמתין %{time_left} בטרם מחיקת הפוסט הזה לצמיתות או שעל מנהל או מנהלת אחרים לעשות זאת."
  rate_limiter:
    slow_down: "ביצעת את הפעולה הזאת יותר מדי פעמים, נא לנסות שוב מאוחר יותר."
    too_many_requests: "ביצעת את הפעולה הזאת יותר מדי פעמים. נא להמתין %{time_left} בטרם ביצוע ניסיון חוזר."
    by_type:
      first_day_replies_per_day: "אנו מעריכים את ההתלהבות שלך, להמשיך ככה! עם זאת, למען בטיחות הקהילה שלנו, הגעת למספר התגובות המרבי שמשתמש חדש יכול לכתוב ביום הראשון שלו. עליך להמתין %{time_left} כדי לכתוב תגובות חדשות נוספות."
      first_day_topics_per_day: "אנו מעריכים את ההתלהבות שלך! עם זאת, למען בטיחות הקהילה שלנו, הגעת למספר הנושאים המרבי שמשתמש חדש יכול ליצור ביום הראשון שלו. עליך להמתין %{time_left} כדי ליצור נושאים חדשים נוספים."
      create_topic: "קצב יצירת הפוסטים שלך מעט מהיר מדי. נא להמתין %{time_left} בטרם ביצוע ניסיון חוזר."
      create_post: "קצב כתיבת התגובות שלך מעט מהיר מדי. נא להמתין %{time_left} בטרם ביצוע ניסיון חוזר."
      delete_post: "קצב מחיקת הפוסטים שלך מעט מהיר מדי. נא להמתין %{time_left} בטרם ביצוע ניסיון חוזר."
      public_group_membership: "הצטרפת/עזבת קבוצות בתדירות מעט גבוהה מדי. נא להמתין %{time_left} בטרם ביצוע ניסיון חוזר."
      topics_per_day: "הגעת לכמות המרבית המותרת של נושאים חדשים ביום. ניתן ליצור נושאים חדשים בעוד %{time_left}."
      pms_per_day: "הגעת לכמות המרבית המותרת של הודעות חדשות ביום. ניתן ליצור הודעות חדשות בעוד %{time_left}."
      create_like: "וואו! כמה אהבה שיתפת! הגעת לכמות הלייקים המרבית לטווח של 24 שעות, אך עם העלייה בדרגות האמון הסף הזה יעלה. תהיה לך אפשרות לשוב ולעשות לייק לפוסטים בעוד %{time_left}."
      create_bookmark: "הגעת לכמות המרבית המותרת של סימניות ביום. ניתן ליצור סימניות חדשות בעוד %{time_left}."
      edit_post: "הגעת לכמות המרבית המותרת של עריכות ביום. ניתן להגיש עריכות נוספות בעוד %{time_left}."
      live_post_counts: "ביקשת ספירת פוסטים בזמן אמת מהר מדי. נא להמתין %{time_left} בטרם ביצוע ניסיון חוזר."
      unsubscribe_via_email: "הגעת למספר המרבי של ביטול מינוי דרך דוא״ל. נא להמתין %{time_left} בטרם ביצוע ניסיון חוזר."
      topic_invitations_per_day: "הגעת לכמות המרבית המותרת של הזמנות לנושא. ניתן לשלוח הזמנות נוספות בעוד %{time_left}."
    hours:
      one: "שעה"
      two: "שעתיים"
      many: "%{count} שעות"
      other: "%{count} שעות"
    minutes:
      one: "דקה"
      two: "%{count} דקות"
      many: "%{count} דקות"
      other: "%{count} דקות"
    seconds:
      one: "שנייה"
      two: "%{count} שניות"
      many: "%{count} שניות"
      other: "%{count} שניות"
    short_time: "שניות ספורות"
  datetime:
    distance_in_words:
      half_a_minute: "פחות מדקה"
      less_than_x_seconds:
        one: "פחות משנייה"
        two: "פחות מ־%{count} שניות"
        many: "פחות מ־%{count} שניות"
        other: "פחות מ־%{count} שניות"
      x_seconds:
        one: "שנייה"
        two: "%{count} שניות"
        many: "%{count} שניות"
        other: "%{count} שניות"
      less_than_x_minutes:
        one: "פחות מדקה"
        two: "פחות מ־%{count} דקות"
        many: "פחות מ־%{count} דקות"
        other: "פחות מ־%{count} דקות"
      x_minutes:
        one: "דקה"
        two: "%{count} דקות"
        many: "%{count} דקות"
        other: "%{count} דקות"
      about_x_hours:
        one: "שעה"
        two: "שעתיים"
        many: "%{count} שעות"
        other: "%{count} שעות"
      x_days:
        one: "יום"
        two: "יומיים"
        many: "%{count} ימים"
        other: "%{count} ימים"
      about_x_months:
        one: "חודש"
        two: "חודשיים"
        many: "%{count} חודשים"
        other: "%{count} חודשים"
      x_months:
        one: "חודש"
        two: "חודשיים"
        many: "%{count} חודשים"
        other: "%{count} חודשים"
      about_x_years:
        one: "שנה"
        two: "שנתיים"
        many: "%{count} שנה"
        other: "%{count} שנים"
      over_x_years:
        one: "למעלה משנה"
        two: "למעלה משנתיים"
        many: "למעלה מ־%{count} שנה"
        other: "למעלה מ־%{count} שנים"
      almost_x_years:
        one: "שנה"
        two: "שנתיים"
        many: "%{count} שנה"
        other: "%{count} שנים"
    distance_in_words_verbose:
      half_a_minute: "ממש עכשיו"
      less_than_x_seconds: "ממש עכשיו"
      x_seconds:
        one: "לפני שנייה"
        two: "לפני %{count} שניות"
        many: "לפני %{count} שניות"
        other: "לפני %{count} שניות"
      less_than_x_minutes:
        one: "לפני פחות מדקה"
        two: "לפני פחות מ־%{count} דקות"
        many: "לפני פחות מ־%{count} דקות"
        other: "לפני פחות מ־%{count} דקות"
      x_minutes:
        one: "לפני דקה"
        two: "לפני %{count} דקות"
        many: "לפני %{count} דקות"
        other: "לפני %{count} דקות"
      about_x_hours:
        one: "לפני שעה"
        two: "לפני שעתיים"
        many: "לפני %{count} שעות"
        other: "לפני %{count} שעות"
      x_days:
        one: "אתמול"
        two: "לפני יומיים"
        many: "לפני %{count} ימים"
        other: "לפני %{count} ימים"
      about_x_months:
        one: "לפני חודש בערך"
        two: "לפני חודשיים בערך"
        many: "לפני %{count} חודשים בערך"
        other: "לפני %{count} חודשים בערך"
      x_months:
        one: "לפני חודש"
        two: "לפני חודשיים"
        many: "לפני %{count} חודשים"
        other: "לפני %{count} חודשים"
      about_x_years:
        one: "לפני שנה בערך"
        two: "לפני שנתיים בערך"
        many: "לפני %{count} שנה בערך"
        other: "לפני %{count} שנים בערך"
      over_x_years:
        one: "לפני למעלה משנה"
        two: "לפני למעלה משנתיים"
        many: "לפני למעלה מ־%{count} שנה"
        other: "לפני למעלה מ־%{count} שנים"
      almost_x_years:
        one: "לפני שנה כמעט"
        two: "לפני שנתיים כמעט"
        many: "לפני %{count} שנה כמעט"
        other: "לפני %{count} שנים כמעט"
  password_reset:
    no_token: 'אוי ויי! הקישור בו השתמשת לא פעיל עוד. אפשר <a href="%{base_url}/login">להיכנס</a> כעת. אם שכחת את הסיסמה שלך, אפשר <a href="%{base_url}/password-reset">לבקש קישור</a> כדי לאפס אותה.'
    title: "איפוס סיסמה"
    success: "החלפת את הסיסמה בהצלחה וכעת נכנסת לאתר."
    success_unapproved: "החלפת את הסיסמה בהצלחה."
  email_login:
    invalid_token: 'אוי ויי! הקישור בו השתמשת לא פעיל עוד. אפשר <a href="%{base_url}/login">להיכנס</a> כעת. אם שכחת את הסיסמה שלך, אפשר <a href="%{base_url}/password-reset">לבקש קישור</a> כדי לאפס אותה.'
    title: "כניסה עם דוא״ל"
  user_auth_tokens:
    browser:
      chrome: "Google Chrome"
      discoursehub: "היישומון DiscourseHub"
      edge: "Microsoft Edge"
      firefox: "Firefox"
      ie: "Internet Explorer"
      opera: "Opera"
      safari: "Safari"
      unknown: "דפדפן בלתי ידוע"
    device:
      android: "מכשיר Android"
      chromebook: "Chrome OS"
      ipad: "iPad"
      iphone: "iPhone"
      ipod: "iPod"
      linux: "מחשב עם גנו/לינוקס"
      mac: "Mac"
      mobile: "מכשיר נייד"
      windows: "מחשב עם Windows"
      unknown: "מכשיר לא ידוע"
    os:
      android: "Android"
      chromeos: "Chrome OS"
      ios: "iOS"
      linux: "לינוקס"
      macos: "macOS"
      windows: "Windows מבית Microsoft"
      unknown: "מערכת הפעלה בלתי מוכרת"
  change_email:
    wrong_account_error: "נכנסת לחשבון הלא נכון, נא לצאת ולנסות שוב."
    confirmed: "כתובת הדוא״ל שלך עודכנה."
    please_continue: "להמשיך אל %{site_name}"
    error: "הייתה שגיאה בעדכון כתובת הדוא״ל. אולי היא כבר בשימוש?"
    doesnt_exist: "כתובת דוא״ל זו אינה משויכת לחשבונך."
    error_staged: "אירעה שגיאה בהחלפת כתובת הדוא״ל שלך. הכתובת כבר נמצאת בשימוש על ידי משתמשים מבוימים במערכת."
    already_done: "קישור אימות זה אינו תקף עוד, עמך הסליחה. אולי כתובת הדוא״ל שלך כבר הוחלפה?"
    confirm: "אישור"
    max_secondary_emails_error: "הגעת למגבלת כתובות הדוא״ל המשניות."
    authorizing_new:
      title: "אישור כתובת הדוא״ל החדשה שלך"
      description: "נא לאשר שכתובת הדוא״ל שלך תשתנה לכדי:"
      description_add: "נא לאשר הוספת כתובת דוא״ל חלופית:"
    authorizing_old:
      title: "החלפת כתובת הדוא״ל שלך"
      description: "נא לאשר את החלפת כתובת הדוא״ל שלך"
      description_add: "נא לאשר הוספת כתובת דוא״ל חלופית:"
      old_email: "כתובת דוא״ל ישנה: %{email}"
      new_email: "כתובת דוא״ל חדשה: %{email}"
      almost_done_title: "אישור כתובת הדוא״ל החדשה"
      almost_done_description: "שלחנו הודעה לכתובת הדוא״ל החדשה שלך כדי לאשר את השינוי!"
  associated_accounts:
    revoke_failed: "שלילת החשבון שלך מול %{provider_name} נכשלה."
    connected: "(מחובר)"
  activation:
    action: "יש ללחוץ כאן להפעלת החשבון שלך"
    already_done: "סליחה, כתובת אישור החשבון הזו אינה זמינה יותר. אולי החשבון שלך כבר פעיל?"
    please_continue: "חשבונכם החדש אושר; הנכם מועברים לעמוד הבית."
    continue_button: "להמשיך אל %{site_name}"
    welcome_to: "ברוך בואך אל %{site_name}!"
    approval_required: "על מפקח לאשר את החשבון החדש שלך ידנית בטרם תתאפשר גישתך לפורום. כאשר חשבונך יאושר תישלח אליך הודעה בדוא״ל!"
    missing_session: "לא הצלחנו לזהות אם חשבונך נוצר, נא לוודא שהעוגיות (cookies) פעילות אצלך."
    activated: "מצטערים, חשבון זה כבר הופעל."
    admin_confirm:
      title: "אישור חשבון ניהול"
      description: "להעניק למשתמש <b>%{target_username} (%{target_email})</b> הרשאות ניהול?"
      grant: "הענקת גישת ניהול"
      complete: "למשתמש <b>%{target_username}</b> יש כעת תפקיד ניהולי."
      back_to: "חזרה אל %{title}"
  reviewable_score_types:
    needs_approval:
      title: "זקוק לאישור"
  post_action_types:
    off_topic:
      title: "חריגה מהנושא"
      description: "פוסט זה אינו קשור לדיון הנוכחי כפי שהוגדר בכותרת ובמסר הראשוני ולכן כנראה שעליו לעבור למקום אחר."
      short_description: "לא קשור לדיון"
    spam:
      title: "ספאם"
      description: "פוסט זה הוא פרסומת או השחתה. הוא אינו תורם או קשור לנושא הנוכחי."
      short_description: "זוהי פרסומת או השחתה"
      email_title: '„%{title}” סומן כספאם'
      email_body: "%{link}\n\n%{message}"
    inappropriate:
      title: "לא ראוי"
      description: 'פוסט זה מכיל תוכן שלדעת אדם מן השורה נחשב לפוגעני, נצלני, שטוף שנאה או הפרה של <a href="%{base_path}/guidelines">הנחיות הקהילה שלנו</a>.'
      short_description: 'הפרה של <a href="%{base_path}/guidelines">הנחיות הקהילה שלנו</a>'
    notify_user:
      title: "שליחת הודעה ל־‎@%{username}"
      description: "ברצוני לשוחח אישית באופן ישיר עם מפרסם הפוסט הזה."
      short_description: "ברצוני לשוחח אישית באופן ישיר עם מפרסם הפוסט הזה."
      email_title: 'הפוסט שלך תחת „%{title}”'
      email_body: "%{link}\n\n%{message}"
    notify_moderators:
      title: "משהו אחר"
      description: "פוסט זה דורש את תשומת לב הסגל מסיבה שאינה מצויינת למעלה."
      short_description: "דורש תשומת לב של הסגל מסיבה אחרת"
      email_title: 'פוסט תחת „%{title}” דורש את תשומת לב הסגל'
      email_body: "%{link}\n\n%{message}"
    bookmark:
      title: "סימנייה"
      description: "סמנו פוסט זה עם סימנייה"
      short_description: "סמנו פוסט זה"
    like:
      title: "לייק"
      description: "תנו לייק לפוסט זה"
      short_description: "אהבו פוסט זה"
  draft:
    sequence_conflict_error:
      title: "שגיאת טיוטה"
      description: "הטיוטה נערכת בחלון אחר. נא לרענן את העמוד הזה."
  draft_backup:
    pm_title: "טיוטות גיבוי מנושאים שמתנהלים כרגע"
    pm_body: "נושא שמכיל טיוטות גיבוי"
  user_activity:
    no_log_search_queries: "שאילתות מול יומן החיפושים מושבתות (הנהלת המערכת יכולה להפעיל אותן בהגדרות האתר)."
  email_settings:
    pop3_authentication_error: "אירעה תקלה עם פרטי הגישה שסופקו עבור POP3, נא לבדוק את שם המשתמש והססמה ולנסות שוב."
    imap_authentication_error: "אירעה תקלה עם פרטי הגישה שסופקו עבור IMAP, נא לבדוק את שם המשתמש והססמה ולנסות שוב."
    imap_no_response_error: "אירעה שגיאה ביצירת קשר עם שרת ה־IMAP. ‏%{message}"
    smtp_authentication_error: "אירעה תקלה עם פרטי הגישה שסופקו עבור SMTP, נא לבדוק את שם המשתמש והססמה ולנסות שוב."
    authentication_error_gmail_app_password: 'נדרשת ססמה ייעודית ליישום. ניתן למצוא מידע נוסף ב<a target="_blank" href="https://support.google.com/accounts/answer/185833?hl=iw">כתבת העזרה הבאה מבית Google</a>'
    smtp_server_busy_error: "שרת ה־SMTP עסוק, נא לנסות שוב בהמשך."
    smtp_unhandled_error: "קרתה תקלה שלא טופלה בעת יצירת הקשר עם שרת ה־SMTP. ‏%{message}"
    imap_unhandled_error: "קרתה תקלה שלא טופלה בעת יצירת הקשר עם שרת ה־IMAP. ‏%{message}"
    connection_error: "אירעה שגיאה בהתחברות לשרת, נא לבדוק את שם השרת ואת הפתחה ולנסות שוב."
    timeout_error: "הזמן שהוקצב להתחברות לשרת תם, נא לבדוק את שם השרת ואת הפתחה ולנסות שוב."
    unhandled_error: "שגיאה שלא טופלה בעת בדיקת הגדרות הדוא״ל. %{message}"
  webauthn:
    validation:
      invalid_type_error: "סוג ה־webauthn שסופק שגוי. הסוגים התקינים הם webauthn.get ו־webauthn.create."
      challenge_mismatch_error: "האתגר שסופק לא תואם לאתגר שנוצר על ידי שרת האימות."
      invalid_origin_error: "מקור בקשת האימות לא תואמת למקור השרת."
      malformed_attestation_error: "איך שגיאה בעת פענוח נתוני העדות."
      invalid_relying_party_id_error: "ה־Relying Party ID של בקשת האימות לא תואמת ל־Relying Party ID של השרת."
      user_verification_error: "נדרש אימות משתמש."
      unsupported_public_key_algorithm_error: "אלגוריתם המפתח הציבורי שסופק לא נתמך על ידי השרת."
      unsupported_attestation_format_error: "תצורת העדות לא נתמכת על ידי השרת."
      credential_id_in_use_error: "מזהה פרטי הגישה כבר בשימוש."
      public_key_error: "אימות המפתח הציבורי עבור פרטי הגישה נכשל."
      ownership_error: "מפתח האבטחה אינו בבעלות המשתמש."
      not_found_error: "לא ניתן למצוא מפתח אבטחה עם מזהה פרטי הגישה שסופק."
      unknown_cose_algorithm_error: "האלגוריתם בו נעשה שימוש למפתח האבטחה אינו מוכר."
  topic_flag_types:
    spam:
      title: "ספאם"
      description: "הנושא הזה הוא פרסמות. הוא אינו שימושי או רלוונטי לאתר הזה, אלא שיווקי באופיו."
      long_form: "דיגלתם זאת כספאם"
      short_description: "זו פרסומת"
    inappropriate:
      title: "לא ראוי"
      description: 'נושא זה מכיל תוכן שלדעת אדם מן השורה נחשב לפוגעני, נצלני, שטוף שנאה או הפרה של <a href="%{base_path}/guidelines">הנחיות הקהילה שלנו</a>.'
      long_form: "דוגלל כלא ראוי"
      short_description: 'הפרה של <a href="%{base_path}/guidelines">הנחיות הקהילה שלנו</a>'
    notify_moderators:
      title: "משהו אחר"
      description: 'נושא זה דורש את תשומת לב הסגל בהתאם ל<a href="/guidelines">הנחיות הקהילה</a>, <a href="%{tos_url}">תנאי השירות</a> או מסיבה אחרת שאינה מצוינת למעלה.'
      long_form: "סומן לתשומת לב של מפקח"
      short_description: "דורש תשומת לב של הצוות מסיבה אחרת"
      email_title: 'הנושא „%{title}” דורש תשומת לב של מנחה'
      email_body: "%{link}\n\n%{message}"
  flagging:
    you_must_edit: '<p>הפוסט שלך סומן בדגל על ידי הקהילה. נא <a href="%{path}">לעיין בהודעות שלך</a>.</p>'
    user_must_edit: "<p>פוסט זה סומן על ידי הקהילה וכרגע מוסתר באופן זמני.</p>"
  ignored:
    hidden_content: "<p>תוכן שלא נכלל</p>"
  archetypes:
    regular:
      title: "נושא רגיל"
    banner:
      title: "נושא באנר"
      message:
        make: "נושא זה הוא כעת באנר. הוא יופיע בראש כל עמוד עד שיבוטל על ידי המשתמשים."
        remove: "נושא זה כבר אינו באנר. הוא לא יופיע יותר בראש כל עמוד."
  unsubscribed:
    title: "העדפות הדוא״ל עודכנו!"
    description: "העדפות הדוא״ל עבור <b>%{email}</b> עודכנו. כדי לשנות את הגדרות הדוא״ל שלך <a href='%{url}'>יש לבקר בהעדפות המשתמש שלך</a>."
    topic_description: "כדי להרשם מחדש ל %{link}, השתמשו בהגדרות ההתראות בתחתית או משמאל לנושא."
    private_topic_description: "כדי להירשם מחדש, יש להשתמש בבקרת ההתראות בתחתית הנושא או משמאל לו."
  uploads:
    marked_insecure_from_theme_component_reason: "ההעלאה בה נעשה שימוש ברכיב ערכת עיצוב"
  unsubscribe:
    title: "בטלו את המנוי"
    stop_watching_topic: "הפסיקו לצפות בנושא זה, %{link}"
    mute_topic: "השתיקו את כל ההתראות של נושא זה, %{link}"
    unwatch_category: "הפסיקו לצפות בכל הנושאים בקטגוריה %{category}"
    mailing_list_mode: "כבו את מצב ״רשימת תפוצה״"
    all: "לא לשלוח לי הודעות דוא״ל מאת %{sitename}"
    different_user_description: "נכנסת כמשתמש אחר מזה שאליו נשלחה הודעת דוא״ל. נא להתנתק או לעבור למצב אלמוני ולנסות שוב."
    not_found_description: "לא הצלחנו למצוא את המינוי הזה, עמך הסליחה. יכול להיות שהקישור בהודעה שקיבלת ישן מדי או שתוקפו פג?"
    user_not_found_description: "לא הצלחנו למצוא משתמש למינוי הזה, עמך הסליחה. כנראה שניסית לבטל את המינוי לחשבון שלא קיים עוד."
    log_out: "התנתקות"
    submit: "שמירת העדפות"
    digest_frequency:
      title: "נשלחות אליך הודעות תקציר בדוא״ל %{frequency}"
      never_title: "לא נשלחות אליך הודעות תקציר בדוא״ל"
      select_title: "הגדרת תדירות ההודעות שנשלחות בדוא״ל לכדי:"
      never: "אף פעם"
      every_30_minutes: "כל חצי שעה"
      every_hour: "שעתית"
      daily: "יומית"
      weekly: "שבועית"
      every_month: "כל חודש"
      every_six_months: "כל שישה חודשים"
  user_api_key:
    title: "אישור גישת יישומון"
    authorize: "אישור"
    read: "קריאה"
    read_write: "קריאה/כתיבה"
    description: '„%{application_name}” מבקשת את הגישה הבאה לחשבון שלך:'
    instructions: 'הרגע יצרנו מפתח משתמש API חדש עבורך לטובת שימוש עם „%{application_name}”, נא להדביק את המפתח הבא ליישום שלך:'
    otp_description: 'לאפשר ל־„%{application_name}” לגשת לאתר הזה?'
    otp_confirmation:
      confirm_title: להמשיך אל %{site_name}
      logging_in_as: כניסה למערכת בתור %{username}
      confirm_button: סיום הכניסה
    no_trust_level: "אין לך את דרגת האמון הנדרשת כדי לגשת ל־API של המשתמשים, סליחה"
    generic_error: "לא הצלחנו לייצר את מפתחות ה־API של המשתמש, ייתכן שיכולת זו הושבתה על ידי הנהלת האתר, עמך הסליחה"
    scopes:
      message_bus: "עדכונים חיים"
      notifications: "קיראו ונקו התראות"
      push: "דחיפת התראות לשירותים חיצוניים"
      session_info: "קריאת מידע לגבי סשן של משתמש"
      read: "לקרוא הכול"
      write: "לכתוב להכול"
      one_time_password: "יצירת אסימון כניסה חד־פעמי"
      bookmarks_calendar: "לקרוא תזכורות לסימניות"
      user_status: "קריאה ועדכון של מצב המשתמש"
    invalid_public_key: "המפתח הציבורי שגוי, עמך הסליחה."
    invalid_auth_redirect: "מארח auth_redirect זה אינו מורשה, עמך הסליחה."
    invalid_token: "אסימון חסר, שגוי או פג תוקף."
  flags:
    errors:
      already_handled: "הדגל כבר טופל"
  reports:
    default:
      labels:
        count: ספירה
        percent: אחוז
        day: יום
    post_edits:
      title: "עריכות של פוסטים"
      labels:
        edited_at: תאריך
        post: פוסט
        editor: עורכים
        author: יוצר
        edit_reason: סיבה
      description: "מספר עריכות של פוסטים חדשים."
    user_flagging_ratio:
      title: "יחס סימון דגלים למשתמשים"
      labels:
        user: משתמש
        agreed_flags: סימוני דגל מוסכמים
        disagreed_flags: סימוני דגל חלוקים
        ignored_flags: סימוני דגל בהתעלמות
        score: ניקוד
      description: "רשימת משתמשים מסודרת לפי יחס תגובת הסגל לסימוני הדגל שלהם (מחלוקת עד הסכמה)."
    moderators_activity:
      title: "פעילות פיקו"
      labels:
        moderator: מפקח
        flag_count: סימוני דגל שנסקרו
        time_read: זמן קריאה
        topic_count: נושאים שנוצרו
        post_count: פוסטים שנוצרו
        pm_count: הודעות פרטיות שנוצרו
        revision_count: מהדורות
      description: רשימת פעילויות מפקח לרבות סקירות דגלים, זמן קריאה, נושאים שנוצרו, פוסטים שנוצרו, הודעו פרטיות שנוצרו ומהדורות.
    flags_status:
      title: "מצבי דגלים"
      values:
        agreed: הסכמה
        disagreed: מחלוקת
        deferred: נדחה לאחר כך
        no_action: אין פעולה
      labels:
        flag: סוג
        assigned: מוקצה
        poster: מפרסם
        flagger: מסמן בדגל
        time_to_resolution: זמן לפתרון
      description: "רשימת מצבי גבלים לרבות סוג הדגל, מפרסם, מסמן בדגל וזמן הפתרון."
    visits:
      title: "ביקורי משתמש"
      xaxis: "יום"
      yaxis: "מספר ביקורים"
      description: "מספר כל המשתמשים המבקרים."
    signups:
      title: "הרשמות"
      xaxis: "יום"
      yaxis: "מספר הרשמות"
      description: "רישומים של חשבונות חדשים במהלך התקופה הזו."
    new_contributors:
      title: "תורמים חדשים"
      xaxis: "יום"
      yaxis: "מספר תורמים חדשים."
      description: "מספר המשתמשים שכתבו את הפוסט הראשון שלהם במהלך התקופה הזו."
    trust_level_growth:
      title: "עלייה בדרגת האמון"
      xaxis:
        tl1_reached: "עלייה לדרגת אמון 1"
        tl2_reached: "עלייה לדרגת אמון 2"
        tl3_reached: "עלייה לדרגת אמון 3"
        tl4_reached: "עלייה לדרגת אמון 4"
      yaxis: "יום"
      description: "מספר המשתמשים שעלו בדרגת אמון במהלך תקופה זו."
    consolidated_page_views:
      title: "תצוגות דף מאוחדות"
      xaxis:
        page_view_crawler: "סורקי אינטרנט"
        page_view_anon: "משתמשים אלמוניים"
        page_view_logged_in: "משתמשים שנכנסו ונמצאים כרגע במערכת"
      yaxis: "יום"
      description: "תצוגות דף עבור משתמשים מחוברים, משתמשים אלמוניים וסורקים אוטומטיים (crawlers)."
      labels:
        post: פוסט
        editor: עורכים
        author: יוצר
        edit_reason: סיבה
    consolidated_api_requests:
      title: "בקשות API מאוחדות"
      xaxis:
        api: "API"
        user_api: "API של משתמש"
      yaxis: "יום"
      description: "בקשות API למפתחות API רגילים ומפתחות API של משתמשים."
    dau_by_mau:
      title: "יחס פעילות יומי/חודשי"
      xaxis: "יום"
      yaxis: "יחס פעילות יומי/חודשי"
      description: "מספר החברים שנכנסו ביממה האחרונה לחלק במספר החברים שנכנסו בחודש האחרון – מחזירה אחוז שמציין את ‚דבקות’ הקהילה. עדיף לכוון לערך שעולה על 20%."
    daily_engaged_users:
      title: "משתמשים מעורבים יומית"
      xaxis: "יום"
      yaxis: "משתמשים מעורבים"
      description: "מספר המשתמשים שסימנו לייק או פרסמו ביום שחלף."
    profile_views:
      title: "צפיות בפרופילי משתמשים"
      xaxis: "יום"
      yaxis: "מספר פרופילי משתמשים שנצפו"
      description: "צפיות חדשות בפרופילי משתמשים."
    topics:
      title: "נושאים"
      xaxis: "יום"
      yaxis: "מספר נושאים חדשים"
      description: "נושאים חדשים שנוצאו במהלך התקופה הזו."
    posts:
      title: "פוסטים"
      xaxis: "יום"
      yaxis: "מספר פוסטים חדשים"
      description: "פוסטים חדשים שנוצרו במהלך התקופה הזו."
    likes:
      title: "לייקים"
      xaxis: "יום"
      yaxis: "מספר לייקים חדשים"
      description: "מספר לייקים חדשים."
    flags:
      title: "דגלים"
      xaxis: "יום"
      yaxis: "מספר דגלים חדשים"
      description: "מספר דגלים חדשים."
    bookmarks:
      title: "סימניות"
      xaxis: "יום"
      yaxis: "מספר סימניות חדשות"
      description: "מספר נושאים חדשים ופוסטים שנוספו לסימניות."
    users_by_trust_level:
      title: "משתמשים בכל דרגת אמון"
      xaxis: "דרגת אמון"
      yaxis: "מספר משתמשים"
      labels:
        level: דרגה
      description: "מספר המשתמשים בקיבוץ לפי דרגת אמון."
      description_link: "https://blog.discourse.org/2018/06/understanding-discourse-trust-levels/"
    users_by_type:
      title: "משתמשים לפי סוג"
      xaxis: "סוג"
      yaxis: "מספר משתמשים"
      labels:
        type: סוג
      xaxis_labels:
        admin: ניהול
        moderator: מפקח
        suspended: מושעים
        silenced: מושתק
      description: "מספר המשתמשים מקובצים לפי ניהול, פיקוח, בהשעיה ובהשתקה."
    trending_search:
      title: תנאי חיפוש מובילים
      labels:
        term: ביטוי
        searches: חיפושים
        click_through: שיעור לחיצה
      description: "מונחי החיפוש הפופולאריים ביותר עם שיעורי ההקלקה שלהם."
    emails:
      title: "הודעות דואר שנשלחו"
      xaxis: "יום"
      yaxis: "מספר הודעות דואר"
      description: "מספר הודעות דוא״ל חדשות שנשלחו."
    user_to_user_private_messages:
      title: "משתמש למשתמש (ללא תגובות)"
      xaxis: "יום"
      yaxis: "מספר ההודעות"
      description: "מספר של הודעות פרטיות בהתכתבות חדשה."
    user_to_user_private_messages_with_replies:
      title: "משתמש למשתמש (עם תגובות)"
      xaxis: "יום"
      yaxis: "מספר ההודעות"
      description: "מספר כל ההודעות והתגובות האישיות."
    system_private_messages:
      title: "מערכת"
      xaxis: "יום"
      yaxis: "מספר ההודעות"
      description: "מספר ההודעות האישיות שנשלחות אוטומטית על ידי המערכת."
    moderator_warning_private_messages:
      title: "אזהרות מפקחים"
      xaxis: "יום"
      yaxis: "מספר ההודעות"
      description: "מספר האזהרות שנשלחו כהודעות פרטיות על ידי מפקחים."
    notify_moderators_private_messages:
      title: "התראה למפקחים"
      xaxis: "יום"
      yaxis: "מספר ההודעות"
      description: "מספר הפעמים שנודע למפקחים באופן פרטי דרך דגל."
    notify_user_private_messages:
      title: "הודעה למשתמש"
      xaxis: "יום"
      yaxis: "מספר ההודעות"
      description: "מספר הפעמים שמשתמשים עודכנו באופן אישי על ידי דגל."
    top_referrers:
      title: "מיטב המפנים"
      xaxis: "משתמש"
      num_clicks: "לחיצות"
      num_topics: "נושאים"
      labels:
        user: "משתמש"
        num_clicks: "לחיצות"
        num_topics: "נושאים"
      description: "משתמשים מסודרים לפי מספר לחיצות על קישורים שהם שיתפו."
    top_traffic_sources:
      title: "מקורות התעבורה הטובים ביותר"
      xaxis: "שם מתחם"
      num_clicks: "לחיצות"
      num_topics: "נושאים"
      num_users: "משתמשים"
      labels:
        domain: שם מתחם
        num_clicks: לחיצות
        num_topics: נושאים
      description: "מקורות חיצוניים שקישרו לאתר הזה הכי הרבה."
    top_referred_topics:
      title: "נושאים מיוחסים"
      labels:
        num_clicks: "לחיצות"
        topic: "נושא"
      description: "הנושאים שקיבלו הכי הרבה לחיצות ממקורות חיצוניים."
    page_view_anon_reqs:
      title: "אלמוני"
      xaxis: "יום"
      yaxis: "צפיות אלמוניות בדפים"
      description: "מספר הצפיות החדשות בעמודים ממשתמשים שלא נכנסו לחשבון שלהם."
    page_view_logged_in_reqs:
      title: "מחובר/ת"
      xaxis: "יום"
      yaxis: "צפיות בדפים של מחוברים"
      description: "מספר צפיות חדשות בעמודים ממשתמשים שנכנסו למערכת."
    page_view_crawler_reqs:
      title: "צפיות בדפים של זחלני רשת"
      xaxis: "יום"
      yaxis: "צפיות בדפים של זחלני רשת"
      description: "סך כל הצפיות בעמודים מסורקי אינטרנט במהלך הזמן."
    page_view_total_reqs:
      title: "צפיות-דף"
      xaxis: "יום"
      yaxis: "צפיות כוללות"
      description: "מספר צפיות חדשות בעמודים מכל המבקרים."
    page_view_logged_in_mobile_reqs:
      title: "צפיות של מחוברים"
      xaxis: "יום"
      yaxis: "צפיות של מחוברים מניידים"
      description: "מספר צפיות העמודים החדשות ממשתמשים במכשירים ניידים שנכנסו לחשבונם."
    page_view_anon_mobile_reqs:
      title: "צפיות אלמוניות"
      xaxis: "יום"
      yaxis: "צפיות אלמוניות מניידים"
      description: "מספר צפיות העמודים החדשות ממשתמשים במכשירים ניידים שלא נכנסו לחשבונם."
    http_background_reqs:
      title: "רקע"
      xaxis: "יום"
      yaxis: "בקשות שמשמשות לעדכונים חיים ולמעקב"
    http_2xx_reqs:
      title: "מצב 2xx‏ (OK)"
      xaxis: "יום"
      yaxis: "בקשות מוצלחות (מצב 2xx)"
    http_3xx_reqs:
      title: "HTTP 3xx (הפניה)"
      xaxis: "יום"
      yaxis: "בקשות מופנות (מצב 3xx)"
    http_4xx_reqs:
      title: "HTTP 4xx (שגיאת לקוח)"
      xaxis: "יום"
      yaxis: "שגיאות לקוח (מצב 4xx)"
    http_5xx_reqs:
      title: "HTTP 5xx (שגיאת שרת)"
      xaxis: "יום"
      yaxis: "שגיאות שרת (מצב 5xx)"
    http_total_reqs:
      title: "סה״כ"
      xaxis: "יום"
      yaxis: "סך כל הבקשות"
    time_to_first_response:
      title: "זמן לתגובה הראשונה"
      xaxis: "יום"
      yaxis: "זמן ממוצע (שעות)"
      description: "זמן ממוצע (בשעות) לתגובה הראשונה על נושאים חדשים."
    topics_with_no_response:
      title: "נושאים ללא תגובות"
      xaxis: "יום"
      yaxis: "סה״כ"
      description: "מספר הנושאים החדשים שנוצרו ולא קיבלו תגובה."
    mobile_visits:
      title: "ביקורי משתמשים (נייד)"
      xaxis: "יום"
      yaxis: "מספר ביקורים"
      description: "מספר המשתמשים הייחודיים שביקרו ממכשיר נייד."
    web_crawlers:
      title: "סוכני משתמשים של סורקי אינטרנט"
      labels:
        user_agent: "סוכן משתמש"
        page_views: "צפיות בעמודים"
      description: "רשימת סוכני משתמשים של סורקי אינטרנט, בסידור לפי צפיות בעמודים."
    suspicious_logins:
      title: "ניסיונות כניסה חשודים"
      labels:
        user: משתמש
        client_ip: IP של לקוח
        location: מיקום
        browser: דפדפן
        device: מכשיר
        os: מערכת הפעלה
        login_time: מועד כניסה
      description: "פרטים על כניסות חדשות ושונות באופן מהותי מכניסות קודמות."
    staff_logins:
      title: "כניסות מנהלים"
      labels:
        user: משתמש
        location: מיקום
        login_at: כניסה במועד
      description: "רשימת כניסות מנהלים לרבות מיקום."
    top_uploads:
      title: "העלאות מובילות"
      labels:
        filename: שם קובץ
        extension: סיומת
        author: יוצר
        filesize: גודל קובץ
      description: "הצגת על ההעלאות לפי סיומת, גודל קובץ ויוצר."
    top_ignored_users:
      title: "משתמשים בהתעלמות / מושתקים מובילים"
      labels:
        ignored_user: משתמשים בהתעלמות
        ignores_count: מניין בהתעלמות
        mutes_count: מניין השתקות
      description: "משתמשים שהושתקו או הועברו להתעלמות על ידי מגוון משתמשים אחרים."
    top_users_by_likes_received:
      title: "משתמשים מובילים לפי לייקים שהתקבלו"
      labels:
        user: משתמש
        qtt_like: לייקים שהתקבלו
      description: "10 המשתמשים המובילים שקיבלו לייקים."
    top_users_by_likes_received_from_inferior_trust_level:
      title: "משתמשים מובילים לפי לייקים שהתקבלו ממשתמש בדרגת אמון נמוכה יותר"
      labels:
        user: משתמש
        trust_level: דרגת אמון
        qtt_like: לייקים שהתקבלו
      description: "10 המשתמשים המובילים בדרגת אמון גבוהה יותר שקיבלו לייקים מאנשים בדרגת אמון נמוכה יותר."
    top_users_by_likes_received_from_a_variety_of_people:
      title: "משתמשים מובילים לפי לייקים שהתקבלו ממגוון אנשים"
      labels:
        user: משתמש
        qtt_like: לייקים שהתקבלו
      description: "10 המשתמשים המובילים שקיבלו לייקים ממגוון רחב של אנשים."
  dashboard:
    group_email_credentials_warning: 'הייתה תקלה בפרטי הגישה לדוא״ל לקבוצה <a href="%{base_path}/g/%{group_name}/manage/email">%{group_full_name}</a>. לא תישלחנה הודעות מתיבת הדואר הנכנס של הקבוצה עד לטיפול בבעיה הזאת. %{error}'
    rails_env_warning: "השרת שלך רץ במצב %{env}."
    host_names_warning: "הקובץ config/database.yml אצלך משתמש בכתובת ברירת המחדל - localhost. נא לעדכן אותה להשתמש בכתובת השרת שלך."
    sidekiq_warning: 'Sidekiq לא רץ. משימות רבות, כמו שליחת דוא״ל, מבוצעות אסינכרונית באמצעות Sidekiq. אנא לוודא שלפחות תהליך אחד של Sidekiq רץ. <a href="https://github.com/mperham/sidekiq" target="_blank">כאן יש מידע נוסף על Sidekiq</a>.'
    queue_size_warning: "מספר העבודות בתור הוא %{queue_size}, שהוא גבוה. זה עלול להצביע על בעיה עם תהליך(י) Sidekiq, או שייתכן שאתם צריכים יותר Sidekiq workers."
    memory_warning: "בשרת שלך יש פחות מגיגה זיכרון בסך הכול. מומלץ לפחות גיגה של זיכרון."
    google_oauth2_config_warning: 'השרת מוגדר לאפשר הרשמה דרך OAuth2 עם Google‏ (enable_google_oauth2_logins), אך לא הוגדרו ערכים למזהה לקוח ולסוד לקוח. יש לגשת אל <a href="%{base_path}/admin/site_settings">הגדרות האתר</a> ולעדכן את ההגדרות. <a href="https://meta.discourse.org/t/configuring-google-login-for-discourse/15858" target="_blank">מדריך זה יסביר לך כיצד</a>.'
    facebook_config_warning: 'השרת מוגדר לאפשר הרשמה דרך פייסבוק (enable_facebook_logins), אך לא הוגדרו ערכים למזהה יישום ולסוד. יש לגשת אל <a href="%{base_path}/admin/site_settings">הגדרות האתר</a> ולעדכן את ההגדרות. <a href="https://meta.discourse.org/t/configuring-facebook-login-for-discourse/13394" target="_blank">מדריך זה יסביר לך כיצד</a>.'
    twitter_config_warning: 'השרת מוגדר לאפשר הרשמה דרך טוויטר (enable_twitter_logins), אך לא הוגדרו ערכים למפתח ולסוד. יש לגשת אל <a href="%{base_path}/admin/site_settings">הגדרות האתר</a> ולעדכן את ההגדרות. <a href="https://meta.discourse.org/t/configuring-twitter-login-for-discourse/13395" target="_blank">מדריך זה יסביר לך כיצד</a>.'
    github_config_warning: 'השרת מוגדר לאפשר הרשמה דרך GitHub‏ (enable_github_logins), אך לא הוגדרו ערכים למפתח ולסוד. יש לגשת אל <a href="%{base_path}/admin/site_settings">הגדרות האתר</a> ולעדכן את ההגדרות. <a href="https://meta.discourse.org/t/configuring-github-login-for-discourse/13745" target="_blank">מדריך זה יסביר לך כיצד</a>.'
    s3_config_warning: 'השרת מוגדר להעלות קבצים ל־S3, אך לפחות אחת מההגדרות הבאות חסרה: s3_access_key_id,‏ s3_secret_access_key,‏ s3_use_iam_profile, או s3_upload_bucket. עליך לגשת אל <a href="%{base_path}/admin/site_settings">הגדרות האתר</a> ולעדכן את ההגדרות. <a href="https://meta.discourse.org/t/how-to-set-up-image-uploads-to-s3/7229" target="_blank">ניתן לעיין בעמוד „איך להגדיר העלאת תמונות ל־S3?” כדי ללמוד עוד</a>.'
    s3_backup_config_warning: 'השרת מוגדר להעלות גיבויים ל־S3, אך לפחות אחת מההגדרות הבאות חסרה: s3_access_key_id,‏ s3_secret_access_key,‏ s3_use_iam_profile, או s3_backup_bucket. עליך לגשת אל <a href="%{base_path}/admin/site_settings">הגדרות האתר</a> ולעדכן את ההגדרות. <a href="https://meta.discourse.org/t/how-to-set-up-image-uploads-to-s3/7229" target="_blank">ניתן לעיין בעמוד „איך להגדיר העלאת תמונות ל־S3?” כדי ללמוד עוד</a>.'
    s3_cdn_warning: 'השרת מוגדר להעלות קבצים ל־S3, אך לא מוגדר CDN של S3. זה יכול להוביל לעלויות S3 גבוהות ולביצועים ירודים של האתר. <a href="https://meta.discourse.org/t/-/148916" target="_blank">ניתן לעיין בעמוד „שימוש באחסון אובייקטים להעלאות” למידע נוסף</a>.'
    image_magick_warning: 'השרת שלך מוגדר ליצור תמונות מוקטנות של תמונות גדולות אך אין התקנה של ImageMagick. יש להתקין את ImageMagick בעזרת מנהל החבילות החביב עליך או <a href="https://www.imagemagick.org/script/download.php" target="_blank">להוריד את הגרסה העדכנית ביותר</a>.'
    failing_emails_warning: 'ישנן %{num_failed_jobs} משימות דוא״ל שנכשלו. נא לבדוק את ה־app.yml שלך ולוודא שהגדרות כתובת שרת הדוא״ל נכונות. <a href="%{base_path}/sidekiq/retries" target="_blank">ניתן לעיין במשימות שנכשלו ב־Sidekiq</a>.'
    subfolder_ends_in_slash: "הגדרת תיקיית המשנה שלך שגויה, הנתיב DISCOURSE_RELATIVE_URL_ROOT צריך להסתיים בלוכסן."
    outdated_translations_warning: "חלק ממעקפי התרגומים שלך לא בתוקף. נא לבדוק את <a href='%{base_path}/admin/customize/site_texts?outdated=true'>התאמות הטקסט</a> שלך."
    email_polling_errored_recently:
      one: "ניסיונות שליפת הודעות דוא״ל יצרו תקלה ב־24 השעות האחרונות. ניתן לעיין ב<a href='%{base_path}/logs' target='_blank'>יומנים</a> לפרטים נוספים."
      two: "ניסיונות שליפת הודעות דוא״ל יצרו %{count} תקלות ב־24 השעות האחרונות. ניתן לעיין ב<a href='%{base_path}/logs' target='_blank'>יומנים</a> לפרטים נוספים."
      many: "ניסיונות שליפת הודעות דוא״ל יצרו %{count} תקלות ב־24 השעות האחרונות. ניתן לעיין ב<a href='%{base_path}/logs' target='_blank'>יומנים</a> לפרטים נוספים."
      other: "ניסיונות שליפת הודעות דוא״ל יצרו %{count} תקלות ב־24 השעות האחרונות. ניתן לעיין ב<a href='%{base_path}/logs' target='_blank'>יומנים</a> לפרטים נוספים."
    missing_mailgun_api_key: "השרת מוגדר לשלוח דוא״ל דרך Mailgun אך לא סיפקת מפתח API שישמש לאימות ההודעות דרך ההתליה."
    bad_favicon_url: "טעינת סמל האתר נכשלה. נא לבדוק את הגדרות סמל האתר שלך תחת <a href='%{base_path}/admin/site_settings'>הגדרות האתר</a>."
    poll_pop3_timeout: "החיבור לשרת ה־POP3 התנתק. אין אפשרות לשלוף דוא״ל נכנס. נא לבדוק את <a href='%{base_path}/admin/site_settings/category/email'> הגדרות ה־POP3</a> ואת ספק השירות שלך."
    poll_pop3_auth_error: "החיבור לשרת POP3 נכשל עקב שגיאת הזדהות. נא לבדוק את <a href='%{base_path}/admin/site_settings/category/email'>הגדרות ה־POP3</a> שלך."
    force_https_warning: "האתר שלך משתמש ב־SSL. אך `<a href='%{base_path}/admin/site_settings/category/all_results?filter=force_https'>force_https</a>` לא מופעל עדיין בהגדרות האתר שלך."
    out_of_date_themes: "יש עדכונים זמינים לערכות העיצוב הבאות:"
    unreachable_themes: "לא הצלחתי לבדוק אם יש עדכונים לערכות העיצוב הבאות:"
    watched_word_regexp_error: "הביטוי הרגולרי למילים במעקב ‚%{action}’ שגוי. נא לבדוק את <a href='%{base_path}/admin/customize/watched_words'>הגדרות המילים במעקב</a> או ךהשבית את הגדרת האתר ‚ביטוי רגולרי למילים במעקב’."
    v3_analytics_deprecated: "ה־Discourse שלך משתמש כרגע ב־Google Analytics 3, שהתמיכה בו תיפסק אחרי יולי 2023. כדאי <a href='https://meta.discourse.org/t/260498'>לשדרג ל־Google Analytics 4</a> כעת כדי להמשיך לקבל תובנות מועילות בנוגע לביצועי האתר שלך."
    legacy_navigation_menu_deprecated: "ה־Discourse שלך משתמש עדיין בתפריט הניווט ה‚מיושן’ ש<a href='https://meta.discourse.org/t/removing-the-legacy-hamburger-navigation-menu-option/265274'>יוסר במהדורת הבטא הראשונה של Discourse 3.2</a>. כדי לעבור לתפריט הניווט החדש על ידי עדכון <a href='%{base_path}/admin/site_settings/category/all_results?filter=navigation_menu'>הגדרת תפריט הניווט באתר</a> שלך ל־‚sidebar’ (סרגל צד) או ל־‚header dropdown’ (תפריט נגלל משורת הכותרת)."
  site_settings:
    allow_bulk_invite: "לאפשר הזמנות במרוכז על ידי העלאת קובץ CSV"
    disabled: "מושבת"
    display_local_time_in_user_card: "להציג את הזמן המקומי בהתאם לאזור הזמן של המשתמש כאשר כרטיס המשתמש שלו נפתח."
    censored_words: "מלים שיוחלפו אוטומטית ב־&#9632;&#9632;&#9632;&#9632;"
    delete_old_hidden_posts: "מחיקה אוטומטית של פוסטים מוסתרים כלשהם שנשארו מוסתרים למעלה מ־30 ימים."
    default_locale: "שפת בררת המחדל של עותק ה־Discourse הזה. ניתן להחליף את השם של קטגוריות ונושאים שנוצרו על ידי המערכת דרך <a href='%{base_path}/admin/customize/site_texts' target='_blank'>התאמה / טקסט</a>."
    allow_user_locale: "לאפשר למשתמשים לבחור את העדפת שפת המנשק לעצמם באופן עצמאי"
    set_locale_from_accept_language_header: "הגדרת שפת המנשק למשתמשים אלמוניים לפי כותרי השפה בדפדפן שלהם"
    support_mixed_text_direction: "תמיכה בכיווני שמאל לימין וימין לשמאל בצורה מעורבת."
    min_post_length: "מספר התווים המותר כאורך מזערי לפוסט"
    min_first_post_length: "אורך מזערי מותר לפוסט ראשון (בגוף הנושא) בתווים"
    min_personal_message_post_length: "האורך המזערי המותר לפוסט בתווים להודעות"
    max_post_length: "מספר התווים המקסימלי כאורך פוסט"
    topic_featured_link_enabled: "לאפשר פרסום קישור עם נושאים."
    show_topic_featured_link_in_digest: "הצגת קישור מומלץ של הנושא בהודעת התמצית בדוא״ל."
    min_topic_views_for_delete_confirm: "כמות הצפיות המזערית שחייבת להיות לנושא כדי להציג חלונית אישור בעת בקשה למחיקתו"
    min_topic_title_length: "מספר התווים המזערי הנדרש לכותרת נושא"
    max_topic_title_length: "מספר התווים המקסימלי המותר לכותרת נושא"
    min_personal_message_title_length: "אורך הכותרת המזערי המותר להודעה בתווים"
    max_emojis_in_title: "מספר האמוג׳ים המרבי בכותרת נושא"
    min_search_term_length: "מספר התווים המינמלי התקין כאורך מונח לחיפוש"
    search_tokenize_chinese: "לכפות על החיפוש לפרק טקסט בסינית אפילו באתרים שאינם סיניים"
    search_tokenize_japanese: "לכפות על החיפוש לפרק טקסט ביפנית אפילו באתרים שאינם יפניים"
    search_prefer_recent_posts: "אם חיפוש בפורום הגדול שלך אטי, אפשרות זו מנסה לסדר במפתח את הפוסטים החדשים יותר בהתחלה"
    search_recent_posts_size: "כמה פוסטים חדשים לשמור באינדקס"
    log_search_queries: "רישום שאילתות חיפוש שמתבצעות על ידי משתמשים"
    search_query_log_max_size: "מספר מקסימלי של שאילתות חיפוש לשימור"
    search_query_log_max_retention_days: "הזמן המרבי לשמירת שאילתות חיפוש, בימים."
    search_ignore_accents: "התעלמות מסימנים דיאקריטיים בחיפוש אחר טקסט."
    category_search_priority_low_weight: "משקל שהוחל על הדירוג בעדיפות חיפוש נמוכה בקטגוריות."
    category_search_priority_high_weight: "משקל שהוחל על הדירוג בעדיפות חיפוש גבוהה בקטגוריות."
    default_composer_category: "הקטגוריה המשמשת לאכלוס מראש של רשימת הקטגוריות הנפתחת בעת יצירת נושא חדש."
    allow_uncategorized_topics: "לאפשר לפתוח נושאים ללא קטגוריה. אזהרה: אם יש נושאים ללא קטגוריה, יש לסדר אותם לפני שמבטלים את ההגדרה הזאת. "
    allow_duplicate_topic_titles: "לאפשר נושאים עם כותרות זהות או כפולות."
    allow_duplicate_topic_titles_category: "לאפשר נושאים עם כותרות זהות, כפולות אם הם לא באותה הקטגוריה. ההגדרה allow_duplicate_topic_titles (לאפשר כותרות נושאים כפולות) חייבת להיות מושבתת."
    unique_posts_mins: "כמה דקות לפני שמשתמש יכול לפרסם את אותו תוכן שוב"
    educate_until_posts: "כאשר המשתמש/ת מתחילים להקיש את (n) הפוסטים הראשונים שלהם, הציגו פאנל הנחיה למשתמש באזור חיבור הפוסטים."
    title: "שם האתר הזה. גלוי לכלל המבקרים כולל משתמשים אלמוניים."
    site_description: "תיאור האתר הזה במשפט אחד. גלוי לכלל המבקרים כולל משתמשים אלמוניים."
    short_site_description: "תיאור קצר במספר מילים. גלוי לכלל המבקרים כולל משתמשים אלמוניים."
    contact_email: "כתובת דוא״ל של איש קשר מוביל שאחראי על האתר הזה. משמש להתראות קריטיות, וגם יוצג ב־<a href='%{base_path}/about' target='_blank'>‎/about</a>. חשוף בפני משתמשים אלמוניים באתרים ציבוריים."
    contact_url: "כתובת ליצירת קשר עבור אתר זה. כאשר קיימת, מופיעה במקום כתובת דוא״ל ב־<a href='%{base_path}/about' target='_blank'>/about</a> וחשופה בפני משתמשים אלמוניים באתרים ציבוריים."
    crawl_images: "לקבל תמונות מכתובות מרוחקות כדי לציין את ממדי הרוחב והגובה הנכונים."
    download_remote_images_to_local: "המרת תמונות מרוחקות (בקישור חם) למקומיות על ידי הורדתן. פעולה זו משמרת את התוכן אפילו אם התמונות נמחקות מהאתר המרוחק בעתיד."
    download_remote_images_threshold: "שטח האחסון המזערי (באחוזים) הנדרש להורדת תמונות כדי לאחסן אותן מקומית"
    disabled_image_download_domains: "תמונות מרחוק לעולם לא יורדו ממתחמים (domains) אלו. "
    block_hotlinked_media: "למנוע ממשתמשים לקשר למדיה בפוסטים שלהם. מדיה מאתר חיצוני שלא נמשכה דרך ‚download_remote_images_to_local’ (הורדת תמונות חיצוניות לאחסון מקומי) תוחלף בקישור ממלא מקום."
    block_hotlinked_media_exceptions: "רשימת כתובות בסיס שמוחרגות מהגדרת block_hotlinked_media (חסימת קישור חם למדיה). כולל הפרוטוקול (למשל: https://example.com)."
    editing_grace_period: "למשך (n) שניות לאחר הפרסום, עריכה לא תיצור גרסה חדשה בהיסטוריית הפוסט."
    editing_grace_period_max_diff: "מספר תווים מרבי שמותר לשנות בטווח עריכת חסד, אם נערכו למעלה מהכמות הזאת יש ליצור מהדורה חדשה לפוסט (דרגות אמון 0 ו־1)"
    editing_grace_period_max_diff_high_trust: "מספר תווים מרבי שמותר לשנות בטווח עריכת חסד, אם נערכו למעלה מהכמות הזאת יש ליצור מהדורה חדשה לפוסט (דרגות אמון 2 ומעלה)"
    staff_edit_locks_post: "פוסטים יינעלו מפני עריכה אם נערכו על ידי הסגל."
    post_edit_time_limit: "יוצרי פוסטים בדרגת אמון 1 או 0 יכולים לערוך את הפוסטים שלהם עד (n) דקות לאחר הפרסום. 0 כדי לאפשר לערוך לעד."
    tl2_post_edit_time_limit: "מחברים בדרגת אמון 2 ומעלה יכולים לערוך את הפוסטים שלהם (n) דקות לאחר פרסומם. 0 ישבית את ההגבלה הזאת."
    edit_history_visible_to_public: "לאפשר לכולם לראות גרסאות קודמות של פוסט ערוך. כאשר אפשרות זו מושבתת, רק חברי סגל יכולים לצפות בהן."
    delete_removed_posts_after: "פוסטים שהוסרו על ידי מחבריהם ימחקו באופן אוטומטי לאחר (n) שעות. אם הגדרה זו מכוונת ל-0, פוסטים ימחקו מיידית."
    notify_users_after_responses_deleted_on_flagged_post: "כאשר פוסט מסומן ואז מסירים אותו, כל המשתמשים שהגיבו לפוסט והתגובות שלהם הוסרו יקבלו התראה."
    max_image_width: "הרוחב המרבי לתמונות ממוזערות בפוסט. תמונות רחבות יותר תוצרנה ותיתחמנה בתיבה."
    max_image_height: "הגובה המרבי לתמונות ממוזערות בפוסט. תמונות גבוהות יותר תונמכנה ותיתחמנה בתיבה."
    responsive_post_image_sizes: "שינוי גודל תצוגה מקדימה של תמונות בתיבה קלה כדי לאפשר הצגה במסכים ברמת אבחנה גבוהה עם יחסי הפיקסלים הבאים. להסיר את כל הערכים כדי לבטל תמונות גמישות."
    fixed_category_positions: "אם אפשרות זו מסומנת, תוכלו לארגן את הקטגוריות כך שיופיעו בסדר קבוע. אם האופציות אינן מסומנות, הקטגוריות יסודרו על פי סדר הפעילות שהתבצעה בהן."
    fixed_category_positions_on_create: "אם האפשרות תסומן, סדר הקטגוריות יוגדר בתפריט יצירת נושא (דורש fixed_category_positions)."
    add_rel_nofollow_to_user_content: 'הוספת התווית rel nofollow לכל תוכן שפורסם על ידי המשתמש/ת, פרט לקישורים פנימיים (כולל מתחם הורה parent domains). אם תשנו אפשרות זו, עליכם לאפות מחדש את כל הפרסומים עם: "rake posts:rebake"'
    exclude_rel_nofollow_domains: "רשימת שמות התחום שאין להוסיף לקישורים אליהם nofollow. הוספת example.com תאפשר אוטומטית גם את sub.example.com. בתור התחלה, עליך להוסיף את שם התחום של האתר הזה כדי לסייע לסורקי רשת (crawlers) למצוא את כל התוכן. אם חלקים אחרים מהאתר שלך מתארחים בשמות תחום אחרים, אז גם אותם."
    max_form_template_title_length: "האורך המרבי המותר לכותרות תבניות טפסים."
    max_form_template_content_length: "האורך המרבי המותר לתוכן תבניות טפסים."
    post_excerpt_maxlength: "אורך מקסימלי של קטע פוסט / סיכום."
    topic_excerpt_maxlength: "האורך המרבי של מקטע מתוך / סיכום של נושא, נוצר מהפוסט הראשון בנושא."
    default_subcategory_on_read_only_category: "מפעיל את כפתור ‚נושא חדש’ ובוחר את תת־הקטגוריה כברירת מחדל לפרסום בקטגוריות בהן למשתמש אסור ליצור נושא חדש."
    show_pinned_excerpt_mobile: "הצגת קטע בנושאים נעוצים במבט ניידים."
    show_pinned_excerpt_desktop: "הצגת קטע בנושאים נעוצים בתצוגת מחשב-שולחני."
    post_onebox_maxlength: "אורך מרבי של פוסט ב־Discourse בתיבת תחימה בתווים."
    blocked_onebox_domains: "רשימה של שמות תחום שלא יתחמו בתיבה, למשל: wikipedia.org\n(אין תמיכה בתווי הכללה כגון * או ?)"
    block_onebox_on_redirect: "חסימת תיבת תחימה לכתובות עם הפניה."
    allowed_inline_onebox_domains: "רשימת שמות מתחם שיופיעו בתיבות תחימה בתצורה המזערית שלהם אם הקישור מופיע ללא כותרת"
    enable_inline_onebox_on_all_domains: "להתעלם מהגדרת האתר inline_onebox_domain_allowlist (רשימת היתר של שמות תחום לתיבת תחימה משולבת) ולאפשר תיבות תחימה לכל שמות המתחם."
    force_custom_user_agent_hosts: "מארחים שמולם משתמשים בסוכן משתמש onebox בהתאמה אישית לכל הבקשות. (חיוני במיוחד למארחים שמגבילים גישה בהתאם לסוכן משתמש)."
    max_oneboxes_per_post: "מספר מרבי של תיבות תחימה בפוסט."
    facebook_app_access_token: "אסימון שנוצר ממזהה חשבון הפייסבוק שלך יחד עם סוד. משמש ליצירת תיבות תחימה של אינסטגרם."
    logo: "תמונת הלוגו בפינה הימנית העליונה באתר שלך. מוטב להשתמש בתמונה מלבנית בגובה של 120 ויחס תצוגה שעולה על 3:1. במקרה של העדר בחירה, יופיע הטקסט של כותרת האתר."
    logo_small: "תמונת הלוגו הקטנה בפינה הימנית של האתר שלך, מופיעה בעת גלילה כלפי מטה. יש להשתמש בתמונה ריבועית בגודל של 120 × 120. במקרה של העדר בחירה, תופיע אות הבית."
    digest_logo: "תמונת הלוגו החלופית בה נעשה שימוש בתקצירי הדוא״ל שנשלחים מהאתר שלך. מוטב להשתמש בתמונה מלבנית רחבה. אין להשתמש בתמונת SVG. במקרה של העדר בחירה, ייעשה שימוש בהגדרות התמונה מה־`logo`."
    mobile_logo: "הלוגו שישמש את הגרסה לניידים של האתר שלך. יש להשתמש בתמונה מלבנית רחבה בגובה של 120 ועם יחס תצוגה שעולה על 3:1. בהעדר בחירה, ייעשה שימוש בתמונה מההגדרה `logo`."
    logo_dark: "חלופה לערכת עיצוב כהה עבור הגדרת האתר ‚logo’."
    logo_small_dark: "חלופה לערכת עיצוב כהה עבור הגדרת האתר ‚logo small’."
    mobile_logo_dark: "חלופה לערכת עיצוב כהה עבור הגדרת האתר ‚mobile logo’."
    large_icon: "תמונה שתשמש לסמלי נתוני על נוספים. אמורה להיות גדולה מאשר 512 × 512. אם השדה נשאר ריק, ייעשה שימוש ב־logo_small (לוגו קטן)."
    manifest_icon: "תמונה שתשמש בתור לוגו/תמונת פתיח ב־Android. גודלה ישתנה אוטומטית לכדי 512 × 512. במקרה של העדר בחירה, ייעשה שימוש ב־large_icon (סמל גדול)."
    manifest_screenshots: "צילומי מסך שמציגים לראווה את היכולות והתכונות של העותק שלך בעמוד תהליך ההתקנה. כל התמונות חייבות להיות העלאות מקומיות ובאותם הממדים."
    favicon: "סמל האתר שלך, לפרטים <a href='https://en.wikipedia.org/wiki/Favicon' target='_blank'>https://he.wikipedia.org/wiki/Favicon</a>. כדי שהסמל יפעל כראוי גם דרך CDN עליו להיות מסוג png. גודל הסמל ישתנה לכדי 32×32. בהעדר בחירה, ייעשה שימוש ב־large_icon."
    apple_touch_icon: "סמל שמשמש למכשירי מגע של Apple. רקע שקוף לא מומלץ. הגודל ישתנה ל־180x180. אם יישאר ריק, ייעשה שימוש ב־large_icon (סמל גדול) במקום."
    opengraph_image: "תמונת opengraph כבררת מחדל, נעשה בה שימוש כאשר לעמוד אין תמונות אחרות מתאימות. אם השדה נשאר ריק, ייעשה שימוש ב־large_icon (סמל גדול)."
    twitter_summary_large_image: "‚תמונת סיכום גדולה’ של כרטיס טוויטר (אמורה להיות ברוחב של 280 לפחות ובגובה של 150 לפחות, לא יכולה להיות ‎.svg). אם נשאר ריק, ייווצרו נתוני על של כרטיס רגיל בעזרת ה־opengraph_image (תמונת opengraph) כל עוד זאת גם לא ‎.svg"
    notification_email: "כתובת הדוא״ל מאת: לטובת שליחת כל הודעות המערכת החיוניות. כדי שהודעות הדוא״ל יגיעו, לשם התחום המצויין כאן חייבת להיות הגדרה נכונה של SPF,‏ DKIM ורשומות reverse PTR."
    email_custom_headers: "רשימה מופרדת בקווים אנכיים (הסימון |) של כותרות דוא״ל מותאמות אישית"
    email_subject: "תבנית נושא בהתאמה אישית להודעות דוא״ל תקניות. יש לעיין ב־<a href='https://meta.discourse.org/t/customize-subject-format-for-standard-emails/20801' target='_blank'>https://meta.discourse.org/t/customize-subject-format-for-standard-emails/20801</a>"
    detailed_404: "מספק פרטים נוספים למשתמשים בנוגע לסיבה שבגינה אין להם גישה לנושא מסוים. לתשומת לבך: מדובר בתצורה לא מאובטחת כיוון שמשתמשים ידעו אם כתובת מקשרת לנושא תקף."
    enforce_second_factor: "מאלץ משתמשים להפעיל אימות דו־שלבי. יש לבחור ב‚הכול’ כדי לאלץ את כל המשתמשים. יש לבחור ב‚סגל’ כדי לאכוף על חברי סגל בלבד."
    force_https: "אילוץ האתר שלך להשתמש ב־HTTPS בלבד. אזהרה: אין להפעיל זאת עד שווידאת ש־HTTPS מוגדר ועובד לחלוטין בכל מקום! בדקת שה־CDN, הכניסה דרך רשתות חברתיות ולוגואים / תלויות חיצוניות גם כן תומכים ב־HTTPS?"
    same_site_cookies: "להשתמש בעוגיות של אותו האתר, הן מבטלות משטחי הונאת בקשות בין אתרים (Cross Site Request Forgery - CSRF) בדפדפנים נתמכים (גמיש או נוקשה). אזהרה: נוקשה יעבוד רק על אתרים שמאלצים כניסה ומשתמשים בשיטת אימות חיצונית."
    summary_score_threshold: "הניקוד המינימלי הנדרש כדי שפוסט ייכלל ב\"סיכום נושא זה\""
    summary_posts_required: "כמות פוסטים מזערית בנושא בטרם מופעל ‚תקציר לנושא זה’. שינויים בהגדרה זו יחולו רטרואקטיבית תוך שבוע."
    summary_likes_required: "כמות לייקים מזערית בנושא בטרם מופעל ‚תקציר לנושא זה’. שינויים בהגדרה זו יחולו רטרואקטיבית תוך שבוע."
    summary_percent_filter: "כאשר משתמש/ת מקליקים על \"סיכום נושא זה\", הציגו את % הפוסטים הראשונים"
    summary_max_results: "מספר הפוסטים המרבי שיוחזר על ידי ‚סיכום הנושא הזה’"
    summary_timeline_button: "הצגת כפתור ‚סיכום’ בציר הזמן"
    summarization_strategy: "דרכים נוספות לסכם תוכן שנרשם על ידי תוספים"
    custom_summarization_allowed_groups: "קבוצות שמורשות לסכם תכנים באמצעות `summarization_strategy` (אסטרטגיית תקצור)."
    enable_personal_messages: "יצא מכלל שימוש, יש להשתמש בהגדרה ‚קבוצות בהן מופעלות הודעות אישיות’. לאפשר למשתמשים בדרגת אמון 1 (ניתן להגדרה דרך אמון מזערי לשליחת הודעות) ליצור הודעות ולענות להודעות. נא לשים לב שהסגל תמיד יכול לשלוח הודעות, ללא קשר."
    personal_message_enabled_groups: "לאפשר למשתמשים בקבוצות האלו ליצור הודעות ולהגיב להודעות. קבוצות דרגות אמון כוללות את כל דרגות האמון מעל המספר הזה, למשל בחירה ב־trust_level_1 (דרגת אמון 1) מאפשרת גם למשתמשים בדרגות 2, 3 ו־4 לשלוח הודעות פרטיות. נא לשים לב שהסגל תמיד יכול לשלוח הודעות ללא תלות בהגדרות כאלו ואחרות."
    enable_system_message_replies: "מאפשר למשתמשים להגיב להודעות מערכת אפילו כשהודעות אישיות מושבתות"
    enable_chunked_encoding: "הפעלת תגובות קידוד מחולקות מצד השרת. תכונה זו עובדת ברוב התצורות אך חלק מהמתווכים עשויים לכלוא כצעד ביניים, מה שעלול לגרום להאטה"
    long_polling_base_url: "כתובת הבסיס שמשמשת לתשאול ארוך (כאשר CDN מגיש תוכן דינמי, יש להגדיר זאת למשיכה המקורית) למשל: http://origin.site.com"
    polling_interval: "כאשר לא מבצעים תשאול ארוך (long polling), כל כמה זמן לקוחות מחוברים למערכת יבצעו poll, במילי-שניות"
    anon_polling_interval: "באיזו תכיפות לקוחות אלמוניים יתשאלו, במילישניות"
    background_polling_interval: "באיזו תכיפות צריכים לקוחות לבצע תשאול (poll) במילישניות (כאשר החלון נמצא ברקע)"
    hide_post_sensitivity: "הסבירות שפוסט שסומן בדגל יוסתר"
    silence_new_user_sensitivity: "הסבירות שמשתמש חדש יושתק עקב סימוני דגל ספאם"
    auto_close_topic_sensitivity: "הסבירות שנושא שסומן בדגל ייסגר אוטומטית"
    cooldown_minutes_after_hiding_posts: "מספר הדקות שמשתמשים חייבים לחכות לפני שהם יכולים לערוך פוסט שהוסתר בגלל סימון קהילתי"
    max_topics_in_first_day: "הכמות המקסימלית של נושאים שמשתמשים מורשים ליצור ב 24 השעות הראשונות לאחר הפוסט הראשון שלהם"
    max_replies_in_first_day: "הכמות המקסימלית של תגובות שמשתמשים מורשים ליצור ב 24 השעות הראשונות אחרי יצירת הפוסט הראשון שלהם"
    tl2_additional_likes_per_day_multiplier: "להגדיל את כמות הלייקים האפשרית ביום עבור דרגת אמון 2 (חברים) באמצעות הכפלה במספר זה"
    tl3_additional_likes_per_day_multiplier: "הכפלה במספר הזה מגדילה את מגבלת הלייקים ליום עבור דרגת אמון 3 (רגיל)"
    tl4_additional_likes_per_day_multiplier: "להגדיל את כמות הלייקים האפשרית ביום עבור דרגת אמון 4 (הנהגה) באמצעות הכפלה במספר זה"
    tl2_additional_edits_per_day_multiplier: "להגדיל את כמות העריכות האפשרית ביום עבור דרגת אמון 2 (חברים) באמצעות הכפלה במספר זה"
    tl3_additional_edits_per_day_multiplier: "להגדיל את כמות העריכות האפשרית ביום עבור דרגת אמון 3 (רגיל) באמצעות הכפלה במספר זה"
    tl4_additional_edits_per_day_multiplier: "להגדיל את כמות העריכות האפשרית ביום עבור דרגת אמון 4 (הנהגה) באמצעות הכפלה במספר זה"
    tl2_additional_flags_per_day_multiplier: "להגדיל את כמות הסימונים האפשרית ביום עבור דרגת אמון 2 (חברים) באמצעות הכפלה במספר זה"
    tl3_additional_flags_per_day_multiplier: "להגדיל את כמות הסימונים האפשרית ביום עבור דרגת אמון 3 (רגיל) באמצעות הכפלה במספר זה"
    tl4_additional_flags_per_day_multiplier: "להגדיל את כמות הסימונים האפשרית ביום עבור דרגת אמון 4 (הנהגה) באמצעות הכפלה במספר זה"
    num_users_to_silence_new_user: "אם פוסטים של משתמש חדש מקבלים num_spam_flags_to_silence_new_user סימוני דגל ספאם מכמות כזו של משתמשים שונים, יש להסתיר את כל הפוסטים שלו ולמנוע פרסום עתידי. 0 לביטול."
    num_tl3_flags_to_silence_new_user: "אם פוסטים של משתמש חדש מקבלים כמות כזו של סימוני דגלי ספאם מ־num_tl3_users_to_silence_new_user משתמשים שונים בדרגת אמון 3, יש להסתיר את כל הפוסטים שלו ולמנוע פרסום עתידי. 0 לביטול."
    num_tl3_users_to_silence_new_user: "אם פוסטים של משתמש חדש מקבלים כמות כזו של סימוני דגלים מ־num_tl3_flags_to_silence_new_user משתמשים שונים בדרגת אמון 3, יש להסתיר את כל הפוסטים שלו ולמנוע פרסום עתידי. 0 לביטול."
    notify_mods_when_user_silenced: "אם משתמש מושתק אוטומטית, יש לשלוח הודעה לכל המפקחים."
    flag_sockpuppets: "אם משתמש חדש מגיב לנושא מאותה כתובת ה־IP של המשתמש שפתח את הנושא, לסמן את שני הפוסטים שלהם בדגל בחשד לספאם."
    traditional_markdown_linebreaks: "שימוש בשבירת שורות מסורתית בסימון, מה שדורש שני רווחים עוקבים למעבר שורה."
    enable_markdown_typographer: "להשתמש בכללי טיפוגרפיה כדי לשפר את נוחות קריאת הטקסט: להחליף מירכאות ישרות במירכאות מסוגננות ’, את (c) ואת (tm) בסימנים, את -- במקף הפרדה רחב וכן הלאה."
    enable_markdown_linkify: "להתייחס אוטומטית לטקסט שנראה כמו קישור כקישור: www.example.com ו־https://example.com יהפכו לקישורים אוטומטית"
    markdown_linkify_tlds: "רשימת סיומות שמות מתחמי אינטרנט שיהפכו אוטומטית לקישורים (למשל: co.il,‏ org וכו׳)"
    markdown_typographer_quotation_marks: "רשימה של צמדי החלפות מירכאות כפולות ובודדות"
    post_undo_action_window_mins: "מספר הדקות בהן מתאפשר למשתמשים לבטל פעולות אחרות בפוסט (לייק, סימון, וכו')."
    must_approve_users: "על הסגל לאשר את כל חשבונות המשתמשים החדשים בטרם מתאפשרת כניסתם לאתר."
    invite_code: "על המשתמש להקליד את הקוד הזה כדי שיתאפשר לו להירשם לחשבון, כשריק אין לזה משמעות (אין משמעות לאותיות גדולות/קטנות)"
    approve_suspect_users: "הוספת משתמשים חשודים לתור הסקירה. משתמשים חשודים מילאו ביוגרפיה/אתר אבל לא קראו שום דבר."
    review_every_post: "כל הפוסטים חייבים בסקירה. אזהרה! לא מומלץ לאתרים עמוסים."
    pending_users_reminder_delay_minutes: "יש להודיע למפקחים אם משתמשים חדשים ממתינים לעדכון מעבר לכמות כזו של דקות. יש להגדיר ל־‎-1 כדי להשבית את ההתראות."
    persistent_sessions: "המשתמשים יישארו במערכת כאשר הדפדפן סגור"
    maximum_session_age: "משתמשים ישארו מחוברים ל n שעות מאז ביקורם האחרון"
    ga_version: "גרסה של Google Universal Analytics לשימוש: v3‏ (analytics.js),‏ v4‏ (gtag)"
    ga_universal_tracking_code: "מזהה קוד המעקב של Google Universal Analytics, למשל: UA-12345678-9; יש לעיין ב־<a href='https://google.com/analytics' target='_blank'>https://google.com/analytics</a>"
    ga_universal_domain_name: "שם התחום של Google Universal Analytics, למשל: mysite.com; יש לעיין ב־<a href='https://google.com/analytics' target='_blank'>https://google.com/analytics</a>"
    ga_universal_auto_link_domains: "הפעלת מעקב חוצה שמות תחום של Google Universal Analytics. לקישורים יוצאים לשמות תחום אלו יתווסף מזהה לקוח. ניתן לעיין ב<a href='https://support.google.com/analytics/answer/1034342?hl=en' target='_blank'>במדריך למעקב חוצה שמות תחום של Google.</a>"
    gtm_container_id: "מזהה מכולה של Google Tag Manager. למשל: GTM-ABCDEF. <br/>לתשומת לבך: סקריפטים של צד‏־שלישי שנטענים על ידי GTM דורשים הוספה לרשימת ההיתר תחת ‚content security policy script src’."
    enable_escaped_fragments: "נסיגה ל־API של Google's Ajax-Crawling אם לא זוהה סורק אינטרנט. מידע נוסף בכתובת <a href='https://developers.google.com/webmasters/ajax-crawling/docs/learn-more' target='_blank'>https://developers.google.com/webmasters/ajax-crawling/docs/learn-more</a>"
    moderators_manage_categories_and_groups: "לאפשר למפקחים ליצור ולנהל קטגוריות וקבוצות"
    moderators_change_post_ownership: "לאפשר למפקחים לשנות בעלות על פוסטים"
    cors_origins: "מקורות שאפשר לבצע להם בקשות קרוס-דומיין (Cross origin requests). כל מקור צריך לכלול את התחילית http:// או https:// . משתנה הסביבה DISCOURCE_ENABLE_CORS חייב להיות true כדי לאפשר CORS."
    use_admin_ip_allowlist: "מנהלים יכולים להיכנס רק אם הכתובת שלהם מופיעה ברשימת כתובות ה־IP המפוקחות (ניהול > יומנים > כתובות IP מפוקחות)."
    blocked_ip_blocks: "רשימת מקטעי כתובות IP פרטיות ש־Discourse לא אמור לסרוק"
    allowed_internal_hosts: "רשימת מארחים פנימיים ש־Discourse יכול לסרוק לטובת תיבת תחימה ומטרות אחרות."
    allowed_onebox_iframes: "רשימה של שמות תחום ל־src של iframe שמותר להשתמש בהטמעות לתיבות תחימה. `*` יאפשר את כל מנועי תיבות התחימה כבררת מחדל."
    allowed_iframes: "רשימה של קידומות שמות מתחם בתור מקור של iframe שאפשר לאפשר בבטחה בפוסטים ב־Discourse"
    allowed_crawler_user_agents: "סוכני משתמשים של סורקי רשת שמורשים לגשת לאתר. אזהרה! שינוי הגדרה זו תחסום את כל הסורקים שאינם מופיעים כאן!"
    blocked_crawler_user_agents: "מילה ייחודית שאינה תלוית רישיות במחרוזת סוכן המשתמש (user agent) שמגדירה לאילו סורקי רשת אין הרשאת גישה לאתר. לא חל במקרה שהגדרת רשימת היתר."
    slow_down_crawler_user_agents: 'סוכני משתמשים של סורקי רשת שכמות הגישה שלהם תוגבל בהתאם להגדרה „האטת קצב סורקי רשת”. כל ערך חייב להיות באורך של 3 תווים לפחות.'
    slow_down_crawler_rate: "אם הוגדר slow_down_crawler_user_agents (האטת סורקי אינטרנט) קצב זה יחול על כל סורקי האינטרנט (כמות ההמתנה בשניות בין בקשות)"
    content_security_policy: "הפעלת Content-Security-Policy (מדיניות אבטחת תוכן)"
    content_security_policy_report_only: "הפעלת Content-Security-Policy-Report-Only (מדיניות אבטחת תוכן בדיווח בלבד)"
    content_security_policy_collect_reports: "הפעלת איסוף דוחות הפרה של CSP (מדיניות אבטחת תוכן) תחת ‎/csp_reports"
    content_security_policy_frame_ancestors: "להגביל מי יכול להטמיע את האתר הזה עם מסגרות iframes דרך CSP. ניתן לשלוח במארחים המורשים דרך <a href='%{base_path}/admin/customize/embedding'>הטמעה</a>"
    content_security_policy_script_src: "מקורות סקריפטים נוספים ברשימת ההיתר. המארח וה־CDN הנוכחיים נכללים כבררת מחדל. ניתן לעיין ב<a href='https://meta.discourse.org/t/mitigate-xss-attacks-with-content-security-policy/104243' target='_blank'>התקפות XSS בעזרת CSP - מדיניות אבטחת תוכן.</a>"
    invalidate_inactive_admin_email_after_days: "חשבונות מנהלים שלא ביקרו באתר מעל כמות כזו של ימים יאלצו לאמת מחדש את כתובת הדוא״ל שלהם כדי לשוב ולהיכנס. להגדיר כ־0 כדי להשבית."
    include_secure_categories_in_tag_counts: "כאשר האפשרות פעילה, מניין הנושאים לתגית יכלול נושאים בקטגוריות שמוגבלות לקריאה לכל המשתמשים. כשהאפשרות מוגבלת, משתמשים רגילים חשופים רק למניין הנושאים לתגית כאשר כל הנושאים הם בקטגוריות ציבוריות."
    display_personal_messages_tag_counts: "כאשר האפשרות פעילה, מניין ההודעות האישיות שמתויגות בתגית מסוימת יוצגו."
    top_menu: "החליטו אילו פריטים יופיעו בניווט עמוד הבית ובאיזה סדר לדוגמה |אחרונים|חדשים|קטגוריות|מובילים|נקראו|פורסמו|סימניות"
    post_menu: "החליטו אילו פריטים מופיעים בתפריט הפוסט, ובאיזה סדר. למשל like|edit|flag|delete|share|bookmark|reply"
    post_menu_hidden_items: "פריטי התפריט להסתרה כברירת מחדל בתפריט הפוסט, אלא אם כן נלחץ לחצן ההרחבה."
    share_links: "החליטו אילו פריטים יופיעו בתיבת השיתוף, ובאיזה סדר."
    allow_username_in_share_links: "לאפשר לכלול שמות משתמש בקישורי שיתוף. שימושי להענקת עיטורים לפי מבקרים מסוימים."
    site_contact_username: "שם משתמש תקין של חבר סגל ממנו יישלחו כל ההודעות האוטומטיות. במקרה של העדר בחירה, ייעשה שימוש בחשבון בררת המחדל של המערכת."
    site_contact_group_name: "שם קבוצה תקני להזמנה לכל ההודעות האוטומטיות."
    send_welcome_message: "שלחו לכל המשתמשים החדשים הודעת \"ברוכים הבאים\" עם הדרכה ראשונית כיצד להתחיל."
    send_tl1_welcome_message: "שליחת הודעת קבלת פנים למשתמשים חדשים בדרגת אמון 1."
    send_tl2_promotion_message: "לשלוח למשתמשים חדשים בדרגת אמון 2 הודעה על קידום."
    suppress_reply_directly_below: "אל תציגו את סך התגובות המצטבר בפוסט כאשר ישנה תגובה ישירה אחת לפוסט זה."
    suppress_reply_directly_above: "אל תציגו את את אפשרות ההרחבה \"בתגובה ל..\" לפוסט כאשר יש רק תגובה אחת ישירה מעל לפוסט זה."
    remove_full_quote: "להסיר ציטוט אוטומטית אם (א) הוא מופיע בתחילת הפוסט, (ב) הוא על כל הפוסט ו־(ג) הוא מהפוסט הקודם. לפרטים: <a href='https://meta.discourse.org/t/removal-of-full-quotes-from-direct-replies/106857' target='_blank'>הסרת ציטטות מלאות מתגובות ישירות</a>"
    suppress_reply_when_quoting: "לא להציג „בתגובה אל” מתרחבת על פוסט כאשר פוסט מצטט תגובה."
    max_reply_history: "מספר התגובות המקסימלי להרחבה כאשר מרחיבים \"בתגובה ל\""
    topics_per_period_in_top_summary: "מספר הנושאים המוצגים בברירת המחדל של סיכום הנושאים."
    topics_per_period_in_top_page: "מספר הנושאים הראשונים המוצגים בתצוגה המורחבת של \"הצג עוד\"."
    redirect_users_to_top_page: "כוון באופן אוטומטי משתמשים חדשים וכאלה שנעדרו במשך זמן לראש העמוד."
    top_page_default_timeframe: "ברירת מחדל של פרק זמן להצגה בדף המובילים."
    moderators_view_emails: "לאפשר למפקחים לצפות בכתובות הדוא״ל של המשתמשים"
    prioritize_username_in_ux: "שם המשתמש יוצג ראשון בעמוד המשתמש, כרטיס המשתמש והפוסטים (כשהאפשרות מושבתת השם מופיע ראשון)"
    enable_rich_text_paste: "הפעלת המרה אוטומטית מ־HTML ל־Markdown בעת הדבקת טקסט לתוך המחבר. (ניסיוני)"
    send_old_credential_reminder_days: "להזכיר על פרטי גישה ישנים לאחר ימים"
    email_token_valid_hours: "סיסמאות שכחת סיסמה / הפעלת חשבון תקפים במשך (n) שעות."
    enable_badges: "הפעלת מערכת העיטורים"
    max_favorite_badges: "מספר העיטורים המרבי שמשתמש יכול לבחור"
    whispers_allowed_groups: "לאפשר תקשורת פרטית בתוך נושאים לחברים מקבוצות מסוימות."
    hidden_post_visible_groups: "לאפשר לחברי קבוצות אלה להציג פוסטים מוסתרים. משתמשי סגל תמיד יכולים לצפות בהודעות נסתרות."
    allow_index_in_robots_txt: "יש לציין ב־robots.txt שמותר לאתר הזה להצטרף למאגר של מנועי החיפוש. במקרים יוצאי דופן, ניתן <a href='%{base_path}/admin/customize/robots'>לדרוס את robots.txt</a> באופן קבוע."
    blocked_email_domains: "רשימה מופרדת בקווים אנכיים של שמות תחום של כתובות דוא״ל אסורות לרישום. תת־תחומים מטופלים אוטומטית עבור שמות התחום שצוינו. אין תמיכה בתווי הכללה כגון * ו־?. למשל: mailinator.com|trashmail.net"
    allowed_email_domains: "רשימה מופרדת בקווים אנכיים של שמות תחום של כתובות דוא״ל שרק דרכן ניתן להירשם. תת־תחומים מטופלים אוטומטית עבור שמות התחום שצוינו. אין תמיכה בתווי הכללה כגון * ו־?. אזהרה: משתמשים עם דוא״ל משמות תחום שאינם ברשימה לא יורשו!"
    normalize_emails: "לבדוק אם הדוא״ל המנורמל הוא ייחודי. כתובת דוא״ל מנורמלת מסירה את כל הנקודות משם המשתמש וכל מה שבין הסימנים + ו־@."
    auto_approve_email_domains: "משתמשים עם כתובות דוא״ל מרשימת שמות התחום האלה יאושרו אוטומטית. שמות תת־תחומים יטופלו אוטומטית לשמות התחום שצוינו. אין תמיכה בתווי הכללה כגון * ו־?."
    hide_email_address_taken: "לא להודיע למשתמשים שקיים חשבון עם כתובת דוא״ל שסופקה במהלך רישום או במהלך איפוס ססמה. בנוסף, לדרוש כתובת דוא״ל מלאה לבקשות ‚שכחתי ססמה’."
    log_out_strict: "בהתנתקות, נתקו את כל ההפעלות של המשתמש/ת בכל המכשירים"
    version_checks: "לדגום את Discourse Hub כדי למצוא עדכוני גרסאות ולהציג הודעות של גרסאות חדשות בלוח הניהול <a href='%{base_path}/admin' target='_blank'>‎/admin</a>"
    new_version_emails: "לשלוח הודעת דוא״ל לכתובת contact_email כשגרסה חדשה של Discourse זמינה."
    invite_expiry_days: "מה התוקף מפתחות הזמנת משתמשים, בימים"
    invite_only: "כל המשתמשים החדשים חייבים לקבל הזמנה ממשתמשים מהימנים או חברי סגל. הרשמה ציבורית סגורה."
    login_required: "לדרוש אימות כדי לקרוא תוכן באתר הזה, לאסור על גישה אלמונית."
    min_username_length: "אורך שמות משתמשים מזערי בתווים. אזהרה: אם למשתמשים קיימים או קבוצות כבר יש שם קצר יותר, האתר שלך יפגע!"
    max_username_length: "אורך שמות משתמשים מרבי בתווים. אזהרה: אם למשתמשים קיימים או קבוצות כבר יש שמות ארוכים יותר, האתר שלך יפגע!"
    unicode_usernames: "לאפשר לשמות משתמשים וקבוצות להכיל תווים ומספרים ביוניקוד."
    allowed_unicode_username_characters: "ביטויים רגולריים שנועדו לאפשר תווי יוניקוד מסוימים בשמות משתמשים. אותיות ASCII ומספרים תמיד יורשו ואין צורך לכלול אותם ברשימת ההיתר."
    reserved_usernames: "שמות משתמשים שלא מותרת הרשמה אליהם. סימון ה wildcard - * ניתן לשימוש כדי להתאים כל תו, 0 פעמים או יותר."
    min_password_length: "אורך סיסמה מינימלי."
    min_admin_password_length: "אורך ססמה מזערי לחברי הנהלה."
    password_unique_characters: "מספר מינימלי של תווים ייחודיים שחייבים להיות בסיסמאות."
    block_common_passwords: "אל תאפשרו סיסמאות מתוך 10,000 הסיסמאות הנפוצות ביותר."
    auth_skip_create_confirm: בעת הרשמה דרך אימות חיצוני, יש לדלג על החלונית ליצירת חשבון. עדיף להשתמש לצד auth_overrides_email (דריסת דוא״ל מאימות חיצוני), auth_overrides_username (דריסת שם משתמש מאימות חיצוני) ו־auth_overrides_name (דריסת שם מאימות חיצוני).
    auth_immediately: "להפנות למערכת הכניסה החיצונית ללא מעורבות המשתמש. מתרחש רק כאשר login_required (נדרשת כניסה) הוא true (אמת) ויש לפחות שיטת אימות חיצונית אחת."
    enable_discourse_connect: "הפעלת כניסה דרך DiscourseConnect (לשעבר ‚הכניסה האחודה של Discourse’) (אזהרה: *חובה* לאמת את כתובות הדוא״ל של המשתמשים על ידי האתר החיצוני!)"
    verbose_discourse_connect_logging: "תיעוד ניתוח נרחב בכל מה שקשור ב־DiscourseConnect אל <a href='%{base_path}/logs' target='_blank'>/logs</a>"
    enable_discourse_connect_provider: "הטמעת פרוטוקול ספק DiscourseConnect ‏(‚Discourse SSO’ לשעבר) בנקודת הגישה ‎/session/sso_provider, דורשת את ההגדרה discourse_connect_provider_secrets (סודות ספק השירות)"
    discourse_connect_url: "כתובת נקודת הקצה של DiscourseConnect (חייבת לכלול http://‎ או https://‎, ובלי לוכסן בסוף)"
    discourse_connect_secret: "מחרוזת סודית המשמשת לאמת מידע של DiscourseConnect באופן מוצפן, נא לוודא שאורכה 10 תווים לפחות"
    discourse_connect_provider_secrets: "רשימת צמדי סודות שמות תחום שמשתמשים ב־DiscourseConnect. עליך לוודא שאורך הסוד של DiscourseConnect הוא 10 תווים ומעלה. ניתן להשתמש בתו המכליל * כדי להרחיב את ההתאמה לכל שם תחום שהוא או לחלק מסוים משם תחום (למשל: ‎*.example.com)"
    discourse_connect_overrides_bio: "דריסת הביוגרפיה בפרופיל המשתמש ומניעת השינוי מצד המשתמש"
    discourse_connect_overrides_groups: "סנכרון כל החברויות הידניות בקבוצות מול הקבוצות שהוגדרו במאפיין הקבוצות (אזהרה: אם לא תצויינה קבוצות כל החברויות הידניות בקבוצות יוסרו עבור המשתמש)"
    auth_overrides_email: "דריסת כתובת הדוא״ל המקומית בכתובת הדוא״ל מהאתר המרוחק עם כל כניסה למערכת ומניעת שינויים מקומיים. חל על כל ספקי האימות. (אזהרה: עשויות להופיע אי התאמות עקב שינויים באורך/דרישות שם המשתמש)"
    auth_overrides_username: "דריסת שם המשתמש המקומי בשם המשתמש מהאתר המרוחק עם כל כניסה למערכת ומניעת שינויים מקומיים. חל על כל ספקי האימות. (אזהרה: עשויות להופיע אי התאמות עקב שינויים באורך/דרישות שם המשתמש)"
    auth_overrides_name: "דריסת השם המלא המקומי בשם מלא חיצוני עם כל כניסה ולמנוע שינויים מקומיים. חל על כל ספקי האימות."
    discourse_connect_overrides_avatar: "דריסת התמונה הייצוגית בערך ממטען ה־DiscourseConnect. אם אפשרות זו פעילה, למשתמשים לא תהיה אפשרות להעלות תמונות ייצוגיות ל־Discourse."
    discourse_connect_overrides_location: "דריסת מיקום המשתמש בערך ממטען ה־DiscourseConnect ולמנוע שינויים מקומיים."
    discourse_connect_overrides_website: "דריסת אתר המשתמש בערך ממטען ה־DiscourseConnect ולמנוע שינויים מקומיים."
    discourse_connect_overrides_profile_background: "דריסת רקע פרופיל המשתמש בערך ממטען ה־DiscourseConnect."
    discourse_connect_overrides_card_background: "דריסת רקע כרטיס המשתמש בערך ממטען ה־DiscourseConnect."
    discourse_connect_not_approved_url: "הפניית חשבונות DiscourseConnect ללא אישור לכתובת הזאת"
    discourse_connect_allowed_redirect_domains: "הגבלת שמות תחום אלו עבור return_paths (נתיבי חזרה) שסופקו על ידי DiscourseConnect (כברירת מחדל נתיב החזרה חייב להיות לאתר הנוכחי). אפשר להשתמש ב־* כדי שיהיה כל שם תחום בתור נתיב חזרה. אסור להשתמש בתווי־כל לתתי תחום (‎`*.foobar.com`)"
    enable_local_logins: "הפעלת חשבונות כניסה עם שם משתמש וססמה. אזהרה: השבתה עשויה למנוע את כניסתך אלמלא הגדרת לפחות שיטת כניסה חלופית אחת נוספת."
    enable_local_logins_via_email: "לאפשר למשתמשים לבקש לשלוח אליהם קישור לכניסה בלחיצה אחת בדוא״ל."
    allow_new_registrations: "לאפשר הרשמות של משתמשים חדשים. יש לבטל סימון זה כדי למנוע יצירת חשבונות חדשים."
    enable_signup_cta: "להציג מודעה למשתמשים אלמוניים חוזרים שמציעה להם להירשם כדי לקבל חשבון."
    enable_google_oauth2_logins: "להפעיל אימות עם Oauth2 מול Google. זו שיטת האימות שכרגע נתמכת מול Google. דורשת מפתח וסוד. יש לעיין ב<a href='https://meta.discourse.org/t/15858' target='_blank'>הגדרת כניסה עם Google ל־Discourse</a>."
    google_oauth2_client_id: "זהות לקוח (Client ID) של אפליקציית ה-Google שלך."
    google_oauth2_client_secret: "קוד סודי של לקוח (client secret) של אפליקציית Google."
    google_oauth2_prompt: "רשימת רשות של ערכי מחרוזות מופרדים ברווחים שמציינת האם שרת האימות מבקש מהמשתמש אימות מחודש והסכמה. יש לעיין ב־<a href='https://developers.google.com/identity/protocols/OpenIDConnect#prompt' target='_blank'>https://developers.google.com/identity/protocols/OpenIDConnect#prompt</a> לצפייה בערכים האפשריים."
    google_oauth2_hd: "שם מתחם שמתארח ב־Google Apps שאליו תוגבל הכניסה. יש לעיין ב־<a href='https://developers.google.com/identity/protocols/OpenIDConnect#hd-param' target='_blank'>https://developers.google.com/identity/protocols/OpenIDConnect#hd-param</a> לפרטים נוספים."
    google_oauth2_hd_groups: "(ניסיוני) למשוך את קבוצות ה־Google של משתמשים בשם התחום המתארח עם האימות. ניתן להשתמש בקבוצות Google שנמשכו כדי להעניק חברות אוטומטית בקבוצות של Discourse (ניתן להציץ בהגדרות הקבוצה). למידע נוסף ניתן לעיין ב־https://meta.discourse.org/t/226850"
    google_oauth2_hd_groups_service_account_admin_email: "כתובת דוא״ל ששייכת לחשבון ניהול ב־Google Workspace. יתבצע בה שימוש עם פרטי הגישה של חשבון השירות כדי למשוך פרטי קבוצות."
    google_oauth2_hd_groups_service_account_json: "פרטי מפתח בתצורת JSON עבור חשבון השירות. ישמש כדי למשוך פרטי קבוצות."
    enable_twitter_logins: "הפעלת אימות עם טוויטר, דורש twitter_consumer_key ו־twitter_consumer_secret. יש לעיין ב<a href='https://meta.discourse.org/t/13395' target='_blank'>הגדרת כניסה עם טוויטר (לרבות הטמעות עשירות) ל־Discourse</a>."
    twitter_consumer_key: "מפתח צרכן לאימות עם טוויטר, ניתן להירשם תחת <a href='https://developer.twitter.com/apps' target='_blank'>https://developer.twitter.com/apps</a>"
    twitter_consumer_secret: "סוד צרכן לאימות עם טוויטר, ניתן להירשם תחת <a href='https://developer.twitter.com/apps' target='_blank'>https://developer.twitter.com/apps</a>"
    enable_facebook_logins: "הפעלת אימות עם Facebook, דורש facebook_app_id ו־facebook_app_secret. יש לעיין ב<a href='https://meta.discourse.org/t/13394' target='_blank'>הגדרת כניסה עם Facebook ל־Discourse</a>."
    facebook_app_id: "מזהה יישום עבור אימות באמצעות Facebook ושיתוף, נרשם בכתובת <a href='https://developers.facebook.com/apps/' target='_blank'>https://developers.facebook.com/apps</a>"
    facebook_app_secret: "סוד יישום לאימות עם Facebook, ניתן להירשם תחת <a href='https://developers.facebook.com/apps/' target='_blank'>https://developers.facebook.com/apps</a>"
    enable_github_logins: "הפעלת אימות עם GitHub, דורש github_client_id ו־github_client_secret. יש לעיין ב<a href='https://meta.discourse.org/t/13745' target='_blank'>הגדרת כניסה עם GitHub ל־Discourse</a>."
    github_client_id: "מזהה לקוח לאימות מול Github, ניתן להירשם ב־<a href='https://github.com/settings/developers/' target='_blank'>https://github.com/settings/developers</a>"
    github_client_secret: "סוד לקוח לאימות מול Github, ניתן להירשם ב־<a href='https://github.com/settings/developers/' target='_blank'>https://github.com/settings/developers</a>"
    enable_discord_logins: "לאפשר למשתמשים לעבור אימות דרך Discord?"
    discord_client_id: 'מזהה לקוח Discord (אין לך כזה? יש לבקר ב<a href="https://discordapp.com/developers/applications/me">פורטל המפתחים של Discord</a>)'
    discord_secret: "מפתח סודי של Discord"
    discord_trusted_guilds: 'לאפשר רק למשתמש מגילדות ה־Discord האלה להיכנס באמצעות Discord. עליך להשתמש במזהה המספרי של הגילדה. למידע נוסף, יש לעיין בהנחיות ש<a href="https://meta.discourse.org/t/configuring-discord-login-for-discourse/127129">כאן</a>. שדה ריק משמעו כל גילדה שהיא.'
    enable_backups: "לאפשר למנהלים ליצור גיבויים של הפורום"
    allow_restore: "לאפשר שחזור, מה שיכול להחליף את כל (!) המידע באתר! יש להשבית אלא אם כן בכוונתך לשחזר גיבוי"
    maximum_backups: "המספר המרבי של גיבויים לשמירה. גיבויים ישנים יותר יימחקו אוטומטית"
    automatic_backups_enabled: "הרץ גיבויים אוטומטים כמו שמוגדר בתדירות הגיבויים"
    backup_frequency: "מספר הימים בין גיבויים."
    s3_backup_bucket: "הדלי המרוחק שבו לשמור גיבויים. אזהרה: שימו לב שהוא דלי פרטי."
    s3_endpoint: "ניתן לערוך את נקודת הגישה לגיבוי כדי שתפנה לשירות תואם S3 כגון DigitalOcean Spaces או Minio. אזהרה: יש להשאיר ריק בעת שימוש ב־S3 מבית AWS."
    s3_configure_tombstone_policy: "הפעלת מדיניות מחיקה אוטומטית להעלאות מצבה. חשוב: אם אפשרות זו מושבתת, לא יפונה מקום לאחר מחיקת העלאות."
    s3_disable_cleanup: "למנוע הסרה של גיבויים ישנים מ־S3 כשיש יותר גיבויים מהמותר."
    enable_s3_inventory: "יצירת דוחות ואימות העלאות באמצעות מאגר של Amazon S3. חשוב: נדרשים פרטי גישה תקפים ל־S3 (מזהה מפתח הגישה ומפתח הגישה הסודי)."
    s3_use_acls: "ההמלצה של AWS היא לא להשתמש בבקרת גישה (ACLs) על דליים (Buckets) של S3, אם בחרת להישמע לעצה הזאת, יש לבטל את האפשרות הזאת. אפשר להפעיל מחדש בעת שימוש בהעלאות מאובטחות."
    backup_time_of_day: "הגדרת זמן לגיבוי לפי UTC."
    backup_with_uploads: "כללו העלאות בגיבויים התקופתיים. ביטול של אפשרות זו תגבה רק את בסיס הנתונים."
    backup_location: "מיקום אחסון הגיבויים. חשוב: ל־S3 נדרשים פרטי גישה תקפים שיש להוסיף בהגדרות הקבצים."
    backup_gzip_compression_level_for_uploads: "רמת דחיסת Gzip המשמשת לדחיסת העלאות."
    include_thumbnails_in_backups: "לכלול בגיבוי תמונות ממוזערות שנוצרו. השבתת הגדרה זו יקטין את הגיבויים אך ידרוש להכין מחדש את כל הפוסטים לאחר שחזור."
    active_user_rate_limit_secs: "כל כמה זמן אנחנו מעדכנים את השדה 'last_seen_at', בשניות"
    verbose_localization: "הצגת עצות תרגום נרחבות במנשק המשתמש"
    previous_visit_timeout_hours: "כמה זמן ביקור נארך לפני שהוא נחשב הביקור ה״קודם״, בשעות"
    top_topics_formula_log_views_multiplier: "מכפיל של לוג כמות הצפיות (n) בנוסחת הנושאים המובילים: `log(views_count) * (n) + op_likes_count * 0.5 + LEAST(likes_count / posts_count, 3) + 10 + log(posts_count)`"
    top_topics_formula_first_post_likes_multiplier: "מכפיל של לייקים על הפוסט הראשון (n) בנוסת הנושאים המובילים: `log(views_count) * 2 + op_likes_count * (n) + LEAST(likes_count / posts_count, 3) + 10 + log(posts_count)`"
    top_topics_formula_least_likes_per_post_multiplier: "מכפיל של כמות לייקים מינימלית לפוסט (n) בנוסחת הנושאים המובילים: `log(views_count) * 2 + op_likes_count * 0.5 + LEAST(likes_count / posts_count, (n)) + 10 + log(posts_count)`"
    enable_safe_mode: "לאפשר למשתמשים להיכנס למצב בטוח כדי לנפות שגיאות בתוספים."
    rate_limit_create_topic: "לאחר יצירת נושא, על המשתמשים להמתין (n) שניות לפני יצירת נושא אחר."
    rate_limit_create_post: "לאחר הפרסום על המשתמשים להמתין (n) שניות לפני יצירת פוסט חדש."
    rate_limit_new_user_create_topic: "לאחר יצירת נושא, משתמשים חדשים יחוייבו לחכות (n) שניות לפני שיוכלו ליצור נושא אחר."
    rate_limit_new_user_create_post: "לאחר פרסום, משתמשים חדשים יחוייבו לחכות (n) שניות לפני שיוכלו ליצור פוסט אחר."
    max_likes_per_day: "מספר מקסימלי של לייקים למשתמש/ת ביום."
    max_flags_per_day: "מספר מקסימלי של דגלים מותרים למשתמשים ביום."
    max_bookmarks_per_day: "מספר מקסימלי של סימניות למשתמשים ביום."
    max_edits_per_day: "מספר עריכות מקסימלי מותר למשתמשים ליום."
    max_topics_per_day: "מספר הנושאים המרבי שמשתמשים יכולים ליצור ביום."
    max_personal_messages_per_day: "מספר ההודעות האישיות החדשות המרבי שמשתמשים יכולים ליצור ביום."
    max_invites_per_day: "מספר מקסימלי של הזמנות שיכולים משתמשים לשלוח ביום."
    max_topic_invitations_per_day: "מספר מירבי של הזמנות לנושא שמשתמשים יכולים לשלוח ביום. "
    max_topic_invitations_per_minute: "מספר מירבי של הזמנות לנושא שמשתמשים יכולים לשלוח בדקה."
    max_logins_per_ip_per_hour: "מספר כניסות מרבי מורשה לכל כתובת IP בשעה"
    max_logins_per_ip_per_minute: "מספר כניסות מרבי מורשה לכל כתובת IP בדקה"
    max_post_deletions_per_minute: "מספר הפוסטים המרבי שמשתמש יכול למחוק בדקה אחת. 0 ישבית מחיקת פוסטים."
    max_post_deletions_per_day: "מספר הפוסטים המרבי שמשתמש יכול למחוק ביום אחד. 0 ישבית מחיקת פוסטים."
    invite_link_max_redemptions_limit: "כמות הניצולים המרבית שמורשית לקישורים הזמנה לא יכולה לעבור את הערך הזה."
    invite_link_max_redemptions_limit_users: "כמות הניצולים המרבית שמורשית לקישורי הזמנה שנוצרו על ידי משתמשים רגילים לא יכולה לעבור את הערך הזה."
    alert_admins_if_errors_per_minute: "מספר השגיאות בדקה לפני שליחת התראה למנהל. 0 משבית אפשרות זו. לתשומת לבך: דורש הפעלה מחדש."
    alert_admins_if_errors_per_hour: "מספר השגיאות בשעה לפני שליחת התראה למנהל. 0 משבית אפשרות זו. לתשומת לבך: דורש הפעלה מחדש."
    categories_topics: "מספר הנושאים להציג בעמוד ה־‎/categories (קטגוריות). אם הוגדר ל־0, יתבצע ניסיון למצוא ערך שישאיר את שתי העמודות סימטריות (קטגוריות ונושאים)."
    suggested_topics: "מספר הנושאים המוצעים שיופיעו בתחתית הנושא המוצג."
    limit_suggested_to_category: "להציג רק נושאים מהקטגוריה הנוכחית ברשימת הנושאים המומלצים."
    suggested_topics_max_days_old: "נושאים מוצעים לא אמורים להיות בני יותר מ־n ימים."
    suggested_topics_unread_max_days_old: "הנושאים המוצעים שטרם נקראו לא אמורים להיות בני יותר מ־n ימים."
    clean_up_uploads: "להסיר העלאות יתומות שאין אליהן אף הפניה כדי למנוע אחסון בלתי חוקי. אזהרה: כדאי לגבות את תיקיית ה־‎/uploads שלך לפני הפעלת ההגדרה הזאת."
    clean_orphan_uploads_grace_period_hours: "תקופת חסד (בשעות) לפני שהעלאות יתומות מוסרות."
    purge_deleted_uploads_grace_period_days: "תקופת חסד (בימים) לפני שהעלאה שהוסרה תמחק."
    purge_unactivated_users_grace_period_days: "תקופת חסד (בימים) בטרם מחיקת משתמש שלא הפעיל את חשבונו. יש להגדיר ל־0 כדי לא למחוק משתמשים בלתי מופעלים."
    enable_s3_uploads: "אחסן העלאות (uploads) על תשתית של Amazon S3. חשוב: מצריך מפתח גישה + מפתח גישה סודי שיהיו חוקיים."
    s3_use_iam_profile: 'יש להשתמש ב<a href="https://docs.aws.amazon.com/IAM/latest/UserGuide/id_roles_use_switch-role-ec2_instance-profiles.html">פרופיל מכונה שלAWS EC2</a> כדי להעניק גישה לדלי S3. לתשומת לבך: הפעלת אפשרות זו דורשת את הפעלת Discourse על מכונת EC2 שהוגדרה כראוי, ודורסת את ההגדרות „s3 access key id” ואת „s3 secret access key” (מפתחות הגישה ל־AWS).'
    s3_upload_bucket: "שם של Amazon S3 bucket אליו יועלו קבצים. אזהרה: שם זה חייב להיות באותיות קטנות, ללא נקודות וללא קווים תחתונים."
    s3_access_key_id: "מזהה מפתח הגישה ל־Amazon S3 שישמש להעלאת תמונות, קבצים מצורפים וגיבויים."
    s3_secret_access_key: "מפתח סוד הגישה ל־Amazon S3 שישמש להעלאת תמונות, קבצים מצורפים וגיבויים."
    s3_region: "שם האזור ב־Amazon S3 שישמש להעלאת תמונות וגיבויים."
    s3_cdn_url: "כתובת CDN לכל המשאבים ב־S3 (למשל: https://cdn.somewhere.com). א-ז-ה-ר-ה: לאחר שינוי של הגדרה זו יש לאפות מחדש את כל הפוסטים הישנים."
<<<<<<< HEAD
=======
    s3_use_cdn_url_for_all_uploads: "להשתמש בכתובת CDN לכל הקבצים שהועלו ל־S3 במקום רק לתמונות."
>>>>>>> 9b339bcd
    avatar_sizes: "רשימה של גדלי דמויות שנוצרת אוטומטית."
    external_system_avatars_enabled: "שימוש בשירות של מערכת אווטארים חיצונית."
    external_system_avatars_url: "כתובת של שירות דמויות חיצוני. החלפות מותרות הן {username} {first_letter} {color} {size}"
    external_emoji_url: "כתובת שירות תמונות האמוג׳י החיצוני. ריק משבית את ההגדרה."
    use_site_small_logo_as_system_avatar: "להשתמש בלוגו הקטן של האתר במקום התמונה הייצוגית של המשתמש מהמערכת. דורש שהלוגו יהיה קיים."
    restrict_letter_avatar_colors: "רשימה של ערכי צבעים בייצוג של 6 תווים הקסדצימליים לשימוש כרקע לאות מייצגת."
    enable_listing_suspended_users_on_search: "לאפשר למשתמשים רגילים למצוא משתמשים מושעים."
    selectable_avatars_mode: "לאפשר למשתמשים לבחור תמונה ייצוגית מרשימת selectable_avatars (תמונות ייצוגיות לבחירה) ולהגביל את העלאות התמונות הייצוגיות לדרגת האמון הנבחרת."
    selectable_avatars: "רשימת תמונות ייצוגיות מהן המשתמשים יכולים לבחור."
    allow_all_attachments_for_group_messages: "אפשרו צירוף קבצים להודעות לקבוצות."
    png_to_jpg_quality: "האיכות של קובץ JPG שמומר (1 הנמוכה ביותר, 99 הטובה ביותר, 100 לניטרול)."
    recompress_original_jpg_quality: "איכות קובצי התמונות שנשלחים (1 היא האיכות הנמוכה ביותר, 99 הטובה ביותר, 100 משבית)."
    image_preview_jpg_quality: "איכות קובצי התמונות שגודלם משתנה (1 היא האיכות הנמוכה ביותר, 99 הטובה ביותר, 100 משבית)."
    allow_staff_to_upload_any_file_in_pm: "אפשרו לחברי צוות להעלות כל קובץ בהודעה פרטית."
    strip_image_metadata: "הסרת מטה-דאטה מהתמונה"
    composer_media_optimization_image_enabled: "מאפשר מיטוב של מדיה בצד הלקוח של קובצי תמונה שהועלו."
    composer_media_optimization_image_bytes_optimization_threshold: "גודל קובץ תמונה מזערי להפעלת מיטוב בצד הלקוח"
    composer_media_optimization_image_resize_dimensions_threshold: "רוחב תמונה מזערי להפעלת שינוי גודל בצד הלקוח"
    composer_media_optimization_image_resize_width_target: "תמונות שרוחבן עולה על `composer_media_optimization_image_dimensions_resize_threshold`, גודלן ישתנה לרוחב זה. הערך חייב להיות >= לעומת `composer_media_optimization_image_dimensions_resize_threshold`."
    composer_media_optimization_image_encode_quality: "איכות קידוד JPG המשמשת בתהליך הקידוד מחדש."
    min_ratio_to_crop: "יחס לחיתוך תמונות גבוהות. יש להקליד את התוצאה ברוחב / גובה."
    simultaneous_uploads: "מספר הקבצים המרבי שניתן לגרור ולהשליך אל מחבר ההודעות"
    default_invitee_trust_level: "דרגת האמון כברירת המחדל למשתמשים שהוזמנו (0‏-4)"
    default_trust_level: "דרגת האמון כבררת המחדל (0‏-4) לכל המשתמשים החדשים. אזהרה! שינוי הערך הזה חושף אותך בפני סכנה ממשית לספאם."
    tl1_requires_topics_entered: "לכמה נושאים על משתמש חדש להיכנס בטרם קידומו לדרגת אמון 1."
    tl1_requires_read_posts: "כמה פוסטים על משתמש חדש לקרוא בטרם קידומו לדרגת אמון 1."
    tl1_requires_time_spent_mins: "כמה דקות קריאה של פוסטים על משתמש חדש לצבור בטרם קידומו לדרגת אמון 1."
    tl2_requires_topics_entered: "לכמה נושאים על משתמש להיכנס בטרם קידומו לדרגת אמון 2."
    tl2_requires_read_posts: "כמה פוסטים על משתמש לקרוא בטרם קידומו לדרגת אמון 2."
    tl2_requires_time_spent_mins: "כמה דקות קריאה של פוסטים על משתמש לצבור בטרם קידומו לדרגת אמון 2."
    tl2_requires_days_visited: "כמה ימים לא רצופים על משתמש לבקר באתר בטרם קידומות לדרגת אמון 2."
    tl2_requires_likes_received: "כמה לייקים על משתמש לקבל בטרם קידומו לדרגת אמון 2."
    tl2_requires_likes_given: "כמה לייקים על משתמש להעניק בטרם קידומו לדרגת אמון 2."
    tl2_requires_topic_reply_count: "על כמה נושאים על משתמש לענות בטרם קידומו לדרגת אמון 2."
    tl3_time_period: "דרישות ותק (בימים) לדרגת אמון 3"
    tl3_requires_days_visited: "מספר הימים המזערי שעל משתמש לבקר באתר במשך (תקופת זמן עם דרגת אמון 3) ימים כדי לעמוד בתנאי הקידום לדרגת אמון 3. אפשר להגדיר לתקופת זמן ממושכת יותר מאשר דרגת אמון 3 כדי להשבית את הקידומים לדרגת אמון 3. (0 ומעלה)"
    tl3_requires_topics_replied_to: "מספר הנושאים המזערי שעל משתמש להגיב בהם במשך (תקופת זמן עם דרגת אמון 3) ימים כדי לעמוד בתנאי הקידום לדרגת אמון 3. (0 ומעלה)"
    tl3_requires_topics_viewed: "אחוז הנושאים שנוצרו במהלך (תקופה עם דרגת אמון 3) ימים שעל משתמש לצפות בהם כדי לעמוד בתנאי הקידום לדרגת אמון 3. (0 עד 100)"
    tl3_requires_topics_viewed_cap: "המספר המרבי הדרוש של צפיות בנושאים במשך (תקופה בדרגת אמון 3) ימים."
    tl3_requires_posts_read: "אחוז הפוסטים שנוצרו במהלך (תקופה עם דרגת אמון 3) ימים שעל משתמש לצפות בהם כדי לעמוד בתנאי הקידום לדרגת אמון 3. (0 עד 100)"
    tl3_requires_posts_read_cap: "המספר המרבי הדרוש של פוסטים שנקראו במשך (תקופה בדרגת אמון 3) ימים."
    tl3_requires_topics_viewed_all_time: "מספר הנושאים הכולל המזערי שעל משתמש לצפות בהם כדי לעמוד בתנאי הקידום לדרגת אמון 3."
    tl3_requires_posts_read_all_time: "מספר הפוסטים הכולל המזערי שעל משתמש לקרוא כדי לעמוד בתנאי הקידום לדרגת אמון 3."
    tl3_requires_max_flagged: "אסור שלמשתמש יהיו יותר מ־x פוסטים שמסומנים בדגל על ידי x משתמשים שונים במשך (משך זמן דרגת אמון 3) הימים האחרונים כדי לעמוד בתנאי הקידום לדרגת אמון 3, כאשר x הוא ערך ההגדרה הזאת. (0 ומעלה)"
    tl3_promotion_min_duration: "מספר הימים המזערי שקידום לרמת אמון 3 נמשך לפני שניתן להוריד משתמשים בחזרה לדרגת אמון 2."
    tl3_requires_likes_given: "מספר הלייקים המזערי שיש להעניק במשך (פרק זמן בדרגת אמון 3) הימים האחרונים כדי לעמוד בתנאי הקידום לדרגת אמון 3."
    tl3_requires_likes_received: "מספר הלייקים המזערי שיש לקבל במשך (פרק זמן בדרגת אמון 3) הימים האחרונים כדי לעמוד בתנאי הקידום לדרגת אמון 3."
    tl3_links_no_follow: "מניעת הסרת rel=nofollow מקישורים שמפורסמים על ידי משתמשים בדרגת אמון 3."
    tl4_delete_posts_and_topics: "לאפשר למשתמשים בדרגת אמון 4 למחוק פוסטים ונושאים שנוצרו על ידי משתמשים אחרים. משתמשים בדרגת אמון 4 יוכלו גם לצפות בנושאים ובפוסטים שנמחקו."
    edit_all_topic_groups: "לאפשר למשתמשים בקבוצה זו לערוך את כותרות הנושאים, התגיות והקטגוריות של משתמשים אחרים"
    edit_all_post_groups: "לאפשר למשתמשים בקבוצה זו לערוך פוסטים של משתמשים אחרים"
    min_trust_to_create_topic: "דרגת האמון המזערית הנדרשת ליצירת נושא חדש."
    allow_flagging_staff: "אם אפשרות זו פעילה, משתמשים יכולים לסמן בדגל פוסטים שפורסמו על ידי חשבונות סגל."
    min_trust_to_edit_wiki_post: "דרגת האמון המזערית הנדרשת לעריכת פוסט המסומן כוויקי."
    min_trust_to_edit_post: "דרגת האמון המזערית הנדרשת לעריכת פוסטים."
    min_trust_to_allow_self_wiki: "דרגת האמון המזערית הנדרשת להפיכת פוסט עצמי של משתמש לוויקי."
    min_trust_to_send_messages: "יצא מכלל שימוש, יש להשתמש בהגדרה ‚קבוצות בהן מופעלות הודעות אישיות’. דרגת האמון המזערית שנדרשת ליצירת הודעות אישיות."
    min_trust_to_send_email_messages: "דרגת האמון המזערית שנדרשת לשליחת הודעות פרטיות בדוא״ל."
    min_trust_to_flag_posts: "דרגת האמון המזערית הנדרשת לסימון פוסטים בדגל"
    min_trust_to_post_links: "דרגת האמון המזערית להוספת קישורים לפוסטים"
    min_trust_to_post_embedded_media: "דרגת האמון המזערית הנדרשת להטמעת מדיה בפוסט"
    min_trust_level_to_allow_profile_background: "דרגת האמון המזערית שנדרשת להעלאת רקע לפרופיל"
    min_trust_level_to_allow_user_card_background: "דרגת האמון המזערית שנדרשת להעלאת רקע לכרטיס המשתמש"
    min_trust_level_to_allow_invite: "דרגת האמון המזערית הנדרשת להזמנת משתמשים"
    min_trust_level_to_allow_ignore: "דרגת האמון המזערית הנדרשת להתעלמות ממשתמשים"
    allowed_link_domains: "שמות תחום אליהם משתמשים יכולים לקשר גם אם אינם בדרגת האמון הנדרשת לפרסום קישורים"
    newuser_max_links: "כמה קישורים יכול משתמש חדש להוסיף לפוסט."
    newuser_max_embedded_media: "כמה פריטי מדיה מוטמעים יכול משתמש חדש להוסיף לפוסט."
    newuser_max_attachments: "כמה קבצים מצורפים יכול משתמש חדש להוסיף לפוסט."
    newuser_max_mentions_per_post: "מספר התראות מרבי של @שם בפוסט שיכול להוסיף משתמש חדש."
    newuser_max_replies_per_topic: "מספר התגובות המרבי שיכול לפרסם משתמש חדש בנושא בודד בטרם קבלת תגובה ממשתמש אחר כלשהו."
    max_mentions_per_post: "מספר התראות ה@שם המרביות בהן ניתן להשתמש בפוסט יחיד."
    max_users_notified_per_group_mention: "מספר מקסימלי של משתמשים שיכולים לקבל התראה אם מוזכרת קבוצה (אם מגיעים לסף זה לא תועלה התראה)"
    enable_mentions: "לאפשר למשתמשים לאזכר משתמשים אחרים."
    here_mention: "שם שישמש ל־@איזכור כדי לאפשר למשתמשים מורשים להודיע לכמות של עד ‚max_here_mentioned’ (כמות מאוזכרים מרבית במקום) אנשים שמשתתפים בנושא. לא יכול להיות שם משתמש קיים."
    max_here_mentioned: "מספר האנשים המרבי שמוזכרים על ידי ‎@here."
    min_trust_level_for_here_mention: "דרגת האמון המזערית המורשית להזכיר את ‎@here."
    create_thumbnails: "יצירת תמונות מוקטנות והארת תמונות גדולות מידי מלהיכלל בפוסט."
    email_time_window_mins: "להמתין (n) דקות בטרם כל שליחת התראה בדוא״ל, כדי לאפשר למשתמשים הזדמנות לערוך ולוודא באופן סופי את הפוסטים שלהם."
    personal_email_time_window_seconds: "להמתין (n) שניות בטרם שליחת הודעות בדוא״ל עם התראות על הודעות אישיות, כדי לתת למשתמשים הזדמנות לסיים את עריכת ההודעות שלהם."
    email_posts_context: "כמה תגובות קודמות יש לכלול כהקשר בהתראות בדוא״ל."
    flush_timings_secs: "באיזו תדירות אנחנו מזרימים מידע לשרת, בשניות."
    title_max_word_length: "האורך המקסימלי המותר למילה בכותרת נושא, בתווים. "
    title_min_entropy: "האנטרופיה (תווים ייחודים שאינם בשפת הכתיבה) המינימלית הנדרשת בכותרת נושא."
    body_min_entropy: "האנטרופיה (תוים ייחודיים, תווים שאינם באנגלית נחשבים יותר) המינימלית הנדרשת בגוף הפוסט."
    allow_uppercase_posts: "אפשרו אותיות אנגליות גדולות (Capitalized) בכותרת נושא או בגוף פוסט."
    max_consecutive_replies: "מספר הפוסטים שמשתמש יכול לפרסם ברצף בנושא מסוים לפני הגבלת הוספת תגובות נוספות. המגבלה הזאת לא חלה על בעלי הנושא, סגל האתר או מפקחי הקטגוריות."
    enable_filtered_replies_view: 'הכפתור „(n) תגובות” מצמצם את כל הפוסטים האחרים ומציג רק את הפוסט הנוכחי ואת התגובות עליו.'
    title_fancy_entities: "המרת תווי ASCII נפוצים ליישויות HTML מהודרות בכותרות הנושאים, בסגנון SmartyPants <a href='https://daringfireball.net/projects/smartypants/' target='_blank'>https://daringfireball.net/projects/smartypants/</a>"
    min_title_similar_length: "האורך המינימלי של כותרת לפני שהיא נבדקת עבור איתור נושאים דומים."
    desktop_category_page_style: "סגנון ויזואלי לדף /categories."
    category_colors: "רשימה של ערכי צבעים הקסדצימליים מותרים לסימון קטגוריות."
    category_style: "סגנון חזותי עבור עיטורי קטגוריות."
    default_dark_mode_color_scheme_id: "ערכת הצבעים לשימוש במצב כהה."
    dark_mode_none: "בלי"
    max_image_size_kb: "גודל ההעלאה המרבי בקילובתים. יש להגדיר זאת ב־nginx‏ (client_max_body_size) / apache או גם למתווך. תמונות שחורגות מהגודל הזה וקטנות מההגדרה client_max_body_size יערכו כך שגודלן יתאים להעלאה."
    max_attachment_size_kb: "הגודל המקסימלי בקילו-בתים (kBs) של קבצים להעלאה. הגדרה זו חייבת להיות מוגדרת ב-nginx (client_max_body_size) / apache או בפרוקסי."
    authorized_extensions: "רשימה של סיומות מותרות להעלאה (השתמשו ב '*' כדי לאפשר את כל סוגי הקבצים)"
    authorized_extensions_for_staff: "רשימת סיומות קבצים שמותר לחברי סגל להעלות בנוסף לרשימה שמוגדרת תחת הגדרת האתר `authorized_extensions` (‚*’ כדי לקבל את כל סוגי הקבצים)"
    theme_authorized_extensions: "רשימת סיומות קבצים שמורשים במסגרת העלאת ערכת עיצוב (‚*’ כדי לאפשר את כל סוגי הקבצים)"
    max_similar_results: "כמה נושאים דומים להציג מעל לעורך כאשר מחברים נושא חדש. ההשוואה מבוססת על הכותרת וגוף הפוסט."
    max_image_megapixels: "מספר המגה פיקסלים המרבי שמותר בתמונה. תמונות עם מגה פיקסלים מעבר לכמות זו תידחנה."
    title_prettify: "מניעת טעויות נפוצות בכותרת, בכללן טעויות עם אותיות גדולות באנגלית, מספר ! ו ?, נקודה מיותרת בסוף, וכד׳"
    title_remove_extraneous_space: "הסרת רווחים לפני ואחרי סימני פיסוק."
    automatic_topic_heat_values: 'לעדכן אוטומטית את הגדרות „חום צפיות הנושאים” ואת „חום הלייקים של פוסט הנושא” בהתאם לפעילות האתר.'
    topic_views_heat_low: "לאחר כמות זו של צפיות, שדה הצפיות יהיה קצת יותר בהיר."
    topic_views_heat_medium: "לאחר כמות כזו של צפיות, שדה הצפיות יודגש קלות."
    topic_views_heat_high: "לאחר כמות צפיות זו, שדה הצפיות יודגש באופן בולט."
    cold_age_days_low: "לאחר מספר זה של ימי שיחה, תאריך הפעילות האחרונה מעט מוכהה."
    cold_age_days_medium: "לאחר כמות כזו של ימי דיון, תאריך הפעילות האחרונה מעומעם יותר."
    cold_age_days_high: "לאחר מספר זה של ימי שיחה, תאריך הפעילות האחרונה מוכהה מאוד."
    history_hours_low: "פוסט שנערך תוך כדי מספר שעות זה יופיע עם אינידקציית עריכה מודגשת קלות."
    history_hours_medium: "פוסט שנערך תוך כמות כזו של שעות יופיע מחוון עריכה מודגש קלות."
    history_hours_high: "פוסט שנערך תוך כדי מספר שעות זה יופיע עם אינידקציית עריכה מודגשת באופן חזק."
    topic_post_like_heat_low: "לאחר שהיחס בין לייקים למספר הפוסטים גבוה מערך זה, שדה ספירת הפוסטים מודגש קלות."
    topic_post_like_heat_medium: "לאחר שהיחס בין לייקים לפוסטים חוצה את היחס הזה, שדה ספירת הפוסטים מודגש קלות."
    topic_post_like_heat_high: "לאחר שהיחס בין לייקים למספר הפוסטים גבוה מערך זה, שדה ספירת הפוסטים מודגש באופן חזק."
    faq_url: "אם סעיף השאלות והתשובות המיועד שלך מתארח במקום אחר, כאן יש לספק את הכתובת המלאה אליו."
    tos_url: "אם מסמך תנאי השירות המיועד שלך מתארח במקום אחר, כאן יש לספק את הכתובת המלאה אליו."
    privacy_policy_url: "אם מסמך מדיניות הפרטיות המיועד שלך מתארח במקום אחר, כאן יש לספק את הכתובת המלאה אליו."
    log_anonymizer_details: "האם לשמור את פרטי המשתמש ביומן לאחר הפעלת אלמוניות."
    newuser_spam_host_threshold: "מספר הפעמים שמשתמשים חדשים יכולים לקשר לאותו מחשב במסגרת `newuser_spam_host_threshold` הפרסומים שלהם לפני שייחשבו ספאם."
    allowed_spam_host_domains: "רשימה של שמות תחום (domains) שיוחרגו מבדיקת הספאם. משתמשים חדשים לעולם לא יוגבלו ביצירת פוסטים חדשים עם קישורים לשמות תחום אלו."
    staff_like_weight: "כמה משקל לתת ללייקים מהסגל (לייקים שאינם מהסגל נשקלים כ־1.)"
    topic_view_duration_hours: "ספרו צפיות חדשות בנושא פעם אחת לכל IP/משתמש לכל N שעות"
    user_profile_view_duration_hours: "ספרו צפיות בפרופיל משתמש פעם אחת לכל IP/משתמש בכל N שעות"
    levenshtein_distance_spammer_emails: "כאשר מתאימים דוא\"ל של ספאמרים, מספר ההבדלים בתווים שעדיין מאפשרים התאמה מטושטשת."
    max_new_accounts_per_registration_ip: "אם יש כבר (n) חשבונות בדרגת אמון 0 מכתובת IP זו (ואף אחד מהם אינו חבר צוות, או בדרגת אמון 2 ומעלה), לא יתקבלו עוד הרשמות מכתובת IP זו. הגדרה ל־0 תשבית את המגבלה."
    min_ban_entries_for_roll_up: "בעת לחיצה על לחצן הגלילה למעלה, ייוצר איסור כניסת משנה (subnet ban entry) חדשה אם יש לפחות (N) ערכים."
    max_age_unmatched_emails: "למחוק רשומות דוא״ל במעקב שלא קיבלו התאמה לאחר (N) ימים."
    max_age_unmatched_ips: "מחק ערכי IP לא תואמים שמוצגים לאחר (N) ימים."
    num_flaggers_to_close_topic: "מספר מינימלי של דגלים שונים שנדרש כדי להשהות באופן אוטומטי אפשות להתערב בנושא"
    num_hours_to_close_topic: "מספר שעות לעצירת נושא לצורך התערבות."
    auto_respond_to_flag_actions: "הפעלת תגובה אוטומטית עם הסרת דגל."
    min_first_post_typing_time: "הזמן המזערי במילישניות שעל משתמש להקליד במהלך הפוסט הראשון, אם לא הגיע לסף הפוסט ייכנס אוטומטית לתור ההמתנה לאישור. 0 להשבתה (לא מומלץ)"
    auto_silence_fast_typers_on_first_post: "להשתיק אוטומטית משתמשים שאינם עונים ל־min_first_post_typing_time (זמן התגובה המזערי לפוסט ראשון)"
    auto_silence_fast_typers_max_trust_level: "דרגת האמון המרבית להשתקה אוטומטית של קלדנים נמרצים"
    auto_silence_first_post_regex: "ביטוי רגולרי שאינו מתחשב ברשיות (הבדל בין אותיות קטנות לגדולות) יגרום לכך שהפוסט הראשון שמפרסם משתמש יושתק ויועבר לתור לאישור. למשל: raging|a[bc]a, תגרום לכך שכל הפוסטים שמכילים את המילים raging או aba או aca יושתקו תחילה ובעברית: מתקפה|א[במ]א - מכילים את המילים מתקפה, אבא או אמא. תקף על הפוסט הראשון בלבד. השימוש בזה הופסק: נא להשתמש בהשתקת מילים מושגחות במקום."
    reviewable_claiming: "האם צריך לדרוש תוכן שמיועד לסקירה לפני שאפשר לפעול לגביו?"
    reviewable_default_topics: "הצגת תוכן שמיועד לסקירה בקיבוץ לפי נושא כבררת מחדל"
    reviewable_default_visibility: "לא להציג פריטים שמיועדים לסקירה אלמלא הם תואמים את העדיפות הזו"
    reviewable_low_priority_threshold: "מסנן העדיפות מסתיר פריטים לסקירה שלא תואמים לציון אלא אם כן נעשה שימוש במסנן ‚(כלשהו)’"
    high_trust_flaggers_auto_hide_posts: "פוסטים של משתמש חדש מוסתרים אוטומטים לאחר שסומנו כספאם על ידי משתמש בדרגת אמון 3 ומעלה"
    cooldown_hours_until_reflag: "כמה זמן יהיה על משתמשים לחכות לפני שיוכלו לסמן פוסט כספאם פעם נוספת"
    slow_mode_prevents_editing: "האם ‚מצב אטי’ מונע עריכה לאחר editing_grace_period (תקופת חסד לעריכה)?"
    reply_by_email_enabled: "הפעלת תגובה לנושאים דרך דוא״ל."
    reply_by_email_address: "תבנית כתובות דוא״ל למענה דרך דוא״ל, למשל: ‎%%{reply_key}@reply.example.com או ‎replies+%%{reply_key}@example.com"
    alternative_reply_by_email_addresses: "רשימה של כמה תבניות לתגובות בדוא״ל באמצעות כתובות דוא״ל נכנסות. למשל: %%{reply_key}@reply.example.com|replies+%%{reply_key}@example.com"
    incoming_email_prefer_html: "להשתמש ב־HTML במקום בטקסט בהודעות דוא״ל נכנסות."
    strip_incoming_email_lines: "להסיר רווחים מובילים וסוגרים בכל שורה בהודעות דוא״ל נכנסות."
    disable_emails: "למנוע מ־Discourse לשלוח כל סוג של הודעות דוא״ל. יש לבחור ב־‚כן’ כדי להשבית את כל הודעות הדוא״ל לכל המשתמשים. ניתן גם לבחור ב־‚ללא סגל’ כדי להשבית את ההודעות למשתמשים שאינם נמנים עם הסגל."
    strip_images_from_short_emails: "הסרת תמונות מהודעות דוא״ל שגודלן אינו עולה על 2800 בתים"
    short_email_length: "אורכו של דוא״ל קצר בבתים"
    display_name_on_email_from: "להציג שמות מלאים בשדה „מאת” בדוא״ל"
    unsubscribe_via_email: "לאפשר למשתמשים לבטל מינוי לדוא״ל באמצעות שליחת הודעה עם המילה „unsubscribe” בנושא או בגוף הודעת הדוא״ל"
    unsubscribe_via_email_footer: "לצרף קישור mailto:‎ להסרת המינוי בתחתית הודעות הדוא״ל שנשלחות"
    delete_email_logs_after_days: "מחיקת יומני דוא״ל אחרי (N) ימים. 0 ישמור אותם ללא הגבלה"
    disallow_reply_by_email_after_days: "לא לאפשר להגיב בדוא״ל לאחר (N) ימים. 0 כדי לאפשר תמיד."
    max_emails_per_day_per_user: "המספר המרבי של הודעות דוא״ל שניתן לשלוח למשתמש ביום. 0 להשבתת ההגבלה."
    enable_staged_users: "יצירת משתמשים מבוימים באופן אוטומטי בזמן עיבוד הודעות דוא״ל נכנסות."
    maximum_staged_users_per_email: "מספר מרבי של משתמשים מבוימים שנוצרים בזמן עיבוד הודעת דוא״ל נכנסת."
    maximum_recipients_per_new_group_email: "חסימת הודעות דוא״ל נכנסות עם יותר מדי נמענים."
    auto_generated_allowlist: "רשימת כתובות דואר מהן לא ייבדק אם התוכן נוצר-אוטומטית. למשל: foo@bar.com|discourse@bar.com"
    block_auto_generated_emails: "לחסום הודעות דוא״ל נכנסות שזוהו ככאלו שנוצרו אוטומטית."
    ignore_by_title: "להתעלם מהודעות דוא״ל נכנסות לפי הכותרת שלהן."
    mailgun_api_key: "מפתח API סודי של Mailgun לאימות של הודעות webhook."
    sendgrid_verification_key: "מפתח התיקוף של Sendgrid משמש לתיקוף הודעות התליה."
    mailjet_webhook_token: "אסימון המשמש לתיקוף מטען של התליה. חובה להעביר אותו בתור המשתנה ‚t’ בשאילתה של ההתליה, למשל: https://example.com/webhook/mailjet?t=supersecret"
    mandrill_authentication_key: "מפתח האימות של Mandrill משמש לאימות הודעות התליה."
    postmark_webhook_token: "אסימון המשמש לתיקוף מטען של התליה. חובה להעביר אותו בתור המשתנה ‚t’ בשאילתה של ההתליה, למשל: https://example.com/webhook/postmark?t=supersecret"
    sparkpost_webhook_token: "אסימון המשמש לתיקוף מטען של התליה. חובה להעביר אותו בתור המשתנה ‚t’ בשאילתה של ההתליה, למשל: https://example.com/webhook/sparkpost?t=supersecret"
    soft_bounce_score: "ניקוד-החזר מתווסף למשתמש כאשר מתרחשת החזרה זמנית."
    hard_bounce_score: "ניקוד-החזר מתווסף למשתמש כאשר מתרחשת החזרה קבועה."
    bounce_score_threshold: "ניקוד-החזר מקסימלי לפני שנפסיק לשלוח מיילים למשתמש."
    reset_bounce_score_after_days: "איפוס אוטומטי של ניקוד-החזר לאחר X ימים."
    blocked_attachment_content_types: "רשימת מילות מפתח שמשמשות להכנסת צירופים לרשימת חסימה על בסיס סוג התוכן."
    blocked_attachment_filenames: "רשימת מילות מפתח לרשימת חסימה של קבצים מצורפים לפי שם."
    forwarded_emails_behaviour: "איך להתייחס להודעת דוא״ל שהועברה ל־Discourse"
    always_show_trimmed_content: "תמיד להציג מקטע חלקי מתוך הודעות דוא״ל נכנסות. אזהרה: עשוי לחשוף כתובות דוא״ל."
    trim_incoming_emails: "לחתוך את החלק בהודעות הדוא״ל הנכנסות שאינו רלוונטי."
    private_email: "לא כלול תוכן מפוסטים או נושאים בכותרת או בגוף הודעת הדוא״ל. לתשומת לבך: גם הודעות התמצית תבוטלנה."
    email_total_attachment_size_limit_kb: "הגודל הכולל המרבי של קבצים שמצורפים להודעות דוא״ל יוצאות בקילו בתים. 0 כדי להשבית שליחת צרופות."
    post_excerpts_in_emails: "בהודעות ההתראה, תמיד לשלוח מקטעים קצרים במקום את כל הפוסט"
    raw_email_max_length: "כמה תווים יאוחסנו מדוא״ל שנכנס."
    raw_rejected_email_max_length: "כמה תווים יאוחסנו מדוא״ל שנדחה."
    delete_rejected_email_after_days: "מחיקת הודעות שנדחו לפני למעלה מ־(n) ימים"
    require_change_email_confirmation: "לדרוש ממשתמשים שאינם מהסגל לאשר את כתובת הדוא״ל הישנה שלהם בטרם החלפתה. לא חל על משתמשי סגל, הם תמיד צריכים לאשר את כתובת הדוא״ל הישנה שלהם."
    manual_polling_enabled: "דחיפת הודעות דוא״ל באמצעות ה־API לתגובות דוא״ל."
    pop3_polling_enabled: "למשוך תגובות דוא״ל דרך POP3."
    pop3_polling_ssl: "שימוש ב-SSL בעת חיבור לשרת POP3. (מומלץ)"
    pop3_polling_openssl_verify: "וידוא סרטיפיקט TLS של השרת (ברירת מחדל: מאופשר)"
    pop3_polling_period_mins: "ההפרש בדקות בין בדיקות דוא״ל בחשבון POP3. הערה: נדרשת הפעלה מחדש."
    pop3_polling_port: "החיבור (Port) ממנו יש למשוך נתונים מחשבון POP3."
    pop3_polling_host: "השרת המארח (Host) למשיכת דוא\"ל דרך POP3."
    pop3_polling_username: "שם המשתמש/ת לחשבון ה-POP3 לתשאול דוא\"ל."
    pop3_polling_password: "הסיסמה לחשבון ה-POP3 למשיכת הדוא\"ל."
    pop3_polling_delete_from_server: "למחוק הודעות דוא״ל מהשרת. לתשומת לבך: השבתת אפשרות זו מאלצת אותך לפנות את תיבת הדוא״ל באופן ידני"
    log_mail_processing_failures: "לתעד את כל שגיאות עיבוד הדוא״ל אל <a href='%{base_path}/logs' target='_blank'>‎/logs</a>"
    email_in: "לאפשר למשתמשים לפרסם נושאים חדשים דרך דוא״ל. לאחר הפעלת ההגדרה הזאת, יתאפשר לך להגדיר כתובות דוא״ל נכנסות לקבוצות ולקטגוריות."
    email_in_min_trust: "דרגת האמון המזערית הנדרשת למשתמש כדי לפרסם נושאים חדשים דרך הדוא״ל."
    email_in_authserv_id: "מזהה השירות מבצע בדיקות אימות על הודעות דוא״ל נכנסות. יש לעיין ב־<a href='https://meta.discourse.org/t/134358'>https://meta.discourse.org/t/134358</a> לקבלת הנחיות כיצד להגדיר זאת."
    email_in_spam_header: "כותרת הודעת הדוא״ל לאיתור ספאם."
    enable_imap: "הפעלת IMAP לסנכרון הודעות קבוצתיות."
    enable_imap_write: "הפעלת סנכרון IMAP דו־כיווני. אם האפשרות מושבתת, כל פעולות הכתיבה בחשבונות ה־IMAP יושבתו."
    enable_imap_idle: "להשתמש במנגנון IDLE של IMAP כדי להמתין להודעות דוא״ל חדשות."
    enable_smtp: "להפעיל SMTP לשליחת התראות על הודעות קבוצתיות."
    imap_polling_period_mins: "משך הזמן בדקות בין בדיקת חשבונות IMAP להימצאות הודעות דוא״ל חדשות."
    imap_polling_old_emails: "מספר הודעות הדוא״ל הישנות המרבי (שעובדו) שיעודכנו עם כל תשאול של תיבת ה־IMAP ‏(0 לכולן)."
    imap_polling_new_emails: "מספר הודעות הדוא״ל החדשות המרבי (שלא עובדו) שיעודכנו עם כל תשאול של תיבת ה־IMAP."
    imap_batch_import_email: "המספר המזערי של הודעות דוא״ל חדשות שתפעלנה מצב ייבוא (משביתה התראות על פוסטים)."
    email_prefix: "ה[תווית] שתשמש כנושא של הודעות דוא״ל. אם לא יוגדר, ברירת המחדל תכוון ל‚כותרת’ אם לא יוגדר אחרת."
    email_site_title: "כותרת האתר שתשמש כשם המוען להודעות דוא״ל שנשלחות מהאתר. ברירת המחדל היא ‚כותרת’ אם לא הוגדר אחרת. אם ה‚כותרת’ שלך מכילה תווים שאסור להשתמש בהם במחרוזות מוען דוא״ל, יש להשתמש בהגדרה זו."
    find_related_post_with_key: "יש להשתמש ב‚מפתח תגובה’ (reply key) אך ורק כדי למצוא את הפוסטים שלהן התקבלו תגובות. אזהרה: השבתה מאפשרת למשתמש להתחזות באמצעות כתובת דוא״ל."
    minimum_topics_similar: "כמה נושאים צריכים להתקיים לפני שנושאים דומים יוצגו בעת חיפוש נושא חדש."
    relative_date_duration: "מספר הימים לאחר פרסום בהם תאריך הפוסט מופיע כתאריך יחסי (7 ימים) לעומת תאריך רגיל (20 בפברואר)."
    delete_user_max_post_age: "אל תפאשרו מחיקת משתמשים שהפוסט הראשון שלהם הוא בן יותר מ-(x) ימים."
    delete_all_posts_max: "מספר הפוסטים המרבי שניתן להסיר בבת אחת עם הכפתור להסרת כל הפוסטים. אם למשתמש יש יותר פוסטים מהכמות הזאת, לא ניתן למחוק את כל הפוסטים בבת אחת וגם לא ניתן למחוק את המשתמש."
    delete_user_self_max_post_count: "מספר הרשומות המרבי שיכול להיות למשתמש ועדיין לאפשר לו למחוק את החשבון בעצמו. בחירה ב־‎-1 משביתה את האפשרות למחיקת חשבון עצמאית."
    username_change_period: "המספר המרבי של ימים לאחר ההרשמה בהם ניתן לשנות את שם המשתמש (0 כדי למנוע שינויים לשם המשתמש)."
    email_editable: "לאפשר למשתמשים לשנות את כתובת הדוא״ל שלהם לאחר ההרשמה."
    logout_redirect: "מיקום להפניית הדפדפן לאחר היציאה מהמערכת (למשל: https://example.com/logout)"
    allow_uploaded_avatars: "אפשרו למשתמשים להעלות תמונות פרופיל משלהם."
    default_avatars: "כתובות URL לאווטרים אשר ישמשו כברירת מחדל למשתמשים חדשים עד אשר ישנו אותם."
    automatically_download_gravatars: "הורדת גראווטרים למשתמשים בעת יצירת החשבון או שינוי כתובת הדוא\"ל."
    digest_topics: "המספר המרבי של נושאים נפוצים להצגה בהודעת הסיכום בדוא״ל."
    digest_posts: "המספר המרבי של פוסטים נפוצים להצגה בהודעת סיכום בדוא״ל."
    digest_other_topics: "המספר המרבי של נושאים להצגה בסעיף ‚חדש בנושאים וקטגוריות שאתם עוקבים אחריהם’ של הודעת הסיכום בדוא״ל."
    digest_min_excerpt_length: "אורך קטע מזערי מהפוסט להודעות סיכום בדוא״ל, בתווים."
    suppress_digest_email_after_days: "השתקת מיילים של סיכום למשתמשים שלא נראו באתר למעלה מ (n) ימים."
    digest_suppress_categories: "וותרו על קטגוריות אלו במיילים מסכמים."
    disable_digest_emails: "השבתת הודעות סיכום בדוא״ל לכל המשתמשים."
    apply_custom_styles_to_digest: "תבנית ו־css לדוא״ל בהתאמה אישית חלים על הודעות התקציר שנשלחות בדוא״ל."
    email_accent_bg_color: "צבע ההדגשה לשימוש כרקע של חלק מרכיבי ה־HTML בהודעות דוא״ל. ניתן לכתוב את שם הצבע באנגלית (‚red’) או ערך הקסדצימלי (‚‎#FF0000’)."
    email_accent_fg_color: "צבע הטקסט שמופיע על צבע הרקע של מיילים מסוג HTML. הכניסו שם צבע ('white') או ערך הקסדצימלי ('#FFFFFF')."
    email_link_color: "צבע הקישורים במיילים מסוג HTML. הכניסו שם צבע ('blue') או ערך הקסדצימלי ('#0000FF')."
    detect_custom_avatars: "האם לבדוק או לא לבדוק שמשתמשים העלו תמונות פרופיל אישיות."
    max_daily_gravatar_crawls: "מספר הפעמים המקסימלי ש-Discourse יבדוק אווטרים ב-Gravatar ביום"
    public_user_custom_fields: "רשימה של שדות מותאמים לבחירת המשתמש שניתן לאחזר באמצעות ה־API."
    staff_user_custom_fields: "רשימה של שדות מותאמים לבחירת המשתמש שחברי הסגל יכולים לאחזר באמצעות ה־API."
    enable_user_directory: "ספקו ספריייה של משתמשים לגלישה"
    enable_group_directory: "ספקו ספריה של קבוצות לסיור"
    enable_category_group_moderation: "לאפשר לקבוצות לסקור תוכן בקטגוריות מסוימות"
    group_in_subject: "ניתן להגדיר %%{optional_pm} בנושא הודעת הדוא״ל לשם הקבוצה הראשונה בהודעה הפרטית (PM), למידע נוסף: <a href='https://meta.discourse.org/t/customize-specific-email-templates/88323' target='_blank'>התאמת תבנית הנושא להודעות דוא״ל תקניות</a>"
    allow_anonymous_posting: "לאפשר למשתמשים לעבור למצב אלמוני"
    allow_anonymous_likes: "לאפשר למשתמשים אלמוניים לסמן פוסטים בלייק"
    anonymous_posting_min_trust_level: "דרגת האמון המזערית הנדרשת כדי לאפשר פרסום אלמוני"
    anonymous_account_duration_minutes: "כדי להגן על האלמוניות יש ליצור חשבון אלמוני חדש כל N דקות עבור כל משתמש. למשל: אם ההגדרה היא 600, בחלוף 600 דקות מהפוסט האחרון וגם אם המשתמש עבר למצב אלמוני, ייווצר חשבון אלמוני חדש."
    hide_user_profiles_from_public: "להשבית כרטיסי משתמשים, פרופילי משתמשים וספריית משתמשים עבור משתמשים אלמוניים."
    allow_users_to_hide_profile: "לאפשר למשתמשים להחביא את הפרופיל והנוכחות שלהם"
    allow_featured_topic_on_user_profiles: "לאפשר למשתמשים להציג קישור לנושא בכרטיס המשתמש ובפרופיל שלהם."
    show_inactive_accounts: "לאפשר למשתמשים שנכנסו לעיין בפרופילים של חשבונות לא פעילים."
    hide_suspension_reasons: "לא להציג את סיבות ההשעיה באופן ציבורי בפרופילי המשתמשים."
    log_personal_messages_views: "תיעוד צפיות הודעות אישיות של מנהלים עבור משתמשים/קבוצות אחרות."
    ignored_users_count_message_threshold: "להודיע למפקחים במקרה שמשתמש מסוים זכה לחסימות מצד משתמשים רבים אחרים."
    ignored_users_message_gap_days: "כמה זמן להמתין בטרם שליחת הודעה נוספת למפקחים בנוגע למשתמש שזכה לחסימות מצד משתמשים רבים."
    clean_up_inactive_users_after_days: "מספר הימים בטרם הסרת משתמש בלתי פעיל (דרגת אמון 0 ללא פוסטים). כדי להשבית את הפינוי יש להגדיר ל־0."
    clean_up_unused_staged_users_after_days: "מספר הימים לפני שמשתמש מבוים שאינו בשימוש (ללא פוסטים) נמחק מהמערכת. כדי להשבית את הפינוי יש להגדיר ל־0."
    user_selected_primary_groups: "לאפשר למשתמשים להגדיר את הקבוצה העיקרית של עצמם"
    max_notifications_per_user: "כמות ההתראות המרבית למשתמש, אם המשתמש חרג מהמספר הזה, התראות ישנות תימחקנה. נאכף כל שבוע. 0 להשבתה"
    allowed_user_website_domains: "אתרי משתמשים יאומתו עם שמות תחום אלו. רשימה מופרדת על ידי קווים אנכיים."
    allow_profile_backgrounds: "אפשרו למשתמשים להעלות רקעים לפרופיל."
    sequential_replies_threshold: "מספר הפוסטים שעל משתמש לפרסם אחד-לאחר-השני בנושא לפני שמזכירים לו שהוא משאיר יותר מידי תגובות ברצף."
    get_a_room_threshold: "מספר פוסטים שמשתמשים צריכים להכין לאותו אדם באותו הנושא לפני שהם מוזהרים."
    dont_feed_the_trolls_threshold: "מספר הסימונים ממשתמשים אחרים בטרם אזהרה."
    enable_mobile_theme: "מכשירים ניידים משתמשים בערכת עיצוב מותאמת לניידים לצד האפשרות לעבור לאתר המלא. ניתן להשבית זאת כדי להשתמש בערכת סגנון מסתגלת לחלוטין."
    dominating_topic_minimum_percent: "איזה אחוז מהפוסטים משתמש צריך לייצר בנושא לפני שיקבל תזכורת לגבי שתלטנות יתר על הנושא."
    disable_avatar_education_message: "ניטרול הודעה שמלמדת על שינוי דמות."
    pm_warn_user_last_seen_months_ago: "בעת יצירת הודעה פרטית חדשה, יש להזהיר את המשתמש כאשר נמען היעד לא היה פעיל במשך n חודשים ומעלה."
    suppress_uncategorized_badge: "אל תציגו את העיטור לנושאים נטולי קטגוריה ברשימת הנושאים."
    header_dropdown_category_count: "כמה קטגוריות ניתן להציג בתפריט הנגלל בכותרת."
    permalink_normalizations: "החילו את הביטויים הרגולריים האלו לפני שמתאימים קישורים-קבועים, למשל: /(topic.*)\\?.*/\\1 יסיר מחרוזות שאילתה מנתיבי נושאים. הפורמט הוא regex+string משתמש ב \\1 וכד׳ כדי לגשת להתאמות"
    global_notice: "הצגת מודעה גלובלית דחופה בגדר חירום לכל המבקרים, יש להחליף בתוכן ריק כדי להסתיר אותה (מותר HTML)."
    disable_system_edit_notifications: "ביטול התראות עריכה על ידי משתמש המערכת כאשר 'download_remote_images_to_local' פעיל."
    disable_category_edit_notifications: "השבתת התראות על עריכות של קטגוריות נושא."
    disable_tags_edit_notifications: "השבתת התראות על עריכות של תגיות נושא."
    notification_consolidation_threshold: "מספר ההתראות שסומנו בלייק או בקשות שהתקבלו לפני שההתראות קובצו להתראה אחת. יש להגדיר ל־0 כדי להשבית."
    likes_notification_consolidation_window_mins: "משך הזמן בשניות בו התראות מקובצות להתראה אחת לאחר שהגיעו לסף הזה. ניתן להגדיר את הסף דרך `SiteSetting.notification_consolidation_threshold` (סף קיבוץ התראות)."
    automatically_unpin_topics: "הסרת נעיצה אוטומטית של נושאים כאשר המשתמשים מגיעים לתחתית."
    read_time_word_count: "מספר המילים לדקה כדי להעריך את זמן הקריאה."
    topic_page_title_includes_category: "<a href='https://developer.mozilla.org/en-US/docs/Web/HTML/Element/title' target='_blank'>תגית הכותרת (title)</a> בעמוד הנושא מכילה את שם הקטגוריה."
    native_app_install_banner_ios: "הצגת מודעת היישומון DiscourseHub במכשירי iOS למשתמשים בסיסיים (דרגת אמון 1) ומעלה."
    native_app_install_banner_android: "הצגת מודעת היישומון DiscourseHub במכשירי Android למשתמשים בסיסיים (דרגת אמון 1) ומעלה."
    app_association_android: "תכני נקודת הקצה <a href='%{base_path}/.well-known/assetlinks.json'>‎.well-known/assetlinks.json</a> שמשמשת לטובת ה־API של Google's Digital Asset Links."
    app_association_ios: "תכני נקודת הקצה <a href='%{base_path}/apple-app-site-association'>apple-app-site-association</a> שמשמשת ליצירת Universal Links (קישורים אוניברסליים) בין האתר הזה ויישומוני iOS."
    share_anonymized_statistics: "שיתוף סטטיסטיקת שימוש אלמונית."
    auto_handle_queued_age: "לטפל אוטומטית ברשומות שממתינות לסקירה לאחר כמות כזו של ימים. ללא התחשבות בדגלים. פוסטים ומשתמשים שממתינים בתור יידחו. יש להגדיר ל־0 כדי להשבית את התכונה הזו."
    penalty_step_hours: "עונשי ברירת מחדל להשתקה או השעייה של משתמשים בשעות. ברירת המחדל לעבירה הראשונה היא הערך הראשון, ברירת המחדל לעבירה השנייה היא הערך השני וכן הלאה וכן הלאה."
    svg_icon_subset: "הוספת סמלים נוספים מתוך FontAwesome 5 אותם ברצונך לכלול בין המשאבים שלך. יש להשתמש בקידומת ‚fa-‎’ לסמלים אחידים, ‚far-‎’ לסמלים רגילים וב־‚fab-‎’ לסמלים ממותגים."
    max_prints_per_hour_per_user: "מספר החשיפות המרבי לדף ‎/print (0 להשבתת הדפסה)"
    full_name_required: "שם מלא הוא שדה נדרש לפרופיל משתמש/ת."
    enable_names: "הצגת השם המלא של המשתמש בפרופיל, כרטיס המשתמש והודעות הדוא״ל של המשתמש. ניתן להשבית כדי להסתיר את השם המלא בכל מקום."
    display_name_on_posts: "הצגת שמם המלא של משתמשים בפוסטים שלהם, בנוסף ל@שם_המשתמש שלהם."
    show_time_gap_days: "אם שני פוסטים נוצרים בהפרש כזה של ימים זה מזה, להציג את הפרש הזמן בנושא."
    short_progress_text_threshold: "לאחר שמספר הפוסטים בנושא עוברים את המספר הזה, מד ההתקדמות יציג רק את המספר של הפוסט הנוכחי. אם תשנו את רוחב מד ההתקדמות, ייתכן שתצטרכו לשנות ערך זה."
    default_code_lang: "שפת התכנות כברירת המחדל להדגשת תחביר שחלה על מקטעי קוד (auto,‏ text,‏ ruby,‏ python וכו׳). ערך זה חייב להיות גם בהגדרת האתר `highlighted languages` (שפות מודגשות)."
    warn_reviving_old_topic_age: "כשמשתמש מתחיל להגיב לנושא בו התגובה האחרונה נכתבה לפני למעלה מכמות זו של ימים, תופיע אזהרה. 0 להשבתה."
    autohighlight_all_code: "לחייב שימוש בקוד הדגשה לכל קוד מעוצב מראש (preformatted code blocks) אפילו אם הם אינם מציינים את השפה."
    highlighted_languages: "כללי הדגשת תחביר להכללה. (אזהרה: הכללה של שפות רבות מדי פוגעת בביצועים) להדגמה: <a href='https://highlightjs.org/static/demo/' target='_blank'>https://highlightjs.org/static/demo</a>"
    show_copy_button_on_codeblocks: "הוספת כפתור למקטעי קוד כדי להעתיק את תוכני המקטע ללוח הגזירים של המשתמש."
    embed_any_origin: "לאפשר תוכן עם יכולת הטמעה ללא תלות במקור. נחוץ ליישומונים לנייד עם HTML סטטי."
    embed_topics_list: "תמיכה בהטמעת רשימות נושאים ב־HTML"
    embed_set_canonical_url: "הגדרת הכתובת הקנונית לנושאים מוטמעים כדי להטמיע את כתובת התוכן."
    embed_truncate: "חיתוך הפוסטים המוטמעים."
    embed_unlisted: "נושאים שיובאו לא יופיעו ברשימה עד שתתווסף אליהם תגובה ממשתמש."
    embed_support_markdown: "תמיכה בסימון Markdown בפוסטים מוטמעים."
    allowed_embed_selectors: "רשימה מופרדת בפסיקים של רכיבי CSS שמותר להשתמש בהם בהטמעות (embed)."
    allowed_href_schemes: "פרוטוקולים מותרים בלינקים בנוסף ל http ו https."
    embed_post_limit: "מספר מקסימלי של פוסטים להטמעה."
    embed_username_required: "נדרש שם משתמש ליצירת הנושא."
    notify_about_reviewable_item_after: "אם יש פריטים לסקירה שלא טופלו לאחר כמות זו של שעות, תישלח הודעה אישית אל המפקחים. 0 להשבתה."
    delete_drafts_older_than_n_days: "למחוק טיוטות שגילן עולה על (n) ימים."
    delete_merged_stub_topics_after_days: "מספר הימים להמתנה לפני מחיקה אוטומטית של נושאים מקוצרים שמוזגו במלואם. יש להגדיר ל־0 כדי לא למחוק נושאים מקוצרים לעולם."
    bootstrap_mode_min_users: "מספר משתמשים מזערי שנדרש כדי להשבית מצב ראשוניות (0 להשבתה, יכול לארוך עד 24 שעות)"
    prevent_anons_from_downloading_files: "למנוע ממשתמשים אלמוניים להוריד קבצים מצורפים."
    secure_uploads: 'מגביל גישה לכל ההעלאות (תמונות, סרטונים, שמע, טקסט, קובצי PDF, ארכיוני zip ועוד). אם מופעלת האפשרות „דרישת כניסה”, רק משתמשים שנכנסו למערכת יכולים לגשת להעלאות. אחרת, הגישה תוגבל רק להעלאות מסוגי מדיה בהודעות פרטיות ובקטגוריות פרטיות. אזהרה: מדובר בהגדרה מסובכת שדורשת הבנה עמוקה בניהול המערכת. יש לעיין ב<a target="_blank" href="https://meta.discourse.org/t/-/140017">נושא ההעלאות המאובטחות ב־Meta</a> לקבלת פרטים נוספים.'
    secure_uploads_allow_embed_images_in_emails: "מאפשר להטמיע תמונות מאובטחות שבדרך כלל יידחסו אם הגודל שלהן קטן מההגדרה ‚secure uploads max email embed image size kb’ (גודל העלאות מרבי להטמעה כתמונה בקילובתים)."
    secure_uploads_max_email_embed_image_size_kb: "גודל החיתוך לתמונות מאובטחות שיוטמעו בהודעות דוא״ל אם ההגדרה ‚secure uploads allow embed in emails’ (לאפשר הטמעת העלאות מאובטחת בהודעות דוא״ל) פעילה. אם ההגדרה הזאת אינה פעילה להגדרה זו אין שום משמעות."
    slug_generation_method: "נא לבחור שיטת יצירת כתובת מופשטות. ‚מוצפן’ ייצר מחרוזת עם קידוד באחוזים, ‚ללא’ ישבית את הכתובת המופשטת לחלוטין."
    enable_emoji: "הפעלת אמוג׳י"
    enable_emoji_shortcuts: "חייכנים נפוצים כגון ‎:) :p :(‎ יומרו לאמוג׳ים"
    emoji_set: "איך בא לך את האמוג׳י שלך?"
    emoji_autocomplete_min_chars: "מספר התווים המזערי שנדרש להקפצת חלונית השלמה אוטומטית של אמוג׳י"
    enable_inline_emoji_translation: "הפעלת תרגום לאמוג׳י כחלק מהשורה (ללא רווחים או סימני פיסוק לפני)."
    emoji_deny_list: "סמלי האמוג׳י האלה לא יהיו זמינים לשימוש בתפריטים או בקודים מקוצרים."
    approve_post_count: "מספר הפוסטים ממשתמשים חדשים או בסיסיים שחייבים לאשר אותם"
    approve_unless_trust_level: "פוסטים של משתמשים מתחת לדרגת אמון זו חייבים לעבור אישור"
    approve_new_topics_unless_trust_level: "נושאים חדשים של משתמשים מתחת לדרגת אמון זו חייבים לעבור אישור"
    approve_unless_staged: "יש לאשר נושאים ופוסטים חדשים עבור משתמשים מבוימים"
    notify_about_queued_posts_after: "אם יש פוסטים שממתינים לסקירה מעבר לכמות כזו של שעות, יש לשלוח התראה לכל המפקחים. 0 משבית את ההתראות האלה."
    auto_close_messages_post_count: "מספר פוסטים מקסימלי בהודעה לפני שהיא נסגרת אוטומטית (0 לניטרול)"
    auto_close_topics_post_count: "מספר מקסימלי של פוסטים בנושא לפני שהוא נסגר אוטומטית (0 להשבתה)"
    auto_close_topics_create_linked_topic: "ליצור נושא חדש מקושר כאשר נושא נסגר אוטומטית עקב ההגדרה ‚לסגור אוטומטית נושאים בהתאם לכמות פוסטים’"
    code_formatting_style: "כפתור קוד בדפדפן יציע אוטומטית סגנון קידוד זה"
    max_allowed_message_recipients: "מספר מקסימלי של נמענים מותר בהודעה."
    watched_words_regular_expressions: "מילים במעקב הן ביטויים רגולריים."
    enable_diffhtml_preview: "יכולת ניסיונית שמשתמשת ב־diffHTML כדי לסנכרן תצוגה מקדימה במקום עיבוד מלא מחדש"
    enable_fast_edit: "מאפשר עריכה בתוך השורה של חלק קטן מהטקסט של הפוסט."
    old_post_notice_days: "ימים לפני שהתראת נושא מתיישנת"
    new_user_notice_tl: "דרגת האמון המזערית הדרושה לצפייה בהתראות על פוסט של משתמש חדש."
    returning_user_notice_tl: "דרגת האמון המזערית הדרושה לצפייה בהתראות משתמש חוזר."
    returning_users_days: "כמה ימים אמורים לעבור לפני שמשתמש נחשב למשתמש חוזר."
    review_media_unless_trust_level: "הסגל יסקור פוסטים של משתמשים עם דרגות אמון נמוכות יותר אם הוטמעה בהם מדיה."
    blur_tl0_flagged_posts_media: "לטשטש פוסטים שסומנו בדגל כדי להסתיר תוכן שעוי להיות פוגעני."
    enable_page_publishing: "לאפשר לחברי סגל לפרסם נושאים לכתובות חדשות עם סגנון עצמאי."
    show_published_pages_login_required: "משתמשים אלמוניים יכולים לראות דפים שפורסמו, אפילו כשנדרשת כניסה למערכת."
    skip_auto_delete_reply_likes: "בעת מחיקה אוטומטית של תגובות ישנות, לדלג על פוסטים עם כמות כזאת או יותר של לייקים."
    default_email_digest_frequency: "באיזו תדירות משתמשים יקבלו סיכומי מיילים כברירת מחדל."
    default_include_tl0_in_digests: "כללו פוסטים ממשתמשים חדשים בדוא\"ל מסכם כברירת מחדל. משתמשים יוכלו לשנות זאת בהעדפות האישיות."
    default_email_level: "הגדרת רמת ההתראה בדוא״ל כבררת מחדל לנושאים רגילים."
    default_email_messages_level: "הגדרת רמת ההתראה בדוא״ל כבררת מחדל בעת שליחת הודעה למשתמש."
    default_email_mailing_list_mode: "שלח מייל עבור כל פוסט חדש בתור ברירת מחדל. "
    default_email_mailing_list_mode_frequency: "משתמשים שאיפשרו את מצב רשימת התפוצה יקבלו מיילים בתדירות זו כברירת מחדל."
    disable_mailing_list_mode: "לאסור על משתמשים להפעיל את מצב רשימת הדיוור (מונע שליחת הודעות דיוור.)"
    default_email_previous_replies: "כלילת תגובות קודמות במיילים כברירת מחדל."
    default_email_in_reply_to: "לכלול ציטוט מתגובות לפוסטים בתוכן הודעות הדוא״ל כברירת מחדל."
    default_hide_profile_and_presence: "הסתרת הפרופיל הציבורי של המשתמש ואת נוכחותו כברירת מחדל."
    default_other_new_topic_duration_minutes: "ברירת המחדל הגלובאלית עבור תנאי שבשבילו נושא ייחשב חדש."
    default_other_auto_track_topics_after_msecs: "ברירת המחדל הגלובאלית עבור הזמן לפני שנושא נעקב אוטומטית"
    default_other_notification_level_when_replying: "ברירת מחדל גלובלית של רמת התראה כאשר משתמשים מגיבים לנושא."
    default_other_external_links_in_new_tab: "פתח קישורים חיצונים בטאב חדש, בתור ברירת מחדל."
    default_other_enable_quoting: "איפשור תגובות עם ציטוט לטקסט מצוטט כברירת מחדל."
    default_other_enable_defer: "הפעלת תכונת „אחר כך” כבררת מחדל."
    default_other_dynamic_favicon: "להציג מניין נושאים חדשים/עדכניים בסמל הדפדפן כברירת מחדל."
    default_other_skip_new_user_tips: "דילוג על עצות ועיטורים של קבלת משתמשים חדשים."
    default_other_like_notification_frequency: "הודיעו למשתמשים על לייקים כברירת מחדל"
    default_topics_automatic_unpin: "ביטול אוטומטי של נעיצת נושאים כאשר משתמשים מגיעים לתחתית - כברירת מחדל."
    default_categories_watching: "רשימת קטגוריות שנצפית כברירת מחדל."
    default_categories_tracking: "רשימת קטגוריות שנעקבת כברירת מחדל."
    default_categories_muted: "רשימת קטגוריות שמושתקות כברירת מחדל."
    default_categories_watching_first_post: "רשימת קטגוריות שבה הפוסט הראשון בכל נושא ייצפה אוטומטית."
    default_categories_normal: "רשימת הקטגוריות שאינן מושתקות כבררת מחדל. שימושי כאשר הגדרת האתר `mute_all_categories_by_default` (השתקת כל הקטגוריות כבררת מחדל) מופעלת."
    mute_all_categories_by_default: "הגדרת כל רמות ההתראות כבררת מחדל בכל הקטגוריות למושתק. לדרוש ממשתמשים לבחור באופן יזום קטגוריות שיופיעו תחת ‚אחרונים’ ו־‚קטגוריות’. אם ברצונך להוסיף את בררות המחדל למשתמשים אלמוניים עליך להגדיר את ‚default_categories_‎’."
    default_tags_watching: "רשימת תגיות שבצפייה כבררת מחדל."
    default_tags_tracking: "רשימת תגיות שבמעקב כבררת מחדל"
    default_tags_muted: "רשימת תגיות שמושתקות כבררת מחדל."
    default_tags_watching_first_post: "רשימת תגיות שעבורן פוסט ראשון בכל נושא חדש יצטרף לצפייה כבררת מחדל."
    default_text_size: "גודל הטקסט שנבחר כברירת מחדל"
    default_title_count_mode: "מצב בררת מחדל למונה כותרות עמודים"
    enable_offline_indicator: "להציג הודעה למשתמשים כאשר זוהה שהחיבור שלהם לאינטרנט נקטע."
    default_sidebar_link_to_filtered_list: "להפוך את קישור קישורי תפריט הניווט לרשימה מסוננת כברירת מחדל."
    default_sidebar_show_count_of_new_items: "להפוך את קישורי תפריט הניווט כך שיציגו מספר פריטים חדשים במקום עיטורים כברירת מחדל."
    default_sidebar_switch_panel_position: "מיקום כפתורי החלפת לוח בסרגל הצד"
    retain_web_hook_events_period_days: "מספר הימים לשמירת רשומות אירועי התלייה."
    retry_web_hook_events: "לנסות מחדש אירועי התליה שנכשלו במשך 4 פעמים. פרקי הזמן שבין הניסיונות החוזרים הם 1, 5, 25 ו־125 דקות."
    revoke_api_keys_days: "מספר הימים בטרם שלילה אוטומטית של מפתח API שלא היה בשימוש (0 - לעולם לא)."
    allow_user_api_keys: "לאפשר למשתמשים ליצור מפתחות API"
    allow_user_api_key_scopes: "רשימת אזורים מותרים למפתחות API של משתמשים"
    min_trust_level_for_user_api_key: |
      נדרשת דרגת אמון ליצירת מפתחות API למשתמש.<br>
      <b>אזהרה</b>: שינוי דרגת האמון ימנע ממשתמשים עם דרגת אמון נמוכה יותר להיכנס דרך Discourse Hub
    allowed_user_api_auth_redirects: "כתובת מורשית להפניית אימות למפתחות API של משתמש. בסימן התו־כל * ניתן להשתמש כדי ללכוד חלק ממנה (למשל: www.example.com/*‎)."
    allowed_user_api_push_urls: "URLים מורשים לדחיפת שרת ל API של משתמשים."
    expire_user_api_keys_days: "מספר הימים בטרם פקיעת תוקף מפתח ה־API של המשתמש אוטומטית (0 - לעולם לא)."
    tagging_enabled: "לאפשר תגיות על נושאים?"
    min_trust_to_create_tag: "דרגת האמון המזערית שנדרשת כדי ליצור תגית."
    max_tags_per_topic: "כמות התגיות המרבית שניתן להקצות לנושא."
    enable_max_tags_per_email_subject: "להשתמש ב־max_tags_per_email_subject (כמות תגיות מרבית לנושא הודעת דוא״ל) בעת יצירת נושא להודעת דוא״ל"
    max_tags_per_email_subject: "מס׳ התגיות המרבי שיכול להיות בנושא של הודעת דוא״ל"
    max_tag_length: "אורך התג המקסימלי (מספר תווים)."
    max_tag_search_results: "בעת חיפוש אחר תגיות, כמה תוצאות תופענה לכל היותר."
    max_tags_in_filter_list: "מספר התגיות המרבי להצגה בתפריט המסננים הנגלל. התגיות השימושיות ביותר תופענה."
    tags_sort_alphabetically: "הצגת תגיות בסדר אלפביתי. בררת המחדל היא להציג אותן לפי פופולאריות."
    tags_listed_by_group: "הצגת תגיות לפי קבוצת תגיות ב<a href='%{base_path}/tags' target='_blank'>עמוד התגיות</a>."
    tag_style: "סגנון ויזואלי לתג עיטורים."
    pm_tags_allowed_for_groups: "לאפשר לחברים מהקבוצות שנכללו לתייג כל הודעה פרטית שהיא"
    min_trust_level_to_tag_topics: "דרגת האמון המזערית שדרושה כדי לתייג נושאים"
    suppress_overlapping_tags_in_list: "אם תגיות תואמות מילים בכותרות נושאים באופן מדויק, לא להציג את התגית"
    remove_muted_tags_from_latest: "לא להציג נושאים שמתויגים רק בתגיות מושתקות ברשימת הנושאים האחרונים."
    force_lowercase_tags: "לאלץ את כל התגיות החדשות להיות באותיות קטנות בלבד."
    create_post_for_category_and_tag_changes: "ליצור פוסט פעולה קטן כאשר קטגוריה או תגיות של נושא משתנים"
    watched_precedence_over_muted: "להודיע לי על נושאים בקטגוריות או תגיות שאני עוקב אחריהם שגם שייכים לזה שהשתקתי"
    company_name: "שם החברה"
    governing_law: "החוק המחייב"
    city_for_disputes: "עיר המחלוקת"
    shared_drafts_category: "הפעלת תכונת הטיוטות המשותפות על ידי הקצאת קטגוריה שתשמש לטובת טיוטות לנושאים. נושאים בקטגוריה זו יוסתרו מרשימות הנושאים לחברי הסגל."
    shared_drafts_min_trust_level: "לאפשר למשתמשים לראות ולערוך טיוטות משותפות."
    push_notifications_prompt: "הצגת בקשה להסכמת המשתמש."
    push_notifications_icon: "סמל העיטור שמופיע בפינת ההתרעה. מומלץ PNG בצבעים אחידים עם שקיפות בגודל 96 × 96."
    enable_desktop_push_notifications: "הפעלת התראות בדחיפה לשולחן העבודה"
    push_notification_time_window_mins: "להמתין (n) דקות בטרם שליחת התראה בדחיפה. מסייע במניעת הודעות בדחיפה למשתמשים מחוברים ופעילים."
    base_font: "גופן בסיס לשימוש רוב הטקסט באתר. ערכות עיצוב יכולות לדרוס אותו באמצעות מאפיין ה־CSS‏ ‎`--font-family`‎."
    heading_font: "גופן לשימוש כותרות באתר. ערכות עיצוב יכולות לדרוס אותו באמצעות המאפיין ‎`--heading-font-family`‎"
    enable_sitemap: "ליצור מפת אתר עבור האתר שלך ולכלול אותה בקובץ robots.txt."
    sitemap_page_size: "מספר הכתובות שיתווספו בכל עמוד של מפת אתר. 50,000 לכל היותר"
    enable_user_status: "(ניסיוני) לאפשר למשתמשים להגדיר הודעת מצב מותאמת אישית (אמוג׳י + תיאור)."
    enable_user_tips: "לאפשר עצות למשתמשים חדשים שמתארים יכולות מפתח למשתמשים"
    short_title: "בכותרת הקצרה ייעשה שימוש במסך הבית של המשתמש, במשגר או במקומות אחרים שבהם המקום מוגבל. אורכה לא יעלה על 12 תווים."
    dashboard_hidden_reports: "לאפשר להסתיר את הדוחות המסוימים בלוח הבקרה."
    dashboard_visible_tabs: "נא לבחור אילו לשוניות תופענה בלוח הבקרה."
    dashboard_general_tab_activity_metrics: "נא לבחור דיווחים שיופיעו בתור מדדי פעילות בלשונית הכללית."
    gravatar_name: "שם ספק ה־Gravatar"
    gravatar_base_url: "כתובת בסיס ה־API של ספק ה־Gravatar"
    gravatar_login_url: "כתובת ביחס אל gravatar_base_url (כתובת הבסיס של Gravatat) שמספקת למשתמש גישה לשירות Gravatar"
    share_quote_buttons: "קביעת הפריטים שיופיעו בווידג׳ט שיתוף הציטוטים ובאיזה סדר."
    share_quote_visibility: "קביעה מתי להציג כפתורי שיתוף ציטוטים: אף פעם למשתמשים אלמוניים בלבד או לכל המשתמשים. "
    create_revision_on_bulk_topic_moves: "יצירת מהדורה לפוסטים הראשונים כאשר הנושאים מועברים לקטגוריה חדשה במרוכז."
    allow_changing_staged_user_tracking: "לאפשר שינוי העדפות של קטגוריית המשתמשים המבוימים ותגיות על ידי ההנהלה."
    use_email_for_username_and_name_suggestions: "להשתמש בחלק הראשון של כתובת הדוא״ל כשם משתמש והצעה לשם. נא לשים לב שזה מקל על אנשים לנחש את כתובות הדוא״ל המלאות (כיוון שרוב האנשים חולקים שירותים נפוצים כגון `gmail.com`)."
    use_name_for_username_suggestions: "להשתמש בשם המלא של המשתמש בעת הצעת שמות משתמשים."
    suggest_weekends_in_date_pickers: "לכלול סופי שבוע (שישי ושבת) בהצעות לבוחר התאריכים (כדאי להשבית זאת אם יוצא לך להשתמש ב־Discourse רק בימי חול, ראשון עד חמישי)."
    splash_screen: "מציג מסך טעינה בזמן שהמשאבים נטענים"
    navigation_menu: "קביעת תפריט הניווט לשימוש. המשתמשים יכולים להתאים את הניווט מסרגל הצד והכותרת. האפשרות הישנה זמינה לטובת תאימות לאחור."
    default_navigation_menu_categories: "הקטגוריות הנבחרות תוצגנה תחת סעיף הקטגוריות של תפריט הניווט כברירת מחדל."
    default_navigation_menu_tags: "התגיות הנבחרות תוצגנה תחת סעיף התגיות של תפריט הניווט כברירת מחדל."
    enable_experimental_hashtag_autocomplete: "ניסיוני: ניתן להשתמש במערכת אוטומטית להשלמת #תגיות עבור קטגוריות ותגיות שמעבדת את הפריט הנבחר באופן שונה והחיפוש בה משופר"
    experimental_new_new_view_groups: 'ניסיוני: לאפשר רשימת נושאים חדשה המשלבת נושאים שלא נקראו וחדשים ולקשר אליה את „הכול” בסרגל הצד.'
    enable_custom_sidebar_sections: "ניסיוני: הפעלת אגפים משלך בסרגל הצד"
    experimental_topics_filter: "ניסיוני: מפעיל את נתיב סינון הנושאים הניסיוני תחת ‎/filter"
    experimental_search_menu_groups: "ניסיוני: מאפשר את תפריט החיפוש החדש ששודרג כך שישתמש ב־glimmer"
    enable_experimental_lightbox: "ניסיוני: להחליף את התיבה הקלילה לתמונות כברירת מחדל לעיצוב המשופר."
    page_loading_indicator: "הגדרת מחוון הטעינה שמופיע במהלך ניווט בין עמודים ב־Discourse. ‚שבשבת’ הוא מחוון עמוד מלא. ‚מד התקדמות’ מציג סרגל צר בראש המסך."
    errors:
      invalid_css_color: "צבע שגוי. נא למלא את שם הצבע או ערך הקסדצימלי."
      invalid_email: "כתובת דוא״ל שגויה."
      invalid_username: "אין משתמש/ת עם שם משתמש כזה."
      valid_username: "יש משתמש עם שם משתמש כזה."
      invalid_group: "אין קבוצה בשם הזה."
      invalid_integer_min_max: "הערך חייב להיות בין %{min} ל-%{max}."
      invalid_integer_min: "הערך חייב להיות %{min} ומעלה."
      invalid_integer_max: "הערך חייב לא יכול להיות גדול מ- %{max}."
      invalid_integer: "הערך חייב להיות מספר שלם."
      regex_mismatch: "הערך אינו תואם את המבנה הנדרש."
      must_include_latest: "התפריט העליון חייב להכיל את טאב ה״מובילים״."
      invalid_string: "ערך לא תקין."
      invalid_string_min_max: "חייב להיות בין %{min} ל- %{max} תווים."
      invalid_string_min: "חייב להיות לפחות %{min} תווים."
      invalid_string_max: "נדרשים לא יותר מ-%{max} תווים."
      invalid_json: "JSON פגום."
      invalid_reply_by_email_address: "הערך חייב להכיל '%{reply_key}' ולהיות שונה מכתובת הדוא״ל להתראה."
      invalid_alternative_reply_by_email_addresses: "על כל הערכים לכלול ‚%{reply_key}’ ולהיות שונים מהדוא״ל לעדכונים."
      invalid_domain_hostname: "אסור לכלול את התווים * או ?."
      pop3_polling_host_is_empty: "עליכם לקבוע 'שרת תשאול pop3' לפני שתאפשרו תשאול POP3."
      pop3_polling_username_is_empty: "עליכם לקבוע 'שם-משתמש לתשאול pop3' לפני שתאפשרו תשאול POP3."
      pop3_polling_password_is_empty: "עליכם לקבוע 'סיסמת תשאול pop3' לפני שתאפשרו תשאול POP3."
      pop3_polling_authentication_failed: "אימות POP3 נכשל. נא לאמת את פרטי הגישה שלך ל־pop3."
      reply_by_email_address_is_empty: "חובה להגדיר ‚מענה לפי כתובת דוא״ל’ בטרם הפעלת תגובה בדוא״ל."
      email_polling_disabled: "צריך להפעיל תשאול ידני או POP3 או שיש לך דוגם דוא״ל פעיל משלך בטרם הפעלת תשובה בדוא״ל."
      user_locale_not_enabled: "לפני שתוכלו להפעיל אפשרות זאת, יש לאפשר \"הגדרות מקומיות מותאמות משתמש/ת\""
      personal_message_enabled_groups_invalid: "עליך לציין לפחות קבוצה אחת להגדרה זו. כדי למנוע מכולם לשלוח הודעות פרטיות למעט הסגל יש לבחור בקבוצת הסגל."
      invalid_regex: "ביטוי רגולרי לא תקין או לא מותר."
      invalid_regex_with_message: "בביטוי הרגולרי ‚%{regex}’ יש שגיאה: %{message}"
      email_editable_enabled: "עליך להשבית את ‚עריכת דוא״ל אפשרית’ בטרם הפעלת הגדרה זו."
      staged_users_disabled: "עליך לאפשר ‚משתמשים מבוימים’ בטרם הפעלת הגדרה זו."
      reply_by_email_disabled: "עליך להפעיל את ‚תגובה בדוא״ל’ בטרם הפעלת הגדרה זו."
      discourse_connect_url_is_empty: "עליך להגדיר ‚כתובת discourse connect’ בטרם הפעלת הגדרה זו."
      enable_local_logins_disabled: "עליך תחילה להפעיל את ‚הפעלת כניסה מקומית’ בטרם הפעלת הגדרה זו."
      min_username_length_exists: "לא ניתן להגדיר את האורך המזערי לשם המשתמש לפחות תווים מאשר שם המשתמש הקצר ביותר במערכת (%{username})."
      min_username_length_range: "לא ניתן לקבוע את המינימום מעל המקסימום."
      max_username_length_exists: "לא ניתן להגדיר את האורך המרבי לשם המשתמש ליותר תווים מאשר שם המשתמש הארוך ביותר במערכת (%{username})."
      max_username_length_range: "לא ניתן לקבוע את המקסימום מתחת למינימום."
      invalid_hex_value: "ערכי הצבעים חייבים להיות קודים הקסדצימליים באורך 6 תווים."
      empty_selectable_avatars: "עליך להעלות שתי תמונות ייצוגיות לפחות כדי לבחור ביניהן לפני הפעלת האפשרות הזאת."
      category_search_priority:
        low_weight_invalid: "אי אפשר להגדיר את המשקל ל־1 ומעלה."
        high_weight_invalid: "אי אפשר להגדיר את המשקל ל־1 ומטה."
      allowed_unicode_usernames:
        regex_invalid: "הביטוי הרגולרי שגוי: %{error}"
        leading_trailing_slash: "אסור שהביטוי הרגולרי יתחיל או יסתיים בלוכסן."
      unicode_usernames_avatars: "התמונות הייצוגיות הפנימיות של המערכת אינן תומכות בשמות משתמשים עם יוניקוד."
      list_value_count: "הרשימה חייבת להכיל בדיוק %{count} ערכים."
      markdown_linkify_tlds: "לא ניתן לכלול ערך של ‚*’."
      google_oauth2_hd_groups: "עליך להגדיר את כל הגדרות ‚google oauth2 hd’ בטרם הפעלת ההגדרה הזאת."
      search_tokenize_chinese_enabled: "עליך להשבית את ‚search_tokenize_chinese’ (חיפוש מפרק סינית) בטרם הפעלת הגדרה זו."
      search_tokenize_japanese_enabled: "עליך להשבית את ‚search_tokenize_japanese’ (חיפוש מפרק יפנית) בטרם הפעלת הגדרה זו."
      discourse_connect_cannot_be_enabled_if_second_factor_enforced: "אי אפשר להפעיל את DiscourseConnect אם נאכף אימות דו־שלבי."
      delete_rejected_email_after_days: "הגדרה זו לא יכולה להיות קטנה מ־delete_email_logs_after_days (ימים שלאחריהם למחוק יומני דוא״ל) או גדולה מ־%{max}"
      invalid_uncategorized_category_setting: 'אי אפשר לבחור בקטגוריה „ללא קטגוריה” אם ‚הרשאת נושאים ללא קטגוריה’ אסורה.'
      invalid_search_ranking_weights: "הערך שגוי להגדרת האתר search_ranking_weights (משקלי דירוג חיפוש). למשל: ‚{0.1,0.2,0.3,1.0}’. נא לשים לב שהערך המרבי לכל משקל הוא 1.0."
    placeholder:
      discourse_connect_provider_secrets:
        key: "www.example.com"
        value: "סוד של DiscourseConnect"
  search:
    extreme_load_error: "האתר נתון תחת עומס קיצוני, החיפוש מושבת, נא לנסות שוב בהמשך"
    within_post: "#%{post_number} פוסטים של %{username}"
    types:
      category: "קטגוריות"
      topic: "תוצאות"
      user: "משתמשים"
    results_page: "תוצאות לחיפוש אחר ‚%{term}’"
    audio: "[שמע]"
    video: "[וידאו]"
  discourse_connect:
    login_error: "שגיאת כניסה"
    not_found: "החשבון שלך לא נמצא. נא ליצור קשר עם הנהלת האתר."
    account_not_approved: "החשבון שלך ממתין לאישור. תישלח אליך הודעת דוא״ל לעדכון כאשר הוא יאושר."
    unknown_error: "יש בעיה עם החשבון שלך. נא ליצור קשר עם הנהלת האתר."
    timeout_expired: "זמן ההמתנה לכניסה לחשבון פגה, נא לנסות להיכנס שוב."
    no_email: "לא סופקה כתובת דוא״ל. נא ליצור קשר עם הנהלת האתר."
    blank_id_error: "ה־`external_id` (מזהה חיצוני) נדרש אבל נותר ריק"
    email_error: "לא ניתן להירשם לחשבון עם כתובת הדוא״ל <b>%{email}</b>. נא ליצור קשר עם הנהלת האתר."
    missing_secret: "האימות נכשל כי חסר סוד. יש ליצור קשר עם ההנהלה כדי לתקן את התקלה הזאת."
    invite_redeem_failed: "ניצול ההזמנה נכשל. נא ליצור קשר עם הנהלת האתר."
  original_poster: "מפרסמים מקוריים"
  most_recent_poster: "המפרסמים האחרונים"
  frequent_poster: "מפרסמים מתמידים"
  poster_description_joiner: ", "
  redirected_to_top_reasons:
    new_user: "ברוכים הבאים לקהילה! אלה הנושאים הפופולריים האחרונים אצלנו."
    not_seen_in_a_month: "ברוך שובכם! לא ראינו אתכם כבר כמה זמן, אה? הנה כמה נושאים פופולאריים שהתווספו מאז שהייתם כאן."
  merge_posts:
    edit_reason:
      one: "פוסט מוזג על ידי %{username}"
      two: "%{count} פוסטים מוזגו על ידי %{username}"
      many: "%{count} פוסטים מוזגו על ידי %{username}"
      other: "%{count} פוסטים מוזגו על ידי %{username}"
    errors:
      different_topics: "לא ניתן למזג פוסטים ששייכים לנושאים שונים."
      different_users: "לא ניתן למזג פוסטים ששייכים למשתמשים שונים."
      max_post_length: "לא ניתן למזג את הפוסטים כיוון שאורך הפוסט המשולב ארוך מהמותר."
  move_posts:
    new_topic_moderator_post:
      one: "אחד הפוסטים פוצל לנושא חדש: %{topic_link}"
      two: "%{count} פוסטים פוצלו לנושא חדש: %{topic_link}"
      many: "%{count} פוסטים פוצלו לנושא חדש: %{topic_link}"
      other: "%{count} פוסטים פוצלו לנושא חדש: %{topic_link}"
    new_message_moderator_post:
      one: "אחד הפוסטים פוצל להודעה חדשה: %{topic_link}"
      two: "%{count} פוסטים פוצלו להודעה חדשה: %{topic_link}"
      many: "%{count} פוסטים פוצלו להודעה חדשה: %{topic_link}"
      other: "%{count} פוסטים פוצלו להודעה חדשה: %{topic_link}"
    existing_topic_moderator_post:
      one: "אחד הפוסטים אוחד לנושא קיים: %{topic_link}"
      two: "%{count} פוסטים אוחדו לנושא קיים: %{topic_link}"
      many: "%{count} פוסטים אוחדו לנושא קיים: %{topic_link}"
      other: "%{count} פוסטים אוחדו לנושא קיים: %{topic_link}"
    existing_message_moderator_post:
      one: "אחד הפוסטים מוזג להודעה קיימת: %{topic_link}"
      two: "%{count} פוסטים מוזגו להודעה קיימת: %{topic_link}"
      many: "%{count} פוסטים מוזגו להודעה קיימת: %{topic_link}"
      other: "%{count} פוסטים מוזגו להודעה קיימת: %{topic_link}"
  change_owner:
    post_revision_text: "הבעלות הועברה"
  publish_page:
    slug_errors:
      blank: "לא ניתן להשאיר ריק"
      unavailable: "אינו זמין"
      invalid: "מכיל תווים לא תקניים"
  topic_statuses:
    autoclosed_message_max_posts:
      one: "הודעה זו נסגרה אוטומטית אחרי שהגיעה למספר המקסימלי של תגובות: %{count} ."
      two: "הודעה זו נסגרה אוטומטית אחרי שהגיעה למספר המקסימלי של תגובות: %{count} ."
      many: "הודעה זו נסגרה אוטומטית אחרי שהגיעה למספר המקסימלי של תגובות: %{count} ."
      other: "הודעה זו נסגרה אוטומטית אחרי שהגיעה למספר המקסימלי של תגובות: %{count} ."
    autoclosed_topic_max_posts:
      one: "נושא זה נסגר אוטומטית לאחר שהגיע למספר המקסימלי של תגובות: %{count}."
      two: "נושא זה נסגר אוטומטית אחרי שהגיע למספר המקסימלי של תגובות: %{count} ."
      many: "נושא זה נסגר אוטומטית אחרי שהגיע למספר המקסימלי של תגובות: %{count} ."
      other: "נושא זה נסגר אוטומטית אחרי שהגיע למספר המקסימלי של תגובות: %{count} ."
    autoclosed_enabled_days:
      one: "הנושא הזה ננעל אוטומטית לאחר יום אחד. תגובות חדשות לא מתקבלות."
      two: "נושא זה נסגר באופן אוטומטי לאחר %{count} ימים. לא ניתן להוסיף תגובות חדשות."
      many: "נושא זה נסגר באופן אוטומטי לאחר %{count} ימים. לא ניתן להוסיף תגובות חדשות."
      other: "נושא זה נסגר באופן אוטומטי לאחר %{count} ימים. לא ניתן להוסיף תגובות חדשות."
    autoclosed_enabled_hours:
      one: "נושא זה ננעל לאחר שעה אחת. לא ניתן להוסיף תגובות חדשות."
      two: "נושא זה נסגר אוטומטית לאחר %{count} שעות. לא ניתן להוסיף תגובות חדשות."
      many: "נושא זה נסגר אוטומטית לאחר %{count} שעות. לא ניתן להוסיף תגובות חדשות."
      other: "נושא זה נסגר אוטומטית לאחר %{count} שעות. לא ניתן להוסיף תגובות חדשות."
    autoclosed_enabled_minutes:
      one: "הנושא הזה ננעל אוטומטית לאחר דקה. תגובות חדשות לא מתקבלות."
      two: "הנושא הזה נסגר אוטומטית לאחר %{count} דקות. תגובות חדשות לא מתקבלות."
      many: "הנושא הזה נסגר אוטומטית לאחר %{count} דקות. תגובות חדשות לא מתקבלות."
      other: "הנושא הזה נסגר אוטומטית לאחר %{count} דקות. תגובות חדשות לא מתקבלות."
    autoclosed_enabled_lastpost_days:
      one: "נושא זה ננעל אוטומטית לאחר יום אחד מהתגובה האחרונה. תגובות חדשות לא מתקבלות."
      two: "נושא זה נסגר אוטומטית לאחר %{count} ימים מהתגובה האחרונה. תגובות חדשות לא מתקבלות."
      many: "נושא זה נסגר אוטומטית לאחר %{count} ימים מהתגובה האחרונה. תגובות חדשות לא מתקבלות."
      other: "נושא זה נסגר אוטומטית לאחר %{count} ימים מהתגובה האחרונה. תגובות חדשות לא מתקבלות."
    autoclosed_enabled_lastpost_hours:
      one: "נושא זה נסגר שעה לאחר התגובה האחרונה. תגובות נוספות אינן מותרות יותר."
      two: "נושא זה נסגר אוטומטית %{count} שעות לאחר התגובה האחרונה. תגובות נוספות אינן מותרות יותר."
      many: "נושא זה נסגר אוטומטית %{count} שעות לאחר התגובה האחרונה. תגובות נוספות אינן מותרות יותר."
      other: "נושא זה נסגר אוטומטית %{count} שעות לאחר התגובה האחרונה. תגובות נוספות אינן מותרות יותר."
    autoclosed_enabled_lastpost_minutes:
      one: "נושא זה ננעל אוטומטית לאחר דקה מהתגובה האחרונה. תגובות חדשות לא מתקבלות."
      two: "נושא זה נסגר אוטומטית לאחר %{count} דקות מהתגובה האחרונה. תגובות חדשות לא מתקבלות."
      many: "נושא זה נסגר אוטומטית לאחר %{count} דקות מהתגובה האחרונה. תגובות חדשות לא מתקבלות."
      other: "נושא זה נסגר אוטומטית לאחר %{count} דקות מהתגובה האחרונה. תגובות חדשות לא מתקבלות."
    autoclosed_disabled_days:
      one: "נושא זה נפתח אוטומטית לאחר יום %{count}."
      two: "נושא זה נפתח אוטומטית לאחר %{count} ימים."
      many: "נושא זה נפתח אוטומטית לאחר %{count} ימים."
      other: "נושא זה נפתח אוטומטית לאחר %{count} ימים."
    autoclosed_disabled_hours:
      one: "נושא זה נפתח אוטומטית לאחר שעה %{count}."
      two: "נושא זה נפתח אוטומטית לאחר %{count} שעות."
      many: "נושא זה נפתח אוטומטית לאחר %{count} שעות."
      other: "נושא זה נפתח אוטומטית לאחר %{count} שעות."
    autoclosed_disabled_minutes:
      one: "נושא זה נפתח אוטומטית לאחר דקה %{count}."
      two: "נושא זה נפתוח אוטומטית לאחר %{count} דקות."
      many: "נושא זה נפתוח אוטומטית לאחר %{count} דקות."
      other: "נושא זה נפתוח אוטומטית לאחר %{count} דקות."
    autoclosed_disabled_lastpost_days:
      one: "הנושא נפתח אוטומטית יום %{count} אחרי התגובה האחרונה."
      two: "הנושא נפתח אוטומטית %{count} ימים אחרי התגובה האחרונה."
      many: "הנושא נפתח אוטומטית %{count} ימים אחרי התגובה האחרונה."
      other: "הנושא נפתח אוטומטית %{count} ימים אחרי התגובה האחרונה."
    autoclosed_disabled_lastpost_hours:
      one: "נושא זה נפתח אוטומטית שעה %{count} אחרי התגובה האחרונה."
      two: "נושא זה נפתח אוטומטית %{count} שעות אחרי התגובה האחרונה."
      many: "נושא זה נפתח אוטומטית %{count} שעות אחרי התגובה האחרונה."
      other: "נושא זה נפתח אוטומטית %{count} שעות אחרי התגובה האחרונה."
    autoclosed_disabled_lastpost_minutes:
      one: "נושא זה נפתח אוטומטית דקה %{count} אחרי התגובה האחרונה."
      two: "נושא זה נפתח אוטומטית %{count} דקות אחרי התגובה האחרונה."
      many: "נושא זה נפתח אוטומטית %{count} דקות אחרי התגובה האחרונה."
      other: "נושא זה נפתח אוטומטית %{count} דקות אחרי התגובה האחרונה."
    autoclosed_disabled: "הנושא הזה נפתח. ניתן להגיב תגובות חדשות."
    autoclosed_disabled_lastpost: "הנושא הזה נפתח. ניתן להגיב תגובות חדשות."
    auto_deleted_by_timer: "נמחק אוטומטית על ידי מתזמן."
  login:
    invalid_second_factor_method: "שיטת האימות הדו־שלבי שנבחרה שגויה."
    not_enabled_second_factor_method: "שיטת האימות הדו־שלבי שנבחרה אינה מופעלת בחשבונך."
    security_key_description: "כשמפתח האבטחה הפיזי שלך מוכן יש ללחוץ על כפתור האימות עם מפתח האבטחה שלהלן."
    security_key_alternative: "לנסות דרך אחרת"
    security_key_authenticate: "אימות עם מפתח אבטחה"
    security_key_not_allowed_error: "זמן תהליך אימות מפתח האבטחה פג או שבוטל."
    security_key_no_matching_credential_error: "לא ניתן למצוא פרטי גישה במפתח האבטחה שסופק."
    security_key_support_missing_error: "המכשיר או הדפדפן הנוכחי שלך לא תומך בשימוש במפתחות אבטחה, נא להשתמש בשיטה אחרת."
    security_key_invalid: "אירעה שגיאה באימות מפתח האבטחה."
    not_approved: "חשבונך טרם אושר. תישלח אליך הודעה בדוא״ל כשיהיה מוכן לכניסה."
    incorrect_username_email_or_password: "שם משתמש, דואר אלקטרוני או סיסמה לא נכונים"
    incorrect_password: "סיסמה שגויה"
    wait_approval: "תודה על שנרשמת. אנחנו ניידע אותך כשהחשבון שלך יאושר."
    active: "החשבון שלך הופעל ומוכן לשימוש."
    activate_email: "<p>כמעט סיימת! שלחנו הודעת הפעלה בדוא״ל אל <b>%{email}</b>. נא לעקוב אחר ההנחיות המופיעות בהודעה כדי להפעיל את החשבון שלך.</p><p>אם ההודעה לא הגיעה אליך כדאי לבדוק בתיקיית הספאם.</p>"
    not_activated: "אין לך אפשרות להיכנס עדיין. שלחנו אליך הודעת הפעלה בדוא״ל. נא לעקוב אחר ההוראות שבהודעה כדי להפעיל את החשבון שלך."
    not_allowed_from_ip_address: "אין לך אפשרות להיכנס בתור %{username} מכתובת IP זו."
    admin_not_allowed_from_ip_address: "אין לך אפשרות להיכנס כהנהלת המערכת מכתובת IP זו."
    reset_not_allowed_from_ip_address: "אי אפשר לבקש איפוס סיסמה מכתובת ה־IP הזאת."
    suspended: "אין לך אפשרות להיכנס עד %{date}."
    suspended_with_reason: "חשבון הושעה עד %{date}: %{reason}"
    suspended_with_reason_forever: "חשבון מושעה: %{reason}"
    errors: "%{errors}"
    not_available: "לא זמין. נסו %{suggestion}?"
    something_already_taken: "משהו השתבש, אולי שם המשתמש או כתובת הדואר האלקטרוני כבר בשימוש. נסו את קישור שכחתי סיסמה."
    omniauth_error:
      generic: "אירעה שגיאה באישור החשבון שלך. נא לנסות שוב."
      csrf_detected: "זמן ההמתנה לאישור הסתיים או שהחלפת דפדפנים. נא לנסות שוב."
      request_error: "אירעה שגיאה בעת התחלת האישור. נא לנסות שוב."
      invalid_iat: "לא ניתן לאמת את אסימון האישור עקב הפרשים בשעון השרת. נא לנסות שוב."
    omniauth_error_unknown: "משהו השתבש במהלך עיבוד הכניסה שלך, נא לנסות שוב."
    omniauth_confirm_title: "כניסה עם %{provider}"
    omniauth_confirm_button: "המשך"
    authenticator_error_no_valid_email: "אף אחת מהכתובת שמשויכות אל %{account} אינה מורשית. ייתכן שיהיה עליך להגדיר את החשבון שלך עם כתובת דוא״ל אחרת."
    new_registrations_disabled: "הוספת חשבונות חדשים אינה מותרת בעת זו."
    password_too_long: "סיסמאות מוגבלות ל-200 תווים."
    email_too_long: "כתובת הדוא״ל שסיפקת ארוכה מדי. שמות תיבות דוא״ל לא יכולים לעלות על 254 תווים ושם התחום חייב להיות קצר מ־253 תווים."
    wrong_invite_code: "קוד ההזמנה שהקלדת שגוי."
    reserved_username: "שם משתמש זה אינו מורשה."
    missing_user_field: "לא מילאת את כל שדות המשתמש/ת"
    auth_complete: "אימות הושלם."
    click_to_continue: "יש ללחוץ כאן כדי להמשיך."
    already_logged_in: "מחילה! ההזמנה הזו מיועדת למשתמשים חדשים, שעוד אין להם חשבון."
    second_factor_title: "אימות דו־שלבי"
    second_factor_description: "נא להקליד את קוד האימות הנדרש מהיישומון שלך:"
    second_factor_backup_description: "נא להכניס את אחד מהקודים לגיבוי שלך:"
    second_factor_backup_title: "קוד כגיבוי לאימות דו־שלבי"
    invalid_second_factor_code: "קוד האימות שגוי. מותר להשתמש בכל קוד פעם אחת בלבד."
    invalid_security_key: "מפתח אבטחה שגוי."
    missing_second_factor_name: "נא לציין שם."
    missing_second_factor_code: "נא לציין קוד."
    second_factor_toggle:
      totp: "יש להשתמש ביישומון מאמת או במפתח אבטחה במקום"
      backup_code: "להשתמש בקוד גיבוי במקום"
  second_factor_auth:
    challenge_not_found: "לא ניתן למצוא אתגר אימות דו־שלבי בהפעלה הנוכחית שלך."
    challenge_expired: "עבר יותר מדי זמן מאז שאתגר האימות הדו־שלבי הוצג ואינו תקף עוד. נא לנסות שוב."
    challenge_not_completed: "לא השלמת את אתגר האימות הדו־שלבי כדי לבצע את הפעולה הזאת. נא להשלים את אתר האימות הדו־שלבי ואז לנסות שוב."
    actions:
      grant_admin:
        description: "ליתר ביטחון, עליך לאשר את האימות הדו־שלבי שלך לפני שתוענק למשתמש %{username} גישת ניהול."
      discourse_connect_provider:
        description: "%{hostname} ביקש ממך לאשר את האימות הדו־שלבי שלך. תתבצע הפניה בחזרה לאתר לאחר אישור האימות הדו־שלבי שלך."
  admin:
    email:
      sent_test: "נשלח!"
    user:
      merge_user:
        updating_username: "שם המשתמש מעודכן…"
        changing_post_ownership: "הבעלות על הפוסט מתחלפת…"
        merging_given_daily_likes: "הלייקים היומיים שחולקו ממוזגים…"
        merging_post_timings: "תזמוני הפוסטים ממוזגים…"
        merging_user_visits: "ביקורי המשתמש מתמזגים…"
        updating_site_settings: "הגדרות האתר מתמזגות…"
        updating_user_stats: "סטטיסטיקת המשתמש מתעדכנת…"
        merging_user_attributes: "מאפייני המשתמש מתמזגים…"
        updating_user_ids: "מזהי המשתמש מתעדכנים…"
        deleting_source_user: "משתמש המקור נמחק…"
  user:
    deactivated: "הושבת בעקבות כמות גדולה מדי של הודעות דוא״ל שהוחזרו אל ‚%{email}’."
    deactivated_by_staff: "הושבת על ידי הצוות"
    deactivated_by_inactivity:
      one: "להשבית אוטומטית לאחר יום (%{count}) ללא פעילות"
      two: "להשבית אוטומטית לאחר יומיים (%{count}) ללא פעילות"
      many: "להשבית אוטומטית לאחר %{count} ימים ללא פעילות"
      other: "להשבית אוטומטית לאחר %{count} ימים ללא פעילות"
    activated_by_staff: "הופעל על ידי הצוות"
    new_user_typed_too_fast: "משתמש חדש הקליד מהר מידי"
    content_matches_auto_silence_regex: "ביטוי רגולרי לחסימת תוכן אוטומטית"
    username:
      short: "חייבים להיות לפחות %{min} תווים"
      long: "נדרשים לא יותר מ-%{max} תווים"
      too_long: "ארוך מדי"
      characters: "חייב לכלול מספרים, אותיות, מינוסים, נקודות וקווים תחתיים בלבד"
      unique: "חייב להיות ייחודי"
      blank: "חייב להיות מלא"
      must_begin_with_alphanumeric_or_underscore: "חייב להתחיל באות, מספר, או קו תחתון"
      must_end_with_alphanumeric: "חייב להסתיים באות או מספר"
      must_not_contain_two_special_chars_in_seq: "לא יכול להכיל רצף של 2 או יותר תווים מיוחדים (.-_)"
      must_not_end_with_confusing_suffix: "אסור שיסתיים עם סיומות מבלבלות כמו .json או .png וכד׳."
    email:
      blank: "לא יכולה להישאר ריקה."
      invalid: "שגוי."
      not_allowed: "לא מורשה מכתובת הדואר האלקטרוני הזו. בבקשה השתמש בכתובת אחרת."
      blocked: "לא מורשה."
      revoked: "לא יישלחו הודעות דוא״ל אל ‚%{email}’ עד %{date}."
      does_not_exist: "לא זמין"
    ip_address:
      blocked: "הרשמות חדשות אסורות מכתובת ה-IP שלך."
      max_new_accounts_per_registration_ip: "הרשמות חדשות אסורות מכתובת ה-IP שלך. (עברת את הסף המותר) צרו קשר עם איש צוות."
    website:
      domain_not_allowed: "אתר לא תקין. מתחמים מותרים: %{domains}"
    auto_rejected: "נדחה אוטומטית מפאת ותק. יש לעיין בהגדרת האתר auto_handle_queued_age (טיפול אוטומטי בוותיקי התור)."
    destroy_reasons:
      unused_staged_user: "משתמשים מבוימים שאינם בשימוש"
      fixed_primary_email: "כתובת דוא״ל קבועה למשתמשים מבוימים"
      same_ip_address: "אותה כתובת ה־IP (%{ip_address}) כמו משתמשים אחרים"
      inactive_user: "משתמש בלתי פעיל"
      reviewable_reject_auto: "לטפל אוטומטית בתור לביקורת"
      reviewable_reject: "משתמש לסקירה נדחה"
    email_in_spam_header: "כתובת הדוא״ל הראשונה של המשתמש סומנה כזבל"
    already_silenced: "המשתמש כבר הושתק על ידי %{staff} %{time_ago}."
    already_suspended: "המשתמש כבר הושעה על ידי %{staff} %{time_ago}."
    cannot_delete_has_posts:
      one: "למשתמש %{username} יש פוסט %{count} בנושא ציבורי או הודעה פרטית, לכן לא ניתן למחוק אותו."
      two: "למשתמש %{username} יש %{count} פוסטים בנושא ציבורי או הודעה פרטית, לכן לא ניתן למחוק אותו."
      many: "למשתמש %{username} יש %{count} פוסטים בנושא ציבורי או הודעה פרטית, לכן לא ניתן למחוק אותו."
      other: "למשתמש %{username} יש %{count} פוסטים בנושא ציבורי או הודעה פרטית, לכן לא ניתן למחוק אותו."
  unsubscribe_mailer:
    title: "שולח-מיילים לביטול מנוי"
    subject_template: "נא לאשר שלא מעניין אותך לקבל עוד עדכוני דוא״ל מאת %{site_title}"
    text_body_template: |
      התקבלה בקשה (כנראה ממך?) להפסיק לשלוח עדכוני דוא״ל מהאתר %{site_domain_name} לכתובת זו.
      נא ללחוץ על הקישור הזה לאישור:

      %{confirm_unsubscribe_link}


      כדי להמשיך לקבל הודעות עדכון בדוא״ל, ניתן להתעלם מההודעה הזו.
  invite_mailer:
    title: "שולח-מיילים להזמנה"
    subject_template: "הוזמנת על ידי %{inviter_name} לנושא ‚%{topic_title}’ בפורום %{site_domain_name}"
    text_body_template: |
      הוזמנת על ידי%{inviter_name} לדיון

      > **%{topic_title}**
      >
      > %{topic_excerpt}

      בפורום

      > %{site_title} -- %{site_description}

      אם מעניין אותך, עליך ללחוץ על הקישור שלהלן:

      %{invite_link}
  custom_invite_mailer:
    title: "שולח-מיילים מותאם-אישית להזמנה"
    subject_template: "הוזמנת על ידי %{inviter_name} לנושא ‚%{topic_title}’ בפורום %{site_domain_name}"
    text_body_template: |
      הוזמנת על ידי %{inviter_name} לדיון

      > **%{topic_title}**
      >
      > %{topic_excerpt}

      בפורום

      > %{site_title} -- %{site_description}

      עם ההערה הבאה

      > %{user_custom_message}

      אם מעניין אותך, עליך ללחוץ על הקישור שלהלן:

      %{invite_link}
  invite_forum_mailer:
    title: "שולח-מיילים להזמנה לפורום"
    subject_template: "קיבלת הזמנה מאת %{inviter_name} להצטרף אל %{site_domain_name}"
    text_body_template: |
      הוזמנת על ידי %{inviter_name} להצטרף אל

      > **%{site_title}**
      >
      > %{site_description}

      אם מעניין אותך, עליך ללחוץ על הקישור שלהלן:

      %{invite_link}
  custom_invite_forum_mailer:
    title: "דואר הזמנה לפורום מותאם אישית"
    subject_template: "קיבלת הזמנה מאת %{inviter_name} להצטרף אל %{site_domain_name}"
    text_body_template: |
      הוזמנת על ידי %{inviter_name} להצטרף אל

      > **%{site_title}**
      >
      > %{site_description}

      עם ההערה הבאה
      > %{user_custom_message}

      אם מעניין אותך, עליך ללחוץ על הקישור שלהלן:

      %{invite_link}
  invite_password_instructions:
    title: "הנחיות סיסמה למוזמנים"
    subject_template: "הגדרת סיסמה לחשבון שלך ב־%{site_name}"
    text_body_template: |
      תודה שאישרת את ההזמנה לאתר %{site_name} -- ברוך בואך!

      יש ללחוץ על קישור זה כדי לבחור סיסמה כעת:
      %{base_url}/u/password-reset/%{email_token}

      (אם לדעתך תוקף הקישור למעלה פג, יש לבחור ב„שכחתי את הסיסמה שלי” בעת כניסה עם כתובת הדוא״ל שלך.)
  download_backup_mailer:
    title: "הורדת גיבוי שולח מיילים"
    subject_template: "הורדת גיבוי אתר [%{email_prefix}]"
    text_body_template: |
      להלן ה[קישור להורדת הגיבוי](%{backup_file_path}) שביקשת.

      שלחנו קישור הורדה זה לכתובת הדוא״ל המאומתת שלך מטעמי בטיחות.

      (אם *לא* ביקשת הורדה זו, חובה לעשות בדק בית -- מישהו השיג הרשאות ניהול לאתר שלך.)
    no_token: |
      מצטערים, כבר נעשה שימוש בקישור הורדת גיבוי זה או שהוא פקע.
  admin_confirmation_mailer:
    title: "אישור הנהלה"
    subject_template: "[%{email_prefix}] אישור חשבון חדש"
    text_body_template: |
      נא לאשר שברצונך להוסיף את **%{target_username} (%{target_email})** לסגל הניהולי של הפורום שלך.

      [אישור משתמש ניהולי](%{admin_confirm_url})
  test_mailer:
    title: "שולח-מיילים לבדיקה"
    subject_template: "[%{email_prefix}] הודעה לבדיקת יכולות שליחה"
    text_body_template: |
      זאת הודעת בדיקת דוא״ל מאת

      [**%{base_url}**][0]

      אנו מקווים שבדיקת עבירות הדוא״ל הזאת צלחה!

      להלן [רשימת גורמים לאימות הגדרות עבירות דוא״ל][1].

      בהצלחה,

      חבריך ב־[Discourse](https://www.discourse.org)

      [0]: %{base_url}
      [1]: https://meta.discourse.org/t/email-delivery-configuration-checklist/209839
  new_version_mailer:
    title: "שולח-מיילים של גרסה חדשה"
    subject_template: "[%{email_prefix}] גרסת Discourse חדשה, עדכון זמין."
    text_body_template: |
      הידד, יצאה גרסה חדשה של [Discourse](https://www.discourse.org)!

      הגרסה שלך: %{installed_version}
      הגרסה החדשה: **%{new_version}**

      - ניתן לשדרג בעזרת **[שדרוג מהיר בלחיצה אחת דרך הדפדפן](%{base_url}/admin/upgrade)**

      - מה שחדש בגרסה מופיע ב[הערות ההפצה](https://meta.discourse.org/tag/release-notes) או שניתן לצפות [ביומן השינויים הגולמי ב־GitHub](https://github.com/discourse/discourse/commits/main)

      - ממליצים לך לבקר ב־[meta.discourse.org](https://meta.discourse.org) לקבלת חדשות, דיונים ותמיכה ב־Discourse
  new_version_mailer_with_notes:
    title: "שולח-מיילים של גרסה חדשה עם הערות"
    subject_template: "[%{email_prefix}] עדכון זמין"
    text_body_template: |
      היאח, יצאה גרסה חדשה של [Discourse](https://www.discourse.org)!

      הגרסה שלך: %{installed_version}
      הגרסה החדשה: **%{new_version}**

      - אפשר לשדרג בעזרת **[עדכון בלחיצה אחת דרך הדפדפן](%{base_url}/admin/upgrade)**

      - צפייה ב[הערות המהדורה](https://meta.discourse.org/tag/release-notes) תציג בפניך את כל השינויים או צפייה ב[יומן השינויים הגולמי של GitHub](https://github.com/discourse/discourse/commits/main)

      - ניתן לבקר ב־[meta.discourse.org](https://meta.discourse.org) לחדשות, דיונים ותמיכה ב־Discourse

      ### הערות מהדורה

      %{notes}
  flag_reasons:
    off_topic: "הפוסט שלך סומן כ**מחוץ לנושא**: הקהילה מרגישה שהוא לא מתאים לנושא, כפי שמוגדר על ידי הכותרת והפוסט הראשון."
    inappropriate: "הפוסט שלך סומן כ**בלתי הולם**: הקהילה מרגישה שהוא מעליב, פוגע, מלבה שנאה או מפר את [הנחיות הקהילה שלנו](%{base_path}/guidelines)"
    spam: "הפוסט שלך סומן כ**ספאם**: הקהילה מרגישה שזה פרסומת, דבר שהוא קידום מכירות באופיו במקום להיות שימושי או רלוונטי לנושא. "
    notify_moderators: "הפוסט שלך סומן בדגל **לתשומת לב מפקח**: הקהילה מרגישה שמשהו בפוסט דורש התערבות ידנית של צוות האתר. "
    responder:
      off_topic: "הפוסט סומן כ **מחוץ לנושא**: הקהילה מרגישה שהוא לא מתאים לנושא, כפי שמוגדר על ידי הכותרת והפוסט הראשון."
      inappropriate: "הפוסט סומן כ**בלתי הולם**: הקהילה מרגישה שהוא מעליב, פוגע, מלבה שנאה או מפר את [הנחיות הקהילה שלנו](%{base_path}/guidelines)"
      spam: "הפוסט סומן כ**ספאם**: הקהילה מרגישה שזו פרסומת, איזשהו קידום מכירות במקום להיות שימושי או תואם לנושא."
      notify_moderators: "הפוסט סומן ב**לתשומת לב מפקח**: הקהילה מרגישה שמשהו בפוסט דורש התערבות ידנית של סגל האתר."
  flags_dispositions:
    agreed: "תודה שעדכנת אותנו. אנחנו מסכימים שיש כאן בעיה ואנחנו מנסים לבדוק את העניין."
    agreed_and_deleted: "תודה שעדכנת אותנו. אנחנו מסכימים שישנה בעיה והסרנו את הפוסט."
    disagreed: "תודה שעדכנת אותנו. אנחנו בודקים את זה."
    ignored: "תודה שעדכנתם אותנו. אנחנו בודקים את העניין."
    ignored_and_deleted: "תודה שעדכנתם אותנו. הסרנו את הפוסט."
  temporarily_closed_due_to_flags:
    one: "נושא זה נעול זמנית למשך שעה (%{count}) לפחות עקב מספר רב של סימונים בדגל מהקהילה."
    two: "נושא זה נעול זמנית למשך שעתיים (%{count}) לפחות עקב מספר רב של סימונים בדגל מהקהילה."
    many: "נושא זה נעול זמנית למשך %{count} שעות לפחות עקב מספר רב של סימונים בדגל מהקהילה."
    other: "נושא זה נעול זמנית למשך %{count} שעות לפחות עקב מספר רב של סימונים בדגל מהקהילה."
  system_messages:
    reviewables_reminder:
      subject_template: "יש פריטים בתור הביקורת שדורשים סקירה"
      text_body_template:
        one: "%{mentions} פריטים הוגשו לפני למעלה משעה %{count}. [נא לסקור אותם](%{base_url}/review)."
        two: "%{mentions} פריטים הוגשו לפני למעלה משעתיים (%{count}). [נא לסקור אותם](%{base_url}/review)."
        many: "%{mentions} פריטים הוגשו לפני למעלה מ־%{count} שעות. [נא לסקור אותם](%{base_url}/review)."
        other: "%{mentions} פריטים הוגשו לפני למעלה מ־%{count} שעות. [נא לסקור אותם](%{base_url}/review)."
    private_topic_title: "נושא #%{id}"
    contents_hidden: "אנא בקרו בפוסט כדי לצפות בתוכן שלו."
    post_hidden:
      title: "פוסט חבוי"
      subject_template: "פוסט הוסתר על ידי דגלים של הקהילה"
      text_body_template: |
        שלום,

        זו הודעה אוטומטית מאת %{site_name} כדי ליידע אותך שהפוסט שלך הוסתר.

        <%{base_url}%{url}>

        %{flag_reason}

        הפוסט הזה הוסתר עקב סימוני דגל רבים מצד הקהילה, לכן מומלץ לשקול כיצד להתאים את הפוסט כך שיענה על המשוב המבוקש. **ניתן לערוך את הפוסט שלך לאחר %{edit_delay} דקות וההסתרה תבוטל אוטומטית.**

        להנחיות נוספות, נא לפנות אל [הנחיות הקהילה](%{base_url}/guidelines) שלנו.
    post_hidden_again:
      title: "הפוסט הוסתר שוב"
      subject_template: "הפוסט הוסתר עקב סימוני דגל מהקהילה, הסגל קיבל הודעה"
      text_body_template: |
        שלום,

        זו הודעה אוטומטית מאת %{site_name} כדי ליידע אותך שהפוסט שלך הוסתר שוב.

        <%{base_url}%{url}>

        %{flag_reason}

        הקהילה סימנה את הפוסט הזה בדגל והוא מוסתר כעת. **כיוון שהפוסט הזה הוסתר למעלה מפעם אחת, הפוסט שלך יוסתר מעתה ועד לסריקה מצד חבר סגל.**

        להנחיות נוספות, נא לפנות אל [הנחיות הקהילה](%{base_url}/guidelines).
    queued_by_staff:
      title: "הפוסט זקוק לאישור"
      subject_template: "הפוסט הוסתר על ידי הצוות, בהמתנה לאישור"
      text_body_template: |
        שלום,

        זו הודעה אוטומטית מהאתר %{site_name} שנועדה לעדכן אותך שהפוסט שלך הוסתר.

        <%{base_url}%{url}>

        הפוסט שלך יישאר מוסתר על שמישהו מחברי הסגל יסקור אותו.

        להנחיות נוספות ניתן לגשת אל [הנחיות הקהילה](%{base_url}/guidelines) שלנו.
    flags_disagreed:
      title: "פוסט שסומן בגדל שוחזר על ידי הסגל"
      subject_template: "פוסט שסומן בגדל שוחזר על ידי הסגל"
      text_body_template: |
        שלום,

        זו הודעה אוטומטית מאת %{site_name} כדי ליידע אותך שה[פוסט שלך](%{base_url}%{url}) שוחזר.

        הפוסט סומן בדגל על ידי הקהילה וחבר סגל ערער על כך ושחזר אותו.

        [details="יש ללחוץ כדי להרחיב פוסטים ששוחזרו"]
        ``` markdown
        %{flagged_post_raw_content}
        ```
        [/details]
    flags_agreed_and_post_deleted:
      title: "הפוסט שסומן הוסר על ידי הסגל"
      subject_template: "הפוסט שסומן הוסר על ידי הסגל"
      text_body_template: |
        זו הודעה אוטומטית מהאתר %{site_name} כדי ליידע אותך שה[פוסט שלך](%{base_url}%{url}) הוסר.

        %{flag_reason}

        הפוסט הזה סומן על ידי הקהילה וחברי הסגל בחרו להסיר אותו.

        ``` markdown
        %{flagged_post_raw_content}
        ```

        נא לקרוא בעיון את [הנחיות הקהילה](%{base_url}/guidelines) שלנו לפרטים נוספים.
    flags_agreed_and_post_deleted_for_responders:
      title: "התגובה הוסרה מהפוסט שסומן על ידי הסגל"
      subject_template: "התגובה הוסרה מהפוסט שסומן על ידי הסגל"
      text_body_template: |
        שלום רב,

        זאת הודעה אוטומטית מהאתר %{site_name} שנועדה ליידע אותך ש[פוסט](%{base_url}%{url}), אליו הגבת, הוסר.

        %{flag_reason}

        הפוסט הזה סומן על ידי הקהילה ואחד או אחת מחברי הסגל החליטו להסיר אותו.

        ``` markdown
        %{flagged_post_raw_content}
        ```

        שעל כך הגבת

        ``` markdown
        %{flagged_post_response_raw_content}
        ```

        לפרטים נוספים על סיבת ההסרה, נא לעיין ב[הנחיות הקהילה](%{base_url}/guidelines).
    usage_tips:
      text_body_template: |
        לעצות זריזות איך כדאי להתחיל להשתמש במערכת, ניתן [לקרוא את הפוסט הזה בבלוג](https://blog.discourse.org/2016/12/discourse-new-user-tips-and-tricks/).

        השתתפותך כאן, מאפשרת לנו להכיר אותך, כך שמגבלות המשתמשים החדשים יוסרו. עם הזמן [דרגות האמון](https://blog.discourse.org/2018/06/understanding-discourse-trust-levels/) בך תתקדמנה ותתווספנה לך יכולות כדי לסייע לנו לנהל את הקהילה שלנו ביחד.
    welcome_user:
      title: "ברוכים הבאים למשתמש/ת"
      subject_template: "ברוכים הבאים ל %{site_name}!"
      text_body_template: |
        תודה שהצטרפתם ל-%{site_name}, וברוכים הבאים!

        %{new_user_tips}

        אנחנו מאמינים ב-[התנהגות קהילתית מתורבתת](%{base_url}/guidlines) בכל עת.

        תהנו מהשהייה!
    welcome_tl1_user:
      title: "ברוך בואך משתמש בדרגת אמון 1"
      subject_template: "תודה על הזמן בו שהית אתנו"
      text_body_template: |
        אהלן. שמנו לב שקריאת הפורום מעסיקה אותך רבות, שזה נהדר, לכן קידמנו את  [דרגת האמון](https://blog.discourse.org/2018/06/understanding-discourse-trust-levels/) בך!
        אנו מאוד שמחים לראות שנעים לך לקחת חלק בפעילות הקהילתית ונשמח לדעת עוד עליך. ממליצים לך להשקיע רגע קט כדי [למלא את הפרופיל שלך](%{base_url}/my/preferences/profile), או סתם [לפתוח דיון חדש](%{base_url}/categories).
    welcome_staff:
      title: "ברוך בואך לסגל"
      subject_template: "ברכותינו, מצבך מעתה הוא %{role}!"
      text_body_template: |
        קיבלת הרשאות %{role} על ידי מישהו מבין חברי הסגל.

        הרשאות %{role} מעניקות לך גישה אל <a href='%{base_url}/admin' target='_blank'>מנשק הניהול</a>.

        כוח רב טומן בחובו אחריות רבה. אם תחום הפיקוח זר לך, ניתן לפנות אל [המדריך למפקחים](https://meta.discourse.org/t/discourse-moderation-guide/63116).
    welcome_invite:
      title: "הזמנת ברוכים הבאים"
      subject_template: "ברוכים הבאים ל %{site_name}!"
      text_body_template: |
        תודה שאישרת את הזמנתך אל %{site_name} -- ברוך בואך!

        - יצרנו עבורך את החשבון **%{username}**. ניתן לשנות את השם או את הססמה דרך [פרופיל המשתמש שלך][prefs].

        - עם כניסתך למערכת, נא **להשתמש באותה כתובת הדוא״ל אליה נשלחה ההזמנה המקורית שלך** — לא תהיה לנו אפשרות לזהות אותך בלעדיה!

        %{new_user_tips}

        אנו דוגלים ב[התנהלות קהילתית מתורבתת](%{base_url}/guidelines) בכל עת.

        השתתפות מהנה!

        [prefs]: %{user_preferences_url}
    tl2_promotion_message:
      subject_template: "ברכותינו על התקדמותך בסולם דרגות האמון!"
      text_body_template: |
        קידמנו אותך ב[דרגת אמון](https://blog.discourse.org/2018/06/understanding-discourse-trust-levels/) נוספת!

        התקדמות לדרגת אמון 2 משמעותה שקראת והשתתפת בצורה משביעת רצון כדי לקבל מעמד חברות בקהילה הזאת.

        בזכות היכולות המתקדמות שרכשת, יכול להיות ש[רשימת העצות והתכסיסים השימושיים](https://blog.discourse.org/2016/12/discourse-new-user-tips-and-tricks/) תעניין אותך.

        מזמינים אותך להמשיך ולהשתתף בפעילות - נוכחותך חשובה לנו.
    backup_succeeded:
      title: "גיבוי הצליח"
      subject_template: "הגיבוי הושלם בהצלחה."
      text_body_template: |
        הגיבוי הצליח.

        אפשר לגשת אל [ניהול > אגף הגיבוי](%{base_url}/admin/backups) כדי להוריד את הגיבוי החדש שלך.

        להלן התיעוד:

        %{logs}
    backup_failed:
      title: "גיבוי נכשל"
      subject_template: "הגיבוי נכשל."
      text_body_template: |
        הגיבוי נכשל.

        להלן התיעוד:

        %{logs}
    restore_succeeded:
      title: "שחזור הצליח"
      subject_template: "השחזור הסתיים בהצלחה."
      text_body_template: |
        השחזור הצליח.

        להלן התיעוד:

        %{logs}
    restore_failed:
      title: "שחזור נכשל"
      subject_template: "השחזור נכשל"
      text_body_template: |
        השחזור נכשל.

        להלן התיעוד:

        %{logs}
    bulk_invite_succeeded:
      title: "הזמנה קבוצתית הצליחה"
      subject_template: "ההזמנה הקבוצתית עובדה בהצלחה"
      text_body_template: |
        ההזמנה המרוכזת שלך עברה עיבוד, %{sent} הזמנות נשלחו בדוא״ל, %{skipped} דולגו ו־%{warnings} אזהרות.

        ``` text
        %{logs}
        ```
    bulk_invite_failed:
      title: "הזמנה קבוצתית נכשלה"
      subject_template: "ההזמנה המרוכזת עובדה עם שגיאות"
      text_body_template: |
        ההזמנה הקבוצתית שלך עברה עיבוד, %{sent} הזמנות נשלחו בדוא״ל, %{skipped} דולגו, %{warnings} אזהרות ו־%{failed} שגיאות.

        הנה התיעוד:
        ``` text
        %{logs}
        ```
    user_added_to_group_as_owner:
      title: "נוסף לקבוצה כבעלים"
      subject_template: "נוספת לקבוצה %{group_name} כבעלים"
      text_body_template: |
        נוספת לקבוצה [%{group_name}](%{base_url}%{group_path}) כבעלים.
    user_added_to_group_as_member:
      title: "נוסף לקבוצה כחבר"
      subject_template: "נוספת לקבוצה %{group_name} כחבר"
      text_body_template: |
        נוספת לקבוצה [%{group_name}](%{base_url}%{group_path}) כחבר.
    csv_export_succeeded:
      title: "יצוא CSV הצליח"
      subject_template: "[%{export_title}] ייצוא הנתונים הושלם"
      text_body_template: |
        ייצוא הנתונים שלך הצליח! :dvd:

        %{download_link}

        קישור ההורדה שלהלן יישאר זמין למשך 48 שעות.

        הנתונים נדחסו לארכיון zip. אם הארכיון אינו מחלץ את עצמו בעת פתיחתו, מומלץ להשתמש בכלי הבא: https://www.7-zip.org/‎
    csv_export_failed:
      title: "יצוא CSV נכשל"
      subject_template: "ייצוא הנתונים נכשל"
      text_body_template: "אנו מתנצלים אך ייצוא הנתונים שלך נכשל. נא לעיין ביומנים או [ליצור קשר עם חבר סגל](%{base_url}/about)."
    email_reject_insufficient_trust_level:
      title: "דחיית דוא״ל עקב דרגת אמון בלתי מספקת"
      subject_template: "[%{email_prefix}] בעיית דוא״ל -- דרגת אמון לא מספיקה"
      text_body_template: |
        ההודעה שניסית לשלוח בדוא״ל אל %{destination} (עם הכותרת %{former_title}) לא נשלחה, עמך הסליחה.

        לחשבון שלך אין את דרגת האמון הנדרשת כדי לפרסם נושאים חדשים לכתובת דוא״ל זו. אם לדעתך מדובר בטעות, מוטב [ליצור קשר עם הסגל](%{base_url}/about).
    email_reject_user_not_found:
      title: "מייל נדחה, משתמש לא נמצא"
      subject_template: "[%{email_prefix}] בעיית דוא״ל -- משתמש לא נמצא"
      text_body_template: |
        ההודעה שניסית לשלוח בדוא״ל אל %{destination} (עם הכותרת %{former_title}) לא נשלחה, עמך הסליחה.

        התגובה שלך נשלחה מכתובת דוא״ל בלתי ידועה. אם לדעתך מדובר בטעות, מוטב לשלוח מכתובת דוא״ל אחרת או [ליצור קשר עם הסגל](%{base_url}/about).
    email_reject_screened_email:
      title: "מייל נדחה, מייל מסונן"
      subject_template: "[%{email_prefix}] בעיית מייל -- מייל חסום"
      text_body_template: |
        ההודעה שניסית לשלוח בדוא״ל אל %{destination} (עם הכותרת %{former_title}) לא נשלחה, עמך הסליחה.

        התגובה שלך נשלחה מכתובת דוא״ל שנחסמה. אם לדעתך מדובר בטעות, מוטב לשלוח מכתובת דוא״ל אחרת או [ליצור קשר עם הסגל](%{base_url}/about).
    email_reject_not_allowed_email:
      title: "דחיית דוא״ל עקב כתובת אסורה"
      subject_template: "[%{email_prefix}] בעיית מייל -- מייל חסום"
      text_body_template: |
        ההודעה שניסית לשלוח בדוא״ל אל %{destination} (עם הכותרת %{former_title}) לא נשלחה, עמך הסליחה.

        התגובה שלך נשלחה מכתובת דוא״ל שנחסמה. אם לדעתך מדובר בטעות, מוטב לשלוח מכתובת דוא״ל אחרת או [ליצור קשר עם הסגל](%{base_url}/about).
    email_reject_inactive_user:
      title: "מייל נדחה, משתמש לא פעיל"
      subject_template: "[%{email_prefix}] בעיית מייל -- משתמש לא-פעיל"
      text_body_template: |
        הודעת הדוא״ל שלך אל %{destination} (עם הכותרת %{former_title}) לא נשלחה, מחילה.

        החשבון שלך שמקושר לכתובת הדוא״ל הזו לא הופעל. נא להפעיל את החשבון שלך בטרם שליחת הודעות למערכת.
    email_reject_silenced_user:
      title: "דחיית דוא״ל עקב השתקה על משתמש"
      subject_template: "[%{email_prefix}] בעיית דוא״ל -- משתמש מושתק"
      text_body_template: |
        ההודעה שניסית לשלוח בדוא״ל אל %{destination} (עם הכותרת %{former_title}) לא נשלחה, עמך הסליחה.

        החשבון שלך, שמשויך לכתובת הדוא״ל הזו, הושתק.
    email_reject_reply_user_not_matching:
      title: "דחיית מייל משתמש/ת לא מתאימים"
      subject_template: "[%{email_prefix}] בעיית מייל -- נמען לא תואם"
      text_body_template: |
        ההודעה שניסית לשלוח בדוא״ל אל %{destination} (עם הכותרת %{former_title}) לא נשלחה, עמך הסליחה.

        התגובה שלך נשלחה מכתובת שונה מכפי שציפינו, לכן, אין לנו אפשרות לדעת האם מדובר באותו מוען. נא לנסות לשלוח מכתובת דוא״ל אחרת או [ליצור קשר עם הסגל](%{base_url}/about).
    email_reject_empty:
      title: "דוא״ל נדחה, ריק"
      subject_template: "[%{email_prefix}] תקלת דוא״ל -- ללא תוכן"
      text_body_template: |
        אנו מצטערים, אך הודעת הדוא״ל שלך אל %{destination} (עם הכותרת %{former_title}) לא הגיעה ליעדה.

        לא מצאנו תוכן תגובה בהודעה שלך.

        אם קיבלת את ההודעה הזו ו_כן_ כללת תגובה, כדאי לנסות שוב עם עיצוב פשוט יותר.
    email_reject_parsing:
      title: "דוא״ל נדחה, פענוח"
      subject_template: "[%{email_prefix}] תקלת דוא״ל -- תוכן לא זוהה"
      text_body_template: |
        ההודעה שניסית לשלוח בדוא״ל אל %{destination} (עם הכותרת %{former_title}) לא נשלחה, עמך הסליחה.

        לא הצלחנו למצוא את התגובה שלך בהודעה ששלחת. **נא לוודא שהתגובה שלך היא בראש ההודעה** -- אין לנו אפשרות לעבד תגובות ששובצו בגוף ההודעה.
    email_reject_invalid_access:
      title: "דחיית דוא״ל גישה שגויה"
      subject_template: "[%{email_prefix}] בעיית דוא״ל -- גישה שגויה"
      text_body_template: |
        ההודעה שניסית לשלוח בדוא״ל אל %{destination} (עם הכותרת %{former_title}) לא נשלחה, עמך הסליחה.

        לחשבון שלך אין הרשאות מתאימות לפרסם נושאים חדשים בקטגוריה הזו. אם לדעתך מדובר בטעות, מוטב [ליצור קשר עם הסגל](%{base_url}/about).
    email_reject_strangers_not_allowed:
      title: "דחיית מייל זרים לא מורשים"
      subject_template: "[%{email_prefix}] בעיית מייל -- גישה לא נכונה"
      text_body_template: |
        ההודעה שניסית לשלוח בדוא״ל אל %{destination} (עם הכותרת %{former_title}) לא נשלחה, עמך הסליחה.

        הקטגוריה שאליה שלחת את ההודעה הזאת מאפשרת תגובות אך ורק עבור משתמשים עם חשבון שעבר אימות ומכתובות דוא״ל מוכרות. אם לדעתך מדובר בטעות, מוטב [ליצור קשר עם הסגל](%{base_url}/about).
    email_reject_invalid_post:
      title: "דחיית דוא״ל פוסט שגוי"
      subject_template: "[%{email_prefix}] בעיית דוא״ל -- תקלה בפרסום"
      text_body_template: |
        ההודעה שניסית לשלוח בדוא״ל אל %{destination} (עם הכותרת %{former_title}) לא נשלחה, עמך הסליחה.

        חלק מהסיבות האפשריות הן: עיצוב מורכב מדי, הודעה גדולה מדי, הודעה קטנה מדי. נא לנסות שוב או לפרסם דרך האתר אם התקלה נמשכת.
    email_reject_invalid_post_specified:
      title: "דחיית דוא״ל צוין פוסט שגוי"
      subject_template: "[%{email_prefix}] בעיית דוא״ל -- תקלה בפרסום"
      text_body_template: |
        הודעת הדוא״ל שלך אל %{destination} (עם הכותרת %{former_title}) לא עבדה.

        הסיבה:

        %{post_error}

        אם ניתן לתקן את הבעיה, נא לנסות שוב.
      date_invalid: "לא נמצא תאריך יצירת פוסט. האם להודעת הדוא״ל חסרה כותרת תאריך:?"
    email_reject_post_too_short:
      title: "דחיית הודעת דוא״ל עקב פוסט קצר מדי"
      subject_template: "[%{email_prefix}] תקלת דוא״ל -- פוסט קצר מדי"
      text_body_template: |
        ההודעה שניסית לשלוח בדוא״ל אל %{destination} (עם הכותרת %{former_title}) לא נשלחה, עמך הסליחה.

        כדי לקדם שיח עמוק יותר, אסור לשלוח תגובות קצרות. נוכל לבקש ממך להגיב ב־%{count} תווים לפחות? לחלופין, אפשר לסמן פוסט בלייק על ידי שליחת תגובה עם „‎+1”.
    email_reject_invalid_post_action:
      title: "דחיית דוא״ל פעולה שגויה על פוסט"
      subject_template: "[%{email_prefix}] בעיית דוא״ל -- פעולה שגויה על פוסט"
      text_body_template: |
        ההודעה שניסית לשלוח בדוא״ל אל %{destination} (עם הכותרת %{former_title}) לא נשלחה, עמך הסליחה.

        הפעולה על הפוסט אינה מוכרת. נא לנסות שוב, או לפרסם דרך האתר אם התקלה נמשכת.
    email_reject_reply_key:
      title: "דחיית דוא״ל מפתח תגובה"
      subject_template: "[%{email_prefix}] בעיית דוא״ל -- מפתח תגובה לא מוכר"
      text_body_template: |
        ההודעה שניסית לשלוח בדוא״ל אל %{destination} (עם הכותרת %{former_title}) לא נשלחה, עמך הסליחה.

        מפתח התגובה שגוי או לא ידוע, לכן אין לנו אפשרות לפענח על מה ההודעה הזו אמורה להגיב. מוטב [ליצור קשר עם הסגל](%{base_url}/about).
    email_reject_bad_destination_address:
      title: "דחיית דוא״ל כתובת יעד שגויה"
      subject_template: "[%{email_prefix}] בעיית דוא״ל -- כתובת אל: לא מוכרת"
      text_body_template: |
        אנו מתנצלים אך הודעת הדוא״ל שלך אל %{destination} (עם הכותרת %{former_title}) לא הועברה.

        הנה מה אפשר לבדוק:

          - יש לך יותר מכתובת דוא״ל אחת? הגבת מכתובת דוא״ל שונה מזו שהשתמשת בה במקור? תגובות דוא״ל דורשות ממך להשתמש באותה כתובת הדוא״ל כדי להגיב.

          - האם תכנית הדוא״ל שלך השתמשה בכתובת הדוא״ל שב־Reply-To:‎ (להגיב אל) כדי להגיב? לרוע המזל, חלק מתכניות הדוא״ל שולחות בשוגג לכתובת ה־From:‎ (מאת), שלא עבדה.

          - האם כותרת ה־Message-ID (מזהה הודעה) בהודעה התחלפה? ה־Message-ID חייב להיות אחיד ולא להתחלף.

        אפשר להציע עזרה נוספת? ניתן ליצור אתנו קשר דרך פרטי יצירת הקשר בכתובת ‎%{base_url}/about
    email_reject_old_destination:
      title: "דחיית דוא״ל יעד ישן"
      subject_template: "[%{email_prefix}] בעיית דוא״ל -- ניסית להגיב להתראה ישנה"
      text_body_template: |
        ההודעה שניסית לשלוח בדוא״ל אל %{destination} (עם הכותרת %{former_title}) לא נשלחה, עמך הסליחה.

        אנו מקבלים תגובות להתראות מקוריות למשך %{number_of_days} ימים. נא [לבקר בנושא](%{short_url}) כדי להמשיך את הדיון.
    email_reject_topic_not_found:
      title: "דחיית דוא״ל נושא לא נמצא"
      subject_template: "[%{email_prefix}] בעיית דוא״ל -- נושא לא נמצא"
      text_body_template: |
        ההודעה שניסית לשלוח בדוא״ל אל %{destination} (עם הכותרת %{former_title}) לא נשלחה, עמך הסליחה.

        הנושא שבחרת להגיב אליו אינו קיים עוד -- אולי נמחק? אם לדעתך מדובר בשגיאה, מוטב [ליצור קשר עם הסגל](%{base_url}/about).
    email_reject_topic_closed:
      title: "דחיית דוא״ל נושא נסגר"
      subject_template: "[%{email_prefix}] בעיית דוא״ל -- נושא נסגר"
      text_body_template: |
        ההודעה שניסית לשלוח בדוא״ל אל %{destination} (עם הכותרת %{former_title}) לא נשלחה, עמך הסליחה.

        הנושא שבחרת להגיב אליו נסגר, נכון לעכשיו, ולא ניתן להגיב אליו עוד. אם לדעתך מדובר בשגיאה, מוטב [ליצור קשר עם הסגל](%{base_url}/about).
    email_reject_auto_generated:
      title: "דחיית מייל נוצר אוטומטית"
      subject_template: "[%{email_prefix}] בעיית מייל -- תגובה נוצרה אוטומטית"
      text_body_template: |
        ההודעה שניסית לשלוח בדוא״ל אל %{destination} (עם הכותרת %{former_title}) לא נשלחה, עמך הסליחה.

        הודעת הדוא״ל שלך סומנה כ„נוצרה אוטומטית”, משמעות הדבר היא שהיא נוצרה על ידי מחשב באופן אוטומטי במקום בהקלדה של בני אדם, אין לנו אפשרות לקבל הודעות שכאלה. אם לדעתך מדובר בשגיאה, מוטב [ליצור קשר עם הסגל](%{base_url}/about).
    email_reject_unrecognized_error:
      title: "דחיית דוא״ל עקב שגיאה לא ידועה"
      subject_template: "[%{email_prefix}] בעיה עם הדוא״ל -- שגיאה לא מוכרת"
      text_body_template: |
        ההודעה שניסית לשלוח בדוא״ל אל %{destination} (עם הכותרת %{former_title}) לא נשלחה, עמך הסליחה.

        אירעה שגיאה בלתי מוכרת בעת עיבוד הודעת הדוא״ל שלך והיא לא פורסמה. עליך לנסות שוב או [ליצור קשר עם הסגל](%{base_url}/about).
    email_reject_attachment:
      title: "הקובץ המצורף לדוא״ל נדחה"
      subject_template: "[%{email_prefix}] תקלת דוא״ל -- הקובץ המצורף נדחה"
      text_body_template: |
        לרוע המזל, חלק מהקבצים שצירפת להודעת הדוא״ל אל %{destination} (עם הכותרת %{former_title}) נדחו.

        פרטים:
        %{rejected_errors}

        אם לדעתך מדובר בטעות, כדאי [ליצור קשר עם חבר סגל](‎%{base_url}/about).
    email_reject_reply_not_allowed:
      title: "דחיית דוא״ל עקב תגובה אסורה"
      subject_template: "[%{email_prefix}] תקלת דוא״ל -- אין הרשאה להגיב"
      text_body_template: |
        ההודעה שניסית לשלוח בדוא״ל אל %{destination} (עם הכותרת %{former_title}) לא נשלחה, עמך הסליחה.

        אין לך הרשאות להגיב לנושא הזה. אם לדעתך מדובר בטעות, מוטב [ליצור קשר עם הסגל](%{base_url}/about).
    email_reject_reply_to_digest:
      title: "דחיית דוא״ל תגובה לתקציר"
      subject_template: "[%{email_prefix}] תקלת דוא״ל -- תגובה לתקציר"
      text_body_template: |
        מחילה אך הודעות הדוא״ל שלך אל %{destination} (עם הכותרת %{former_title}) לא עברו.

        הגבת להודעת תקציר, שזה לא מקובל.

        אם לדעתך מדובר בשגיאה [נא ליצור קשר עם חבר סגל](%{base_url}/about).
    email_reject_too_many_recipients:
      title: "דחיית דוא״ל יותר מדי נמענים"
      subject_template: "[%{email_prefix}] תקלת דוא״ל -- יותר מדי נמענים"
      text_body_template: |
        מחילה אך הודעות הדוא״ל שלך אל %{destination} (עם הכותרת %{former_title}) לא עברה.

        ניסית לשלוח הודעות ללמעלה מ־%{max_recipients_count} אנשים והמערכת שלנו תייגה את ההודעה שלך כספאם אוטומטית.

        אם לדעתך מדובר בשגיאה [נא ליצור קשר עם חבר סגל](%{base_url}/about).
    email_error_notification:
      title: "התראת בעיית מייל"
      subject_template: "[%{email_prefix}] בעיית מייל -- בעיית אימות POP"
      text_body_template: |
        למרבה הצער התרחשה שגיאת אימות בעת תשאול הודעות דוא״ל משרת ה־POP.

        נא לוודא שהגדרת את הרשאות ה־POP ב[הגדרות האתר](%{base_url}/admin/site_settings/category/email) כראוי.

        אם לחשבון הדוא״ל POP יש מנשק גישה דרך הדפדפן, מוטב להיכנס אליו ולבדוק את ההגדרות שם.
    email_revoked:
      title: "דוא״ל נשלל"
      subject_template: "כתובת הדוא״ל שלך נכונה?"
      text_body_template: |
        לא הצלחנו להגיע אליך דרך דוא״ל, עמך הסליחה. ההודעות האחרונות ששלחנו לך חזרו עקב בעיית שליחה.

        נוכל לבקש ממך לוודא ש[כתובת הדוא״ל שלך](%{base_url}/my/preferences/email) תקינה וזמינה? ייתכן שכדאי לך להוסיף את כתובת הדוא״ל שלנו לספר הכתובות / רשימת אנשי הקשר שלך כדי לשפר את איכות השליחה.
    email_bounced: |
      ההודעה אל %{email} הוחזרה.

      ### פרטים

      ``` text
      %{raw}
      ```
    ignored_users_summary:
      title: "הסף של משתמשים בהתעלמות נחצה"
      subject_template: "משתמש שמתעלמים ממנו משתמשים רבים אחרים"
      text_body_template: |
        https://goo.gl/maps/Zevma6hoBcj225vH8,

        זו הודעה אוטומטית מטעם %{site_name}  כדי ליידע אותך ש־‎@%{username} נכנס לרשימת ההתעלמות של %{ignores_threshold} משתמשים. ייתכן שמדובר במחדל שהולך ומתפתח בקרב קהילתנו.

        מוטב אולי [לסקור את הפוסטים העדכניים ביותר](%{base_url}/u/%{username}/summary) שיצר המשתמש, ואולי גם משתמשים אחרים ש[דוח המשתמשים שבהתעלמות](%{base_url}/admin/reports/top_ignored_users).

        להנחיות נוספות, נא לפנות אל [הנחיות הקהילה](%{base_url}/guidelines) שלנו.
    too_many_spam_flags:
      title: "יותר מידי דיגלי ספאם"
      subject_template: "חשבון חדש בהשהיה"
      text_body_template: |
        שלום,

        זו הודעה אוטומטית מהאתר %{site_name} כדי ליידע אותך שהפוסטים שלך הוסתרו באופן זמני כיוון שסומנו בדגל על ידי הקהילה.

        ליתר בטחון, החשבון החדש שלך הושתק ולא תהיה לך אפשרות להגיב או ליצור נושאים עד שחבר סגל יוכל לסקור את החשבון שלך. אנו מתנצלים על חוסר הנעימות.

        להנחיות נוספות, נא לפנות אל [הנחיות הקהילה](%{base_url}/guidelines) שלנו.
    too_many_tl3_flags:
      title: "יותר מדי דגלים מדרגת אמון 3"
      subject_template: "חשבון חדש בהשהיה"
      text_body_template: |
        שלום,

        זו הודעה אוטומטית מהאתר %{site_name} כדי ליידע אותך שהחשבון שלך הושהה עקב סימוני דגל רבים על ידי הקהילה.

        ליתר בטחון, החשבון החדש שלך הושתק ולא תהיה לך אפשרות להגיב או ליצור נושאים עד שחבר סגל יוכל לסקור את החשבון שלך. אנו מתנצלים על חוסר הנעימות.

        להנחיות נוספות, נא לפנות אל [הנחיות הקהילה](%{base_url}/guidelines) שלנו.
    silenced_by_staff:
      title: "השתקה מצד הסגל"
      subject_template: "חשבון בהשהיה זמנית"
      text_body_template: |
        שלום,

        זו הודעה אוטומטית מאת %{site_name} כדי ליידע אותך שהחשבון שלך הושהה באופן זמני מטעמי משנה זהירות.

        עדיין מותר לך לעיין באתר, אך לא לענות או ליצור נושאים עד ש[חבר סגל](%{base_url}/about) יסקור את הפוסטים האחרונים שלך. אנו מתנצלים על אי הנוחות.

        להנחיות נוספות, נא לפנות ל[הנחיות הקהילה](%{base_url}/guidelines).
    user_automatically_silenced:
      title: "משתמש הושתק אוטומטית"
      subject_template: "המשתמש החדש %{username} הושתק עקב סימוני דגל מצד הקהילה"
      text_body_template: |
        זו הודעה אוטומטית.

        המשתמש החדש [%{username}](%{user_url}) הושתק אוטומטית כיוון שמספר משתמשים סימנו את הפוסט/ים של %{username} בדגל.

        נא [לסקור את הסימונים](%{base_url}/review). אם ההשתקה של %{username} אינה מוצדקת, יש ללחוץ על כפתור ביטול ההשתקה ב[עמוד הניהול עבור המשתמש הזה](%{user_url}).

        ניתן לשנות את הסף הזה בעזרת שינוי `silence_new_user` (השתקת משתמשים חדשים) בהגדרות האתר.
    spam_post_blocked:
      title: "פוסט ספאם נחסם"
      subject_template: "עקב קישורים חוזרים ונשנים המשתמש החדש %{username} נחסם"
      text_body_template: |
        זוהי הודעה אוטומטית.

        המשתמש החדש [%{username}](%{user_url}) ניסה ליצור מספר פוסטים עם קישורים אל %{domains}, אבל הפוסטים האלו נחסמו כדי למנוע ספאם. המשתמש עדיין יכול ליצור פוסטים חדשים שאינם מקשרים אל %{domains}.

        נא [לסקור את המשתמש](%{user_url}).

        ניתן לכוון זאת בהגדרות האתר `newuser_spam_host_threshold` (סף ספאם מארח למשתמש חדש) ו־`allowed_spam_host_domains` (שמות מתחם מורשים לספאם). מוטב להוסיף את %{domains} לרשימת ההיתר אם אין סיבה לחסום אותם.
    unsilenced:
      title: "השתקה בוטלה"
      subject_template: "החשבון כבר לא מושהה"
      text_body_template: |
        שלום,

        זו הודעה אוטומטית מאת %{site_name} כדי ליידע אותך שהחשבון שלך כבר לא מושהה לאחר סקירת הסגל.

        מעתה מותר לך ליצור תגובות ונושאים כבעבר. תודה על סבלנותך.
    pending_users_reminder:
      title: "תזכורת משתמשים ממתינים"
      subject_template:
        one: "משתמש %{count} ממתין לאישורכם"
        two: "%{count} משתמשים ממתינים לאישורכם"
        many: "%{count} משתמשים ממתינים לאישורכם"
        other: "%{count} משתמשים ממתינים לאישורכם"
      text_body_template: |
        ישנן הרשמות של משתמשים חדשים שממתינות לאישור (או דחייה) לפני שיתאפשר להם לגשת לפורום זה.

        [נא לסקור אותם](%{base_url}/review).
    download_remote_images_disabled:
      title: "הורדת תמונות מרוחקות מושבתת"
      subject_template: "הורדת תמונות מרוחקות מושבתת"
      text_body_template: "האפשרות \"הורדת תמונות מרוחקות\" נוטרלה בגלל שכל שטח האכסון שמוקצה ל\"תמונות שהורדו מרחוק\" נוצל."
    new_user_of_the_month:
      title: "אתם המשתמשים החדשים של החודש!"
      subject_template: "אתם המשתמשים החדשים של החודש!"
      text_body_template: |
        ברכותינו, זכית בפרס **המשתמש החדש לחודש %{month_year}**. :trophy:

        פרס זה מוענק לשני משתמשים חדשים כל חודש והוא יהיה זמין ב[עמוד העיטורים](%{url}).

        במהרה הפכת לחלק משמעותי מהקהילה שלנו. תודה על הצטרפותך ומעודדים אותך להמשיך בעשייתך הפורה!
    queued_posts_reminder:
      title: "תזכורת פוסטים בתור"
      subject_template:
        one: "פוסט ממתין לסקירה"
        two: "2 פוסטים ממתינים לסקירה"
        many: "%{count} פוסטים ממתינים לסקירה"
        other: "%{count} פוסטים ממתינים לסקירה"
      text_body_template: |
        שלום,

        פוסטים של משתמשים חדשים הושהו לצורך בדיקה והם כרגע ממתינים לסקירה. [ניתן לאשר או לדחות אותם כאן](%{base_url}/review?type=ReviewableQueuedPost)
  unsubscribe_link: |
    כדי להפסיק את הודעות הדוא״ל האלו, יש [ללחוץ כאן](%{unsubscribe_url}).
  unsubscribe_link_and_mail: |
    כדי להפסיק את הודעות הדוא״ל האלו, יש [ללחוץ כאן](%{unsubscribe_url}).
  unsubscribe_mailing_list: |
    קיבלת את ההודעה הזאת כיוון שהפעלת מצב רשימת תפוצה.

    כדי לבטל את המינוי על ההודעות האלו, יש [ללחוץ כאן](%{unsubscribe_url}).
  subject_re: "תגובה: "
  subject_pm: "[PM] "
  email_from: "%{user_name} דרך %{site_name}"
  email_from_without_site: "%{group_name}"
  user_notifications:
    previous_discussion: "תגובות קודמות"
    reached_limit:
      one: "לתשומת לבך: אנו שולחים הודעת דוא״ל %{count} בכל יום לכל היותר. מומלץ לבדוק באתר אם יש כאלו שהוחזקו."
      two: "לתשומת לבך: אנו שולחים %{count} הודעות דוא״ל בכל יום לכל היותר. מומלץ לבדוק באתר אם יש כאלו שהוחזקו. דרך אגב, תודה על הפופולריות שלך!"
      many: "לתשומת לבך: אנו שולחים %{count} הודעות דוא״ל בכל יום לכל היותר. מומלץ לבדוק באתר אם יש כאלו שהוחזקו. דרך אגב, תודה על הפופולריות שלך!"
      other: "לתשומת לבך: אנו שולחים %{count} הודעות דוא״ל בכל יום לכל היותר. מומלץ לבדוק באתר אם יש כאלו שהוחזקו. דרך אגב, תודה על הפופולריות שלך!"
    in_reply_to: "בתגובה ל"
    reply_by_email: "[בקרו בנושא](%{base_url}%{url}) או ענו למייל זה כדי להגיב."
    reply_by_email_pm: "יש [לבקר בהודעה](%{base_url}%{url}) או להשיב להודעת דוא״ל זו כדי להגיב אל %{participants}."
    only_reply_by_email: "השיבו למייל זה כדי לענות."
    only_reply_by_email_pm: "יש להשיב להודעה הזאת כדי להגיב אל %{participants}."
    visit_link_to_respond: "[בקרו בנושא](%{base_url}%{url}) כדי לענות."
    visit_link_to_respond_pm: "יש [לבקר בהודעה](%{base_url}%{url}) כדי להגיב אל %{participants}."
    reply_above_line: "## נא להקליד את התגובה שלך מעל לשורה הזאת. ##"
    posted_by: "פורסם על ידי %{username} ב %{post_date}"
    pm_participants: "משתתפים: %{participants}"
    more_pm_participants:
      one: "%{participants} ועוד %{count}"
      two: "%{participants} ועוד %{count}"
      many: "%{participants} ועוד %{count}"
      other: "%{participants} ועוד %{count}"
    invited_group_to_private_message_body: "הקבוצה  @%{group_name} הוזמנה להתכתבות על ידי %{username} \n\n> **[%{topic_title}](%{topic_url})**\n>\n> %{topic_excerpt}\n\nבאתר\n\n> %{site_title} -- %{site_description}\n\nכדי להצטרף להודעה יש ללחוץ על הקישור שלהלן:\n\n%{topic_url}\n"
    invited_to_private_message_body: |
      הוזמנת להתכתב על ידי%{username}

      > **[%{topic_title}](%{topic_url})**
      >
      > %{topic_excerpt}

      באתר

      > %{site_title} -- %{site_description}

      כדי להצטרף להודעה יש ללחוץ על הקישור שלהלן:

      %{topic_url}
    invited_to_topic_body: |
      הוזמנת לדיון על ידי %{username}

      > **[%{topic_title}](%{topic_url})**
      >
      > %{topic_excerpt}

      באתר

      > %{site_title} -- %{site_description}

      כדי להצטרף לדיון יש ללחוץ על הקישור שלהלן:

      %{topic_url}
    user_invited_to_private_message_pm_group:
      title: "משתמש הזמין קבוצה להודעה פרטית"
      subject_template: "[%{email_prefix}] ‎@%{group_name}‎ הוזמנה להודעה ‚%{topic_title}’ על ידי %{username}"
      text_body_template: |
        %{header_instructions}

        %{message}

        %{respond_instructions}
    user_invited_to_private_message_pm:
      title: "משתמש/ת הוזמן/ה להודעה פרטית"
      subject_template: "[%{email_prefix}] %{username} הזמין אותך להודעה '%{topic_title}'"
      text_body_template: |
        %{header_instructions}

        %{message}

        %{respond_instructions}
    user_invited_to_private_message_pm_staged:
      title: "משתמש/ת הוזמן/ה להודעה פרטית מבוימת"
      subject_template: "הוזמנת לדיון '%{topic_title}' על ידי [%{email_prefix}] %{username}"
      text_body_template: |
        %{header_instructions}

        %{message}

        %{respond_instructions}
    user_invited_to_topic:
      title: "משתמש/ת הוזמן/ה לנושא"
      subject_template: "הוזמנת לדיון שכותרתו '%{topic_title}' על ידי [%{email_prefix}] %{username}"
      text_body_template: |
        %{header_instructions}

        %{message}

        %{respond_instructions}
    user_replied:
      title: "משתמש/ת הגיב"
      subject_template: "[%{email_prefix}] %{topic_title}"
      text_body_template: |
        %{header_instructions}

        %{message}

        %{context}

        %{respond_instructions}
    user_replied_pm:
      title: "משתמש/ת הגיב/ה בהודעה פרטית"
      subject_template: "[%{email_prefix}] [PM] %{topic_title}"
      text_body_template: |
        %{header_instructions}

        %{message}

        %{context}

        %{respond_instructions}
    user_quoted:
      title: "משתמש/ת צוטט/ה"
      subject_template: "[%{email_prefix}] %{topic_title}"
      text_body_template: |
        %{header_instructions}

        %{message}

        %{context}

        %{respond_instructions}
    user_linked:
      title: "משתמש/ת קושר/ה"
      subject_template: "[%{email_prefix}] %{topic_title}"
      text_body_template: |
        %{header_instructions}

        %{message}

        %{context}

        %{respond_instructions}
    user_mentioned:
      title: "משתמש/ת הוזכר/ה"
      subject_template: "[%{email_prefix}] %{topic_title}"
      text_body_template: |
        %{header_instructions}

        %{message}

        %{context}

        %{respond_instructions}
    user_mentioned_pm:
      title: "משתמש אזכר הודעה פרטית"
      subject_template: "[%{email_prefix}] [PM] %{topic_title}"
      text_body_template: |
        %{header_instructions}

        %{message}

        %{context}

        %{respond_instructions}
    user_group_mentioned:
      title: "קבוצת משתמשים הוזכרה"
      subject_template: "[%{email_prefix}] %{topic_title}"
      text_body_template: |
        %{header_instructions}

        %{message}

        %{context}

        %{respond_instructions}
    user_group_mentioned_pm:
      title: "קבוצת משתמשים שהוזכרה בהודעה פרטית"
      subject_template: "[%{email_prefix}] [PM] %{topic_title}"
      text_body_template: |
        %{header_instructions}

        %{message}

        %{context}

        %{respond_instructions}
    user_group_mentioned_pm_group:
      title: "קבוצת משתמשים שהוזכרה בהודעה פרטית"
      subject_template: "[%{email_prefix}] [PM] %{topic_title}"
      text_body_template: |
        %{header_instructions}

        %{message}

        %{context}

        %{respond_instructions}
    user_posted:
      title: "משתמש/ה פרסם/ה"
      subject_template: "[%{email_prefix}] %{topic_title}"
      text_body_template: |
        %{header_instructions}

        %{message}

        %{context}

        %{respond_instructions}
    user_watching_category_or_tag:
      title: "משתמש שעוקב אחר קטגוריה או תגית"
      subject_template: "[%{email_prefix}] %{topic_title}"
      text_body_template: |
        %{header_instructions}

        %{message}

        %{context}

        %{respond_instructions}
    user_watching_first_post:
      title: "משתמש/ת צופה בפוסט ראשון"
      subject_template: "[%{email_prefix}] %{topic_title}"
      text_body_template: |
        %{header_instructions}

        %{message}

        %{context}

        %{respond_instructions}
    user_posted_pm:
      title: "משתמש/ת פרסם/ה הודעה פרטית"
      subject_template: "[%{email_prefix}] [PM] %{topic_title}"
      text_body_template: |
        %{header_instructions}

        %{message}

        %{context}

        %{respond_instructions}
    user_posted_pm_staged:
      title: "משתמש/ת פרסם/ה הודעה פרטית מבוימת"
      subject_template: "%{optional_re}%{topic_title}"
      text_body_template: |2

        %{message}
    account_suspended:
      title: "חשבון מושעה"
      subject_template: "[%{email_prefix}] חשבונך הושעה"
      text_body_template: |
        הושעית מהפורום עד %{suspended_till}.

        סיבה - %{reason}
    account_suspended_forever:
      title: "חשבון מושעה"
      subject_template: "[%{email_prefix}] חשבונך הושעה"
      text_body_template: |
        הושעית מהפורום.

        הסיבה - %{reason}
    account_silenced:
      title: "חשבון מושתק"
      subject_template: "[%{email_prefix}] חשבונך הושתק"
      text_body_template: |
        הושתקת בפורום עד %{silenced_till}.

        סיבה - %{reason}
    account_silenced_forever:
      title: "חשבון מושתק"
      subject_template: "[%{email_prefix}] חשבונך הושתק"
      text_body_template: |
        הושתקת בפורום.

        הסיבה - %{reason}
    account_exists:
      title: "החשבון כבר קיים"
      subject_template: "[%{email_prefix}] החשבון כבר קיים"
      text_body_template: |
        הרגע ניסית ליצור חשבון אצל %{site_name}, או שניסית לשנות כתובת דוא״ל של חשבון לכדי %{email}. למרות שכבר יש חשבון עם הכתובת %{email}.

        אם שכחת את הססמה שלך, ניתן [לאפס אותה כעת](%{base_url}/password-reset).

        אם לא ניסית ליצור חשבון עבור %{email} או לשנות את כתובת הדוא״ל, אל חשש – אפשר להתעלם מההודעה הזו לחלוטין.

        אם צצות לך שאלות, ניתן [ליצור קשר עם הסגל הידידותי שלנו](%{base_url}/about).
    account_second_factor_disabled:
      title: "אימות דו־שלבי מושבת"
      subject_template: "[%{email_prefix}] אימות דו־שלבי מושבת"
      text_body_template: |
        אימות דו־שלבי הושבת לחשבונך אצל %{site_name}. מעתה יתאפשר לך להיכנס עם ססמתך בלבד, לא נדרש אף קוד אימות נוסף.

        אם לא בחרת להשבית אימות דו־שלבי, יתכן שחשבונך הושחת.

        אם צצות לך שאלות, ניתן [ליצור קשר עם הסגל הידידותי שלנו](%{base_url}/about).
    digest:
      why: "סיכום קצר של %{site_link} מאז ביקורך האחרון ב-%{last_seen_at}"
      since_last_visit: "מאז ביקורכם האחרון"
      new_topics: "נושאים חדשים"
      unread_notifications: "התראות שלא נקראו"
      unread_high_priority: "הודעות בדחיפות גבוהה שלא נקראו"
      liked_received: "לייקים שהתקבלו"
      new_users: "משתמשים חדשים"
      popular_topics: "נושאים פופולאריים"
      join_the_discussion: "קראו עוד"
      popular_posts: "פוסטים פופולאריים"
      more_new: "חדש בשבילך"
      subject_template: "[%{email_prefix}] סיכום"
      unsubscribe: "סיכום זה נשלח ממערכת %{site_link} כאשר לא נרשמת פעילות במשך זה מה. ניתן לשנות את %{email_preferences_link} או %{unsubscribe_link} כדי לבטל את המינוי. "
      your_email_settings: "הגדרות הדוא״ל שלך"
      click_here: "ללחוץ כאן"
      from: "%{site_name}"
      preheader: "סיכום קצר מאז ביקורכם האחרון ב-%{last_seen_at}"
    forgot_password:
      title: "שכח/ה סיסמה"
      subject_template: "[%{email_prefix}] איפוס סיסמה"
      text_body_template: |
        התקבלה בקשה לאפס את הסיסמה שלך באתר [%{site_name}](%{base_url}).

        אם לא מדובר בך, ניתן פשוט להתעלם מהודעה זו.

        יש ללחוץ על הקישור הבא כדי לבחור סיסמה חדשה:
        %{base_url}/u/password-reset/%{email_token}
    email_login:
      title: "כניסה דרך קישור"
      subject_template: "[%{email_prefix}] כניסה דרך קישור"
      text_body_template: |
        להלן קישור הכניסה שלך אל [%{site_name}](%{base_url}).

        אם לא ביקשת את הקישור הזה, אפשר להתעלם ממנו ללא כל חשש.

        יש ללחוץ על הקישור הבא כדי להיכנס:
        ‎%{base_url}/session/email-login/%{email_token}‎
    set_password:
      title: "קביעת סיסמה"
      subject_template: "[%{email_prefix}] קביעת סיסמה"
      text_body_template: |
        מישהו ביקש להוסיף סיסמה לחשבון שלך ב־[%{site_name}](%{base_url}). לחלופין, אפשר להיכנס דרך כל שירות מקוון נתמך (Google, פייסבוק, וכד׳) שמקושר עם כתובת דוא״ל זו.

        אם לא יזמת בקשה שכזאת, ניתן פשוט להתעלם מהודעה זו.

        לחיצה על הקישור הבא תאפשר לך לבחור סיסמה:
        %{base_url}/u/password-reset/%{email_token}
    admin_login:
      title: "כניסת הנהלה"
      subject_template: "[%{email_prefix}] כניסה"
      text_body_template: |
        התקבלה בקשה להיכנס לחשבון שלך אצל [%{site_name}](%{base_url}).

        אם הבקשה הזאת לא בוצעה על ידיך, אפשר להתעלם מההודעה הזאת.

        יש ללחוץ על הקישור הבא כדי להיכנס:
        %{base_url}/session/email-login/%{email_token}
    account_created:
      title: "חשבון נוצר"
      subject_template: "[%{email_prefix}] החשבון החדש שלך"
      text_body_template: |
        חשבון חדש נוצר עבורך באתר %{site_name}

        יש ללחוץ על הקישור הבא כדי לבחור סיסמה לחשבון החדש שלך:
        %{base_url}/u/password-reset/%{email_token}
    confirm_new_email:
      title: "אישור דוא״ל חדש"
      subject_template: "[%{email_prefix}] נא לאשר את כתובת הדוא״ל החדשה שלך"
      text_body_template: |
        לחיצה על הקישור %{site_name} תאשר את כתובת הדוא״ל החדשה שלך:

        ‎%{base_url}/u/confirm-new-email/%{email_token}

        אם לא ביקשת לערוך שינוי שכזה, נא ליצור קשר עם [הנהלת האתר](%{base_url}/about).
    confirm_new_email_via_admin:
      title: "אישור כתובת דוא״ל חדשה"
      subject_template: "[%{email_prefix}] אישור כתובת הדוא״ל החדשה שלך"
      text_body_template: |
        לחיצה על הקישור %{site_name} תאשר את כתובת הדוא״ל החדשה שלך:

        ‎%{base_url}/u/confirm-new-email/%{email_token}

        החלפת כתובת הדוא״ל הוגשה על ידי הנהלת האתר. אם לא ביקשת לערוך שינוי שכזה, נא ליצור קשר עם [הנהלת האתר](%{base_url}/about).
    confirm_old_email:
      title: "אישור דוא״ל ישן"
      subject_template: "[%{email_prefix}] נא לאשר את כתובת הדוא״ל הנוכחית שלך"
      text_body_template: |
        לפני שנוכל להחליף את כתובת הדוא״ל שלך, עלינו לאשר שיש לך שליטה
        בחשבון הדוא״ל הנוכחי. לאחר השלמת השלב הזה, נבקש ממך לאשר
        את כתובת הדוא״ל החדשה.

        ניתן לאשר את כתובת הדוא״ל הנוכחית שלך לגישה לאתר %{site_name} בלחיצה על הקישור הבא:

        %{base_url}/u/confirm-old-email/%{email_token}
    confirm_old_email_add:
      title: "אישור דוא״ל ישן (הוספה)"
      subject_template: "[%{email_prefix}] נא לאשר את כתובת הדוא״ל הנוכחית שלך"
      text_body_template: |
        לפני שיתאפשר לנו להוסיף כתובת דוא״ל חדשה, עלינו לאמת את שליטתך על כתובת הדוא״ל
        הנוכחית. לאחר השלמת השלב הזה, נבקש ממך לאשר את כתובת הדוא״ל החדשה.

        ניתן לאשר את כתובת הדוא״ל הנוכחית עבור %{site_name} בלחיצה על הקישור הבא:

        %{base_url}/u/confirm-old-email/%{email_token}
    notify_old_email:
      title: "התראת דוא״ל ישן"
      subject_template: "[%{email_prefix}] כתובת הדוא״ל שלך הוחלפה"
      text_body_template: |
        זוהי הודעה אוטומטית כדי ליידע אותך שכתובת הדוא״ל שלך עבור %{site_name} הוחלפה. אם זה נעשה בטעות, נא ליצור קשר עם הנהלת האתר.

        כתובת הדוא״ל שלך שונתה לכדי:

        %{new_email}
    notify_old_email_add:
      title: "הודעה לכתובת הדוא״ל הקודמת (הוספה)"
      subject_template: "[%{email_prefix}] נוספה כתובת דוא״ל חדשה"
      text_body_template: |
        זו הודעה אוטומטית שנועדה ליידע אותך שנוספה כתובת דוא״ל עבור %{site_name}.
         אם זה נעשה בטעות, נא ליצור קשר עם הנהלת האתר.

        כתובת הדוא״ל שנוספה לחשבונך היא:

        %{new_email}
    signup_after_approval:
      title: "הרשמה אחרי אישור"
      subject_template: "אושרתם באתר %{site_name}!"
      text_body_template: |
        ברוך בואך אל %{site_name}!

        חבר סגל אישר את החשבון שלך אצל %{site_name}.

        מעתה יתאפשר לך לגשת לחשבון החדש שלך על ידי כניסה אליו בכתובת:
        %{base_url}

        אם אין אפשרות ללחוץ על הקישור שלהלן, כדאי לנסות להעתיק ולהדביק אותו לסרגל הכתובות של הדפדפן.

        %{new_user_tips}

        אנו דוגלים ב[התנהלות קהילתית מתורבתת](%{base_url}/guidelines) בכל עת.

        השתתפות מהנה!
    signup_after_reject:
      title: "הרשמה לאחר דחייה"
      subject_template: "נדחית מהאתר %{site_name}"
      text_body_template: |
        מישהו מחברי הסגל דחה את החשבון שלך באתר %{site_name}.

        %{reject_reason}
    signup:
      title: "הרשמה"
      subject_template: "[%{email_prefix}] אשרו את חשבונכם החדש"
      text_body_template: |
        ברוך בואך אל %{site_name}!

        יש ללחוץ על הקישור הבא כדי לאשר ולהפעיל את החשבון החדש שלך:
        %{base_url}/u/activate-account/%{email_token}

        אם הקישור למעלה אינו לחיץ, כדאי לנסות להעתיק ולהדביק אותו בשורת הכתובת של הדפדפן שלך.
    activation_reminder:
      title: "תזכורת הפעלה"
      subject_template: "[%{email_prefix}] תזכורת לאשר את החשבון שלך"
      text_body_template: |
        ברוך בואך אל %{site_name}!

        זו היא תזכורת ידידותית להפעלת החשבון שלך.

        יש ללחוץ על הקישור להלן כדי לאשר ולהפעיל את החשבון החדש שלך:
        ‎%{base_url}/u/activate-account/%{email_token}‎

        אם הקישור שלהלן אינו זמין ללחיצה, מוטב לנסות להעתיק ולהדביק אותו לסרגל הכתובות של הדפדפן שלך.
    suspicious_login:
      title: "התראת כניסה חדשה"
      subject_template: "[%{site_name}] כניסה חדשה מ%{location}"
      text_body_template: |
        שלום,

        שמנו לב שנכנסת ממכשיר או ממיקום שאינו אופייני לך. זאת הייתה פעילות שלך?

         - מיקום: %{location} (%{client_ip})
         - דפדפן: %{browser}
         - מכשיר: %{device} – %{os}

        אם זאת הייתה פעילות שלך, נהדר! לא צריך לעשות שום דבר.

        אם לא מדובר בפעולות מטעמך, אנא [לסקור את ההפעלות הנוכחיות שלך](%{base_url}/my/preferences/security) לצד שיקול בכובד ראש להחלפת הסיסמה שלך.
    post_approved:
      title: "הפוסט שלך אושר"
      subject_template: "[%{site_name}] הפוסט שלך אושר"
      text_body_template: |
        שלום,

        זו הודעה אוטומטית מהאתר %{site_name} שנשלחה כדי להודיע לך ש[ההודעה שלך] (%{base_url}%{post_url}) אושרה.
  page_forbidden:
    title: "אופס! זה עמוד פרטי."
  site_setting_missing: "יש להגדיר את ההגדרה `%{name}` באתר."
  page_not_found:
    page_title: "העמוד לא נמצא"
    title: "אופס! הדף לא קיים או שהוא פרטי."
    popular_topics: "פופלארי"
    recent_topics: "לאחרונה"
    see_more: "עוד"
    search_title: "חיפוש באתר זה"
    search_button: "חיפוש"
  offline:
    title: "לא ניתן לטעון את היישום"
    offline_page_message: "נראה כאילו אין לך תקשורת לאינטרנט! נא לבדוק את חיבור הרשת שלך ולנסות שוב."
  login_required:
    welcome_message: "# [ברוך בואך אל %{title}](#welcome)"
  upload:
    edit_reason: "עותקים מקומיים של תמונות שהורדו"
    unauthorized: "הקובץ שמועמד להעלאה אינו מורשה (סיומות מורשות: %{authorized_extensions}), עמך הסליחה."
    pasted_image_filename: "תמונה שהודבקה"
    store_failure: "נכשלה שמירת העלאה #%{upload_id} עבור משתמש #%{user_id}."
    file_missing: "סליחה, עליך לספק קובץ להעלות."
    empty: "הקובץ שסיפקת ריק, עמך הסליחה."
    failed: "ההעלאה שלך נכשלה, נא לנסות שוב, עמך הסליחה."
    png_to_jpg_conversion_failure_message: "אירעה שגיאה בעת המרה מ־PNG ל־JPG."
    optimize_failure_message: "אירעה שגיאה בעת מיטוב התמונה שהועלתה."
    download_failure: "הורדת הקובץ מהספק החיצוני נכשלה."
    size_mismatch_failure: "גודל הקובץ שנשלח ל־S3 לא תואם לגודל המיועד למשלוח כלפי חוץ. %{additional_detail}"
    create_multipart_failure: "יצירת העלאה מרובת חלקים באחסון החיצוני נכשלה."
    abort_multipart_failure: "ביטול העלאה מרובת חלקים באחסון החיצוני נכשל."
    complete_multipart_failure: "השלמת העלאה מרובת חלקים באחסון החיצוני נכשלה."
    external_upload_not_found: "ההעלאה לא נמצאה באחסון החיצוני. %{additional_detail}"
    checksum_mismatch_failure: "בדיקת התקינות של הקובץ שהעלית שגויה. יכול להיות שתוכן הקובץ השתנה במהלך ההעלאה. נא לנסות שוב."
    cannot_promote_failure: "לא ניתן להשלים את ההעלאה, יתכן שהיא כבר הושלמה או נכשלה בעבר."
    size_zero_failure: "נראה שמשהו השתבש, הקובץ שניסית להעלות הוא בגודל 0 בתים. נא לנסות שוב, עמך הסליחה."
    attachments:
      too_large: "מצטערים, הקובץ שאתם מנסים להעלות גדול מידי (הגודל המקסימלי המותר הוא %{max_size_kb}KB)."
      too_large_humanized: "הקובץ המועמד לשליחה גדול מדי (הגודל המרבי המותר הוא %{max_size}), עמך הסליחה."
    images:
      too_large: "סליחה, אך התמונה שאתם מנסים להעלות גדולה מידי. (הגודל המקסימלי הוא %{max_size_kb}KB), אנא שנו את הגודל ונסו שנית."
      too_large_humanized: "התמונה המועמדת לשליחה גדולה מדי (הגודל המרבי הוא %{max_size}), נא לשנות את הגודל ולנסות שוב."
      larger_than_x_megapixels: "מצטערים, התמונה שאתם מנסים להעלות היא גדולמה מידי (הגודל המירבי הוא %{max_image_megapixels}-מגה-פיקסלים), אנא שנו את גודלה ונסו שוב."
      size_not_found: "מצטערים, אבל לא יכולנו לקבוע את גודל התמונה. אולי יש בעיה טכנית בתמונה?"
    placeholders:
      too_large: "(תמונה שגודלה חורג מ־%{max_size_kb} ק״ב)"
      too_large_humanized: "(גודל התמונה חורג מ־%{max_size})"
  avatar:
    missing: "מצטערים, אנחנו לא יכולים למצוא אף דמות שמקושרת לכתובת מייל זו. תוכלו להעלות זאת שוב?"
  flag_reason:
    sockpuppet: "משתמש חדש יצר נושא, ומשתמש חדש אחר מאותה כתובת IP (%{ip_address}) ענו להם. ראו את הגדרת האתר <a href='%{base_path}/admin/site_settings/category/spam'>`flag_sockpuppets`</a>."
    spam_hosts: "משתמש חדש זה ניסה ליצור מספר פוסטים עם קישורים לאותו שם המתחם. כל הפוסטים מאת המשתמש הזה שכוללים קישורים דורשים סקירה. יש לעיין בהגדרת האתר <a href='%{base_path}/admin/site_settings/category/spam'>`newuser_spam_host_threshold`</a> (סף ספאם מארח למשתמש חדש)."
  skipped_email_log:
    exceeded_emails_limit: "נחצה max_emails_per_day_per_user"
    exceeded_bounces_limit: "נחצה bounce_score_threshold"
    mailing_list_no_echo_mode: "התראות רשימת תפוצה ינוטרלו עבור הפוסטים של המשתמש עצמו"
    user_email_no_user: "לא נמצא משתמש/ת עם מזהה %{user_id}"
    user_email_post_not_found: "לא נמצא פוסט עם מזהה %{post_id}"
    user_email_anonymous_user: "המשתמש אלמוני"
    user_email_user_suspended_not_pm: "המשתמש מושהה, לא הודעה"
    user_email_seen_recently: "המשתמש נראה לאחרונה"
    user_email_notification_already_read: "ההתראה שעבורה נשלחה הודעה זו כבר נקראה"
    user_email_notification_topic_nil: "post.topic הוא nil"
    user_email_post_user_deleted: "המשתמש של פוסט זה נמחק."
    user_email_post_deleted: "הפוסט נמחק על ידי הכותב שלו"
    user_email_user_suspended: "המשתמש הושעה"
    user_email_already_read: "המשתמש כבר קרא פוסט זה"
    user_email_access_denied: "למשתמש אין הרשאה לצפות בפוסט הזה"
    user_email_no_email: "לא משויכת כתובת דוא״ל למזהה המשתמש %{user_id}"
    sender_message_blank: "ההודעה ריקה"
    sender_message_to_blank: "message.to ריק"
    sender_text_part_body_blank: "text_part.body ריק"
    sender_body_blank: "גוף ריק"
    sender_post_deleted: "פוסט נמחק"
    sender_message_to_invalid: "כתובת דוא״ל הנמען שגויה"
    sender_topic_deleted: "נושא נמחק"
    group_smtp_post_deleted: "פוסט נמחק"
    group_smtp_topic_deleted: "נושא נמחק"
    group_smtp_disabled_for_group: "smtp הושבת עבור הקבוצה"
  color_schemes:
    base_theme_name: "בסיס"
    light: "בהיר"
    dark: "כהה"
    neutral: "נייטרלי"
    grey_amber: "ענבר אפור"
    shades_of_blue: "גווני כחול"
    latte: "לאטה"
    summer: "קיץ"
    dark_rose: "ורד כהה"
    wcag: "נגיש בהיר"
    wcag_theme_name: "נגיש בהיר"
    dracula: "דרקולה"
    dracula_theme_name: "דרקולה"
    solarized_light: "חשיפה בהירה לשמש"
    solarized_light_theme_name: "חשיפה בהירה לשמש"
    solarized_dark: "חשיפה כהה לשמש"
    solarized_dark_theme_name: "חשיפה כהה לשמש"
    wcag_dark: "נגיש כהה"
    wcag_dark_theme_name: "נגיש כהה"
    default_theme_name: "ברירת מחדל"
    light_theme_name: "בהיר"
    dark_theme_name: "כהה"
    neutral_theme_name: "נייטרלי"
    grey_amber_theme_name: "ענבר אפור"
    shades_of_blue_theme_name: "גווני כחול"
    latte_theme_name: "לאטה"
    summer_theme_name: "קיץ"
    dark_rose_theme_name: "ורד כהה"
  edit_this_page: "עריכת עמוד זה"
  csv_export:
    boolean_yes: "כן"
    boolean_no: "לא"
    rate_limit_error: "ניתן להוריד פוסטים פעם ביום, אנא נסו שוב מחר."
  static_topic_first_reply: |
    עריכת הפוסט הראשון בנושא משנה את התכנים של העמוד %{page_name}.
  guidelines_topic:
    title: "שאלות נפוצות / הנחיות"
    body: |
      <a name="civilized"></a>

      ## [זה הוא מקום מתורבת להתדיינות ציבורית](#civilized)

      דין פורום זה כדין פארק ציבורי. גם אנחנו משאב ציבורי משותף &mdash; מקום לחלוק בו מיומנויות, ידע ותחומי עניין דרך שיח.

      כללים אלו אינם מהירים או נוקשים. אלו בסך הכול הנחיות לסיוע בשיפוט האנושי בנוגע לקהילה שלנו ולשמור עלינו כעל מקום נקי ונעים להתדיינות ציבורית מתורבתת.

      <a name="improve"></a> ##

      [שיפור השיח](#improve)

      מזמינים כל אחד לסייע לנו לשפר את מעמדו של מתחם זה לכדי כר פורה לשיח על ידי פעילות יזומה לטובת שיפור השיח בכל דרך שהיא, קטנה ככל שתהא. במקרה של ספק בנוגע לתרומת הרשומה שלך לדיון, מוטב לחשוב קצת יותר לעומק ולנסות שוב מאוחר יותר.

      אחת הדרכים לשיפור השיח היא על ידי חשיפת נושאים שכבר נדונים. מוטב לשוטט ברחבי הנושאים שקיימים כאן בטרם כתיבת תגובה או פתיחת נושא חדש, כך יגדלו סיכוייך לפגוש עמיתים נוספים החולקים אתך תחומי עניין.

      הנושאים שנדונים כאן יקרים לנו וברצוננו לקרב אותך כדי שיהיו יקרים גם לך. נא לכבד את הנושאים ואת המתדיינים, גם במקרה של מחלוקת על הנאמר.

      <a name="agreeable"></a>

      ## [קידום ההסכמה, גם במקרים של מחלוקת](#agreeable)

      יתכן שיתחשק לך להגיב בחוסר הסכמה. אין בזה כל פסול. אך עליך לזכור שיש _לבקר רעיונות, לא אנשים_. נא להימנע מצורות ההתנהגות הבאות:

      * קריאה בשמות גנאי
      * התקפה על רקע אישי
      * תגובה על אופן התנסחות הפוסט במקום על התוכן
      * סתירה מתוך דחף

      במקום, מוטב לציין תובנות מתחשבות שמסייעות בשיפור הדיון.

      <a name="participate"></a>

      ## [המעורבות שלך מכה גלים](#participate)

      הדיונים המתקיימים כאן משפיעים רבות על הגדלת מעגל המעורבות. נרצה את עזרתך בעיצוב עתיד הקהילה הזו בזכות בחירה בקיום דיונים מפרים שמעשירים את הפורום הזה לכדי מקום מעניין להיות בו &mdash; תוך הסתייגות מדיונים שאינם כאלה.

      מערכת Discourse מספקת כלים שמאפשרים לקהילה הזו לזהות מתוך ההמון את התרומות הטובות (והגרועות) לרבות: סימניות, לייקים, סימוני דגלים, תגובות, עריכות, מעקב, השתקה וכדומה. מוטב להשתמש בכלים האלו לשיפור החוויה האישית שלך וגם זו של אחרים. מטרתנו להשאיר את הקהילה שלנו במצב טוב יותר מזה שבו מצאנו אותה.

      <a name="flag-problems"></a>

      ## [בעיה קוראת לסימון בדגל](#flag-problems)

      למפקחים יש סמכות מיוחדת, להם האחריות על הפורום הזה. אך האחריות הזו חלה באופן חלקי גם עליך. בעזרתך, יכולים המפקחים לעצב את פני הקהילה הזו במקום לעסוק בזוטות כגון טיפול בהשחתות או שיטור.

      במקרה של התנהגות בלתי נאותה, מוטב שלא להגיב. תגובתך מעודדת את ההתנהגות השלילית מעצם הכרתך בה, האנרגיה שנדרשת ממך ובזבוז זמנם של שאר חברי הקהילה. עדיף פשוט _לסמן בגדל_. אם יוגשו מספיק דגלים, תינקט פעולה כלשהי, בין אם באופן אוטומטי ובין בעזרת מעורבות של מפקח.

      כדי לתחזק את הקהילה שלנו, שומרים להם המפקחים את הזכות להסיר כל תוכן וחשבון משתמש שהוא מכל סיבה ובכל עת. מפקחים אינם סוקרים פוסטים חדשים, המפקחים ומפעילי האתר מסירים את אחריותם על התוכן שמפורסם על ידי הקהילה.

      <a name="be-civil"></a>

      ## [לשמור על תרבות נאותה](#be-civil)

      האויב הגדול ביותר של דיון בריא ומועיל הוא חוצפה:

      * יש לשמור על צורת התבטאות נאותה. אין לפרסם שום דבר שנחשב לפוגעני, נצלני או משמיץ על ידי אדם מן השורה.
      * לא להתלכלך. אין לפרסם שום דבר מגונה או בעל אופי מיני מפורש.
      * לכבד את הזולת. אין להטריד או לצער אף אחד, לרבות התחזות לאנשים או חשיפת הפרטים האישיים שלהם.
      * לכבד את הפורום שלנו. אין להפיץ ספאם או להשחית את הפורום בכל צורה אחרת.

      אלו אינם תנאים מוחשיים עם הגדרה מדויקת &mdash; מוטב להימנע אפילו מהתנהגות שעשויה _להתפרש_ כמו אלו שצוינו. במקרה של ספק, עליך לשאול את עצמך מה הייתה תחושתך אם הרשומה שלך הייתה מופיעה בעמוד השער של עיתון חדשותי ידוע.

      זה הוא פורום ציבורי, מנועי חיפוש מתעדים את הדיונים האלה. מוטב להשתמש בסגנון לשוני, קישורים ותמונות שמתאימים לכל המשפחה ולחברים.

      <a name="keep-tidy"></a>

      ## [אין טעם להתפזר](#keep-tidy)

      תמיד מוטב להשקיע מחשבה בהגשת התכנים בצורה הנכונה ביותר, כדי להשאיר יותר זמן לדיונים ופחות זמן לסדר וניקיון. לכן:

      * אין לפתוח דיון בקטגוריה בלתי מתאימה, נא לקרוא את הגדרות הקטגוריה.
      * אין לפתוח את אותו הנושא תחת מספר קטגוריות.
      * אין לפרסם תגובות חסרות תוכן.
      * אין לסטות מן הנושא באמצע הדיון.
      * אין צורך לחתום על הרשומות שלך &mdash; לכל רשומה מצורפים פרטי הפרופיל שלך.

      במקום לפרסם תגובות בסגנון „+1” או „מקובל עלי” וכן הלאה, יש להשתמש בכפתור הלייק. במקום להסיט נושא קיים לכיוון שונה לחלוטין יש להגיב כנושא מקושר.

      <a name="stealing"></a>

      ## [יש לפרסם חומר מקורי בלבד](#stealing)

      אסור לך לפרסם אף חומר דיגיטלי השייך לגוף צד־שלישי ללא רשות מפורשת. אין לך אפשרות לפרסם תיאורים, קישורים ושיטות שקשורות בגניבת הקניין הרוחני של מישהו אחר (תכנה, סרטון, שמע, תמונות) או עבירה על כל חוק אחר.

      <a name="power"></a>

      ## [ההצלחה תלויה גם בך](#power)

      אתר זה מופעל על ידי [הסגל המקומי הידידותי](%{base_path}/about) ועל *ידיך*, כחלק מהקהילה. אם יש לך שאלות נוספות בנוגע לדברים שאמורים לעבוד כאן, יש לפתוח נושא חדש ב[קטגוריית המשוב על האתר](%{base_path}/c/site-feedback) ולדבר אתנו! אם יש איזה נושא קריטי או דחוף שלא ניתן לטפל בו באמצעות נושא על או סימון דגל, יש ליצור אתנו קשר ישירות דרך [עמוד הסגל](%{base_path}/about).

      <a name="tos"></a>

      ## [תנאי השירות](#tos)

      אכן, קשקשת משפטית זה שעמום אחד גדול, עם זאת, עלינו להגן על עצמנו &ndash; וכפועל יוצא מזה עליך ועל הנתונים שלך &ndash; מפני מגוון מרעין בישין. יש לנו [תנאי שירות](%{base_path}/tos) המתארים את ההתנהגות והזכויות שלך (וגם שלנו) על תוכן, פרטיות וחוקיות. כדי להשתמש בשירות זה, עליך לציית ל[תנאי השירות](%{base_path}/tos).
  tos_topic:
    title: "תנאי השימוש"
    body: |
<<<<<<< HEAD
      תנאים אלו משמשים לאכיפת את אופן השימוש בפורום המקוון שבכתובת <%{base_url}>. כדי להשתמש בפורום, עליך להסכים לתנאים האלה מול %{company_name}, החברה שמפעילה את הפורום.
=======
      <h2 id="heading--change-me"><a href="#heading--change-me">נא לערוך אותי</a></h2>

      מנהלי הפורום, להלן דוגמה להתחלת תבנית למדיניות פרטיות שיש להתאים כדי לעמוד בדרישות האתר שלך.

      תנאים אלו אינם משמשים, אך עלולים ביום מן הימים, לאכוף את אופן השימוש בפורום המקוון שבכתובת <%{base_url}>. כדי להשתמש בפורום, עליך להסכים לתנאים האלה מול %{company_name}, החברה שמפעילה את הפורום.
>>>>>>> 9b339bcd

      חוזה זה מנוסח בחלקו בלשון זכר אך פונה לשני המגדרים באופן שווה, עמכן הסליחה.

      החברה עשויה להציע מוצרים ושירותים נוספים, תחת תנאים שונים. תנאים אלו חלים אך ורק על השימוש בפורום.

      דילוג אל:
      - [תנאים חשובים](#heading--important-terms)
      - [הרשאתך להשתמש בפורום](#heading--permission)
      - [תנאים לשימוש בפורום](#heading--conditions)
      - [שימוש הולם](#heading--acceptable-use)
      - [תקינת תוכן](#heading--content-standards)
      - [אכיפה](#heading--enforcement)
      - [החשבון שלך](#heading--your-account)
      - [התוכן שלך](#heading--your-content)
      - [האחריות שלך](#heading--responsibility)
      - [הצהרות](#heading--disclaimers)
      - [הגבלות אחריות](#heading--liability)
      - [משוב](#heading--feedback)
      - [סיום התקשרות](#heading--termination)
      - [ערעורים](#heading--disputes)
      - [תנאים כלליים](#heading--general)
      - [יצירת קשר](#heading--contact)
      - [שינויים](#heading--changes)

      <h2 id="heading--important-terms"><a href="#heading--important-terms">תנאים חשובים</a></h2>

      ***כללים אלו חלים על מספר תחומי פיקוח שמשפיעים על הזכויות ועל תחומי האחריות כלפיך, כגון ההצהרות שתחת [הצהרות](#heading--disclaimers), הגבלת חבות החברה אליך תחת [הגבלות אחריות](#heading--liability), הסכמתך לשפות את החברה על נזקים שייגרמו על ידי שימוש לקוי בפורום תחת [אחריות על השימוש שלך](#heading--responsibility) והסכמתך ליישב סכסוכים תחת [ערעורים](#heading--disputes).***

      <h2 id="heading--permission"><a href="#heading--permission">רשותך להשתמש בפורום</a></h2>

      בכפוף לתנאים אלו, החברה מעניקה לך את הרשות להשתמש בפורום. על כלל משתמשי הפורום להסכים לתנאים אלו כדי להשתמש בו.

      <h2 id="heading--conditions"><a href="#heading--conditions">תנאים לשימוש בפורום</a></h2>

      הסכמתך לשימוש בפורום כפופה לתנאים הבאים:

      1. גילך הוא שלוש עשרה שנים ומעלה.

      2. לא יתאפשר לך להמשיך ולהשתמש בפורום אם החברה יצרה אתך קשר ישירות ואמרה שאסור לך להמשיך.

      3. עליך להשתמש בפורום בהתאם ל[שימוש הולם](#heading--acceptable-use) ול[תקני תוכן](#heading--content-standards).

      <h2 id="heading--acceptable-use"><a href="#heading--acceptable-use">שימוש הולם</a></h2>

      1. אסור לך לעבור על החוק בעזרת הפורום.

      2. אסור לך לנסות להשתמש בחשבון של מישהו אחר בפורום ללא הסכמה מפורשת לכך.

      3. אסור לך לרכוש, למכור או לסחור בשמות משתמשים או במזהים יחודיים אחרים בפורום.

      4. אסור לך לשלוח דברי פרסום, הודעות שרשרת או כל ניסיון שידול אחרת דרך הפורום או להשתמש בפורום כדי לאסוף כתובות או נתונים אישיים אחרים לרשימות תפוצה או מסד נתונים מסחריים.

      5. אסור לך לייצר מערכת לגישה אוטומטית לפורום, או לעקוב אחר הפורום כמו למשל בעזרת מתעדי רשת אוטומטיים, תוספים או הרחבות לדפדפנים או כל תכנית מחשב אחרת שאינה דפדפן. אפשר לתעד את הפורום לפרוטרוט כדי לתעד אותו באינדקס של מנוע חיפוש שזמין לציבור הרחב, אם יש לך אחד כזה.

      6. אסור לך להשתמש בפורום כדי לשלוח הודעות בדוא״ל לקבוצות תפוצה, רשימות דיוור או כינויים של קבוצות דוא״ל.

      7. אסור לך לרמוז במרמה שיש לך קשר עם או שהחברה מעודדת את הפעילות שלך.

      8. אסור לך לקשר לתמונות או לתוכן שאינו היפר-טקסט בפורום באתרים אחרים.

      9. אסור לך להסיר סימנים שמייצגים בעלות קניינית מחומרים שהורדת מהפורום.

      10. אסור לך להציג אף חלק מהפורום באתר אחר באמצעות `<iframe>`.

      11. אסור לך להשבית, להתעלם או לחבל באמצעי אבטחה או הגבלות גישה לפורום.

      12. אסור לך להעמיס על תשתית הפורום בכמות בלתי סבירה של בקשות או בקשות שמיועדות להעמיס בצורה בלתי סבירה על מערכות המידע שמחזיקות את הפורום.

      13. אסור לך להתחזות לאחרים דרך הפורום. 14. אסור לך לעודד או לסייע למישהו להפר את התנאים האלו.

      <h2 id="heading--content-standards"><a href="#heading--content-standards">תקינת תוכן</a></h2>

      1. אסור לך להגיש לפורום תוכן בלתי־חוקי, פוגעני או מזיק לאחרים. לרבות תוכן מטריד, בלתי הולם או משפיל.

      2. אסור לך להגיש לפורום תוכן שמפר את החוק, פוגע בזכויות הקניין הרוחני של גוף כלשהו או מפר הסכמים שיש לך מול גופים אחרים.

      3. אסור לך להגיש לפורום תוכן שמכיל קוד מחשב זדוני כגון וירוסים או תכניות ריגול.

      4. אסור לך להגיש לפורום תוכן שאמור לתפוס מקום, כדי להחזיק בכתובת מסוימת, שם משתמש או כל מזהה ייחודי אחר.

      5. אסור לך להשתמש בפורום כדי לחשוף מידע שאין לך זכות לחשוף כגון פרטים חסויים או אישיים של אחרים.

      <h2 id="heading--enforcement"><a href="#heading--enforcement">אכיפה</a></h2>

      החברה רשאית לחקור ולפעול במקרים של הפרות לתנאים האלו עד המותר בחוק. החברה עשויה להודיע ולשתף פעולה עם רשויות אכיפה למיצוי הדין בהתאם להפרות בחוק והתנאים האלה. החברה שומרת את הזכות לשנות, לערוך ולמחוק תוכן בפורום מכל סיבה שהיא. אם לדעתך הוגש לפורום תוכן כלשהו שמפר את התנאים האלו [יש ליצור אתנו קשר באופן מיידי](#heading--contact).

      <h2 id="heading--your-account"><a href="#heading--your-account">החשבון שלך</a></h2>

      עליך ליצור חשבון ולהיכנס אליו כדי להשתמש בחלק מהתכונות של הפורום. כדי ליצור חשבון עליך לספק כמה פרטים עליך.

      יצירת חשבון מאלצת אותך לספק, לכל הפחות, כתובת דוא״ל תקנית ולדאוג לעדכן במקרים של שינוי. ניתן לסגור את חשבונך בכל עת על ידי שליחת הודעה בדוא״ל אל <%{contact_email}>.

      מקובל עליך לקחת אחריות על כל פעולה שמבוצעת דרך החשבון שלך, בין אם בהרשאתך ובין אם לא, עד לסגירת החשבון או שליחת הודעה לחברה על כך שחשבונך נפרץ. מוסכם עליך להודיע לחברה מיידית אם יש לך חשד שהחשבון שלך נפרץ. מוסכם עליך לבחור בססמה מאובטחת לחשבון שלך ולשמור עליה בסוד.

      החברה רשאית להגביל, להשעות או לסגור את חשבונך בפורום בהתאם למדיניות שלה בטיפול בבקשות השבתה שקשורות בזכויות יוצרים או אם החברה מאמינה בצורה סבירה שעברת על החוק במובנים האלה.

      <h2 id="heading--your-content"><a href="#heading--your-content">התוכן שלך</a></h2>

      אף חלק בחוזה הזה לא מעניק לחברה זכויות בעלות על קניין רוחני שבחרת לשתף עם הפורום כגון פרטי החשבון שלך, פוסטים או תוכן אחר שהגשת לפורום. אף חלק בחוזה הזה אינו מעניק לך זכויות בעלות על הקניין הרוחני של החברה, מאידך גיסא.

      בינך ובין החברה, חלה עליך האחריות הבלעדית על התוכן שבחרת להגיש לפורום. מוסכם עליך לא לרמוז באופן מטעה שהתוכן שמוגש על ידיך לפורום ממומן או מאושר על ידי החברה. התנאים האלו לא מחייבים את החברה לאחסן, לתחזק או לספק עותקים של התוכן שבחרת להגיש ולשנות אותו בהתאם לתנאים האלו.

      תוכן שבחרת להגיש לפורום שייך לך ויש לך את הזכות להחליט אילו הרשאות להעניק לאחרים לגביו. אך ברמה הבסיסית ביותר, את/ה מסכים לתת לחברה רישיון לספק תוכן שבחרת להגיש לפורום למשתמשים אחרים בפורום. הרישיון המיוחד הזה מאפשר לחברה להעתיק, לפרסם ולנתח את התוכן שהגשת לפורום.

      כאשר תוכן שהגשת נמחק מהפורום, בין אם על ידיך ובין אם על ידי החברה, הרישיון המיוחד של החברה מסתיים כאשר העותק האחרון נמחק מהגיבויים, זיכרון המטמון ומערכות אחרות של החברה. כל רישיון אחר שבחרת להחיל על התוכן המוגש, כגון רישיונות [Creative Commons](https://creativecommons.org) עשויים להמשיך לחול גם לאחר הסרת התוכן שלך. הרישיונות האלו מעניקים לאחרים או לחברה עצמה את הזכות לשתף את התוכן שלך בפורום שוב.

      אחרים המקבלים את התוכן שבחרת להגיש לפורום עשויים להפר את התנאים שבחרת לכפוף את התוכן שלך אליהם. מוסכם עליך שהחברה לא תהיה מחויבת אליך במקרים של ההפרות האלו או של ההשלכות שלהן.

      <h2 id="heading--responsibility"><a href="#heading--responsibility">האחריות שלך</a></h2>

      מוסכם עליך לזכות את החברה מטענות משפטיות שהועלו על ידי גורמי צד־שלישי שקשורים להפרת התנאים האלו על ידיך, או הפרת התנאים האלו על ידי אחרים שהשתמשו בחשבון שלך בפורום. את/ה לרבות החברה מסכימים להודיע לגורם הצד־השלישי על כל טענות כלשהן שבגינן יהיה עליך לזכות את החברה במהירות האפשרית. אם החברה לא מודיעה לך על הצהרה משפטית במהירות, לא יהיה עליך לזכות את החברה על נזקים שיכולת להגן מפניהם או להפחית אותם בזכות התראה קצרה יותר. מוסכם עליך לאפשר לחבר לשלוט בחקירה, הגנה ויישוב הטענות המשפטיות שבגינן עליך לזכות את החברה ולשתף פעולה עם המאמצנים האלו. החברה מסכימה שלא להסכים לכל הסכם פשרה שמטיל עליך אשמה או מחויבות ללא הסכמתך מראש.

      <h2 id="heading--disclaimers"><a href="#heading--disclaimers">הצהרות</a></h2>

      ***כל הסיכונים הכרוכים בשימוש בפורום והחשיפה לתוכן שבו מוסכמים עליך. עד לרמה המותרת החוק, החברה והספקים שלה מספקים את הפורום כמו שהוא, ללא אחריות מכל סוג שהוא.*** הפורום עשוי לשלב בתוכו פורומים ושירותים שמופעלים על ידי גורמים אחרים. החברה אינה אחראית על השירותים שמופעלים שלא על ידיה או על התוכן שסופק על ידי גורמים אחרים. השימוש בשירותים שמופעלים על ידי גורמים אחרים מותנה בתנאים שהוסכמו בינך לבין הגורם המפעיל.

      <h2 id="heading--liability"><a href="#heading--liability">הגבלות אחריות</a></h2>

      ***אין החברה או מפיציה אחראים לנזקים שנגרמו עקב הפרת החוזה שאנשי הסגל שלה לא יכלו לחזות בעת הסכמתך לתנאים האלה.***

      ***עד כמה שהחוק מאפשר, החבות לטענות מכל סוג שהן, הקשורות בפורום או לתוכן הפורום יוגבלו ל־50$.***

      <h2 id="heading--feedback"><a href="#heading--feedback">משוב</a></h2>

      החברה מקבלת בברכה משוב והצעות לפורום. יש לעיין בפסקה [יצירת קשר](#heading--contact) שלהלן להצגת דרכים לשמור אתנו על קשר.

      נתת את הסכמתך לכך שלחברה יהיה חופש מוחלט לפעול בהתאם למשוב והצעות שסיפקת ושהחברה לא תחויב ליידע אותך איך נעשה שימוש במשוב הזה או לקבל את הרשאתך להשתמש בו או לשלם עליו. כמו כן, נתת את הסכמתך לא להגיש משוב או הצעות שלעניות דעתך עשויות להיות חסויות או קנייניות עבורך ובעבור אחרים.

      <h2 id="heading--termination"><a href="#heading--termination">סיום ההתקשרות</a></h2>

      את/ה או החברה רשאים לסיים את ההסכם כמפורט בתנאים כאלה בכל עת. סיום ההתקשרות משליך גם על סיום הרשאתך להשתמש בפורום. ההוראות הבאות חלות גם לאחר סיום ההסכם בינינו: [התוכן שלך](#heading--your-content), [משוב](#heading--feedback), [האחריות שלך](#heading--responsibility), [הצהרות](#heading--disclaimers), [הגבלות אחריות](#heading--liability) ו[תנאים כלליים](#heading--general).

      <h2 id="heading--disputes"><a href="#heading--disputes">ערעורים</a></h2>

      %{governing_law} תהיה רשאית לפסוק בכל מקרה של מחלוקת על התנאים האלו או על השימוש שלך בפורום.

      לך ולחברה יש את הזכות לבקש צווי מניעה שכפופים לתנאים אלו בבית המשפט השלום או בית המשפט העליון שב%{city_for_disputes}. לא לך ולא לחברה יש את הסמכות להתנגד לשיפוט, הרכב השופטים או מקום השיפוט בבתי משפט אלו.

      ***למעט למטרות הגשת צווי מניעה לטענות שעולות מחוק המחשבים הפדרלי (CFAA), עליך ועל החברה ליישב מחלוקות בהתאם לבוררות של מוסד הבוררות האמריקאי. הבוררות תיערך בהתאם לכללי המסחר של מוסד הבוררות האמריקאי (AAA) ולנהלים המשלימים בדבר מחלוקות בתחום הצרכנות. הבוררות תיערך בעיר %{city_for_disputes}. עליך ליישב כל מחלוקות שיש לך כאדם פרטי ולא כחלק מתביעה ייצוגית או כל הליך ייצוגי אחר, בין אם כתובע או בין אם כחבר בתביעה הייצוגית. אף בורר לא יוכל ליישב מחלוקת בכל מקרה בוררות שהוא מבלי הסכמת החברה.***

      כל פסק בוררות יכלול את עלות הבוררות, עמלה הולמת לעורכי דין ועלות הוגנת לעדים. את/ה והחברה יכולים להיכנס לפסקי בוררות בכל בית משפט שבאזור השיפוט.

      <h2 id="heading--general"><a href="#heading--general">תנאים כלליים</a></h2>

      אם אכיפת התנאים האלו אינה ניתנת לאכיפה כפי שכתוב, אך ניתן לשנות את הכתוב כדי להתאים אותם לאכיפה, האכיפה תשתנה למידה המזערית ביותר הנדרשת כדי להפוך אותו למותאם לאכיפה. אחרת, יש להסיר את האכיפה הזאת.

      אסור לך להקצות את ההסכם שלך מול החברה לצד־שלישי. החברה יכולה להקצות את החוזה שלך לכל נספח או שותף של החברה, כל חברה אחרת שמקבלת שליטה על החברה או כל חברה אחרת שרוכשת חלקים בחברה שקשורה לפורום. לכל ניסיון הקצאה בניגוד לתנאים האלו אין תוקף חוקי.

      מימוש של כל אחת מהזכויות תחת הסכם זה או הסכם ויתור להפרה של הסכם זה אינו מסלק הפרה מכל סוג שהוא של הסכם זה.

      תנאים אלו כוללים את כל תנאי ההסכם בינך לבין החברה בנוגע לשימוש בפורום הזה. תנאים אלו מחליפים את כל ההסכמים האחרים בנוגע לשימושך בפורום, בין בכתב או בכל דרך אחרת.

      <h2 id="heading--contact"><a href="#heading--contact">יצירת קשר</a></h2>

      החברה מאפשרת לשלוח אליה הודעות ושאלות, תחת התנאים האלו, אל <%{contact_email}>.

      החברה עשויה להודיע לך תחת תנאים אלה דרך כתובת הדוא״ל שסיפקת לחשבון שלך בפורום או על ידי פרסום הודעה בדף הבית של בפורום או בעמוד החשבון שלך.

      <h2 id="heading--changes"><a href="#heading--changes">שינויים</a></h2>

<<<<<<< HEAD
      החברה עדכנה את התנאים האלה לאחרונה ב־12 ביולי, 2018 והיא רשאית לעדכן אותם שוב. החברה תפרסם את כל העדכונים בפורום. לעדכונים שעשויים להכיל שינויים משמעותיים, החברה מסכימה לשלוח אליך הודעת דוא״ל בהנחה שיצרת חשבון וסיפקת כתובת דוא״ל תקפה. החברה עשויה גם להכריז על עדכונים עם הודעות מיוחדות או התראות על הנעשה בפורום.
=======
      החברה עדכנה את התנאים האלה לאחרונה ב־[כאן למלא את מועד העדכון האחרון] והיא רשאית לעדכן אותם שוב. החברה תפרסם את כל העדכונים בפורום. לעדכונים שעשויים להכיל שינויים משמעותיים, החברה מסכימה לשלוח אליך הודעת דוא״ל בהנחה שיצרת חשבון וסיפקת כתובת דוא״ל תקפה. החברה עשויה גם להכריז על עדכונים עם הודעות מיוחדות או התראות על הנעשה בפורום.
>>>>>>> 9b339bcd

      לאחר שקיבלת הודעת עדכון לתנאים האלו, עליך להסכים לתנאים החדשים כדי להמשיך להשתמש בפורום.
  privacy_topic:
    title: "מדיניות פרטיות"
    body: |
      ## [מנהלי אתר, להלן דוגמה לתבנית של מדיניות פרטיות שאפשר להתאים לצורכי האתר שלך.]

      <a name="collect"></a>

      ## [איזה מידע אנחנו אוספים?](#collect)

      אנחנו אוספים מידע ממך עם ההרשמה לאתר שלנו ואוספים מידע בעקבות פעילות בפורום בין אם קריאה, כתיבה, והערכת התוכן שמשותף כאן.

      במהלך הרשמה לאתר שלנו, יתכן שיהיה עליך למלא את שמך ואת כתובת הדוא״ל שלך. עם זאת, ניתן לבקר באתר שלנו מבלי להירשם. כתובת הדוא״ל שלך תאומת באמצעות הודעה שמכילה קישור ייחודי. אם היה ביקור בקישור הזה, אנו יכולים להיות בטוחים שכתובת הדוא״ל הזו בשליטתך.

      לאחר הרשמה ופרסום, אנו שומרים את כתובת ה־IP ממנה פורסם הפוסט. אנחנו יכולים גם לשמור יומני שרת שכוללים את כתובת ה־IP של כל פנייה לשרת שלנו.

      <a name="use"></a>

      ## [לאיזו מטרה אנו משתמשים במידע שלך?](#use)

      כל מידע שאנו אוספים ממך יכול לשמש בכל אחת מהדרכים הבאות:

      * כדי להתאים אישית את החוויה שלך &mdash; המידע שלך עוזר לנו לענות טוב יותר על צרכיך האישיים.
      * כדי לשפר את האתר שלנו &mdash; אנו כל הזמן שואפים לשפר את מה שהאתר שלנו מציע בהתחשב במידע ובמשוב שאנחנו מקבלים ממך.
      * כדי לשפר את שירות הלקוחות &mdash; המידע שלכם מסייע לנו להגיב בצורה אפקטיבית יותר לבקשות שירות הלקוחות שלך ולצורכי התמיכה.
      * כדי לשלוח הודעות תקופתיות &mdash; כתובת הדוא״ל שמסופקת עשויה לשמש כדי לשלוח לך מידע, התראות שביקשת לגבי שינויים בנושאים או בתגובה לשם המשתמש שלך, לענות לשאילתות, ו/או לבקשות או לשאלות אחרות.

      <a name="protect"></a>

      ## [כיצד אנו מגנים על המידע שלך?](#protect)

      אנו נוקטים במגוון אמצעי אבטחה כדי לאבטח את המידע הפרטי שלך עם כניסה, שליחה, או גישה למידע הפרטי שלך.

      <a name="data-retention"></a>

      ## [מה מדיניות שמירת המידע שלכם?](#data-retention)

      נעשה את מיטב המאמצים:

      * לשמור יומנים שמכילים כתובות IP של כל הבקשות לשרת זה לא יותר מ־[מספר ימים] יום.

      <a name="cookies"></a>

      ## [האם אנחנו משתמשים בעוגיות?](#cookies)

      כן. עוגיות הן קבצים קטנים שאתר או מספק השירות שלו מעביר לכונן הקשיח של מחשבך דרך הדפדפן שלך (בכפוף להסכמתך). עוגיות אלו מאפשרות לאתר להכיר את הדפדפן שלך וגם, אם יש לך חשבון רשום, לקשר אותו עם חשבונך הרשום.

      אנו משתמשים בעוגיות כדי להבין ולשמור את ההעדפות שלך לביקורים עתידיים ולהכין נתונים מצרפיים בנוגע לתנועה והאינטראקציה באתר כדי שנוכל להציע חוויות שימוש טובות יותר וכלים עתידיים. אנחנו יכולים לכרות חוזים עם ספקי שירות צד־שלישי כדי לסייע לנו להבין טוב יותר את מבקרי האתר שלנו. נותני שרותים אלו לא מורשים להשתמש בנתונים שנאספים בשמנו למעט כדי לסייע לנו לקיים ולשפר את השירות שלנו.

      <a name="disclose"></a>

      ## [האם אנחנו מוסרים מידע כלשהו לגורמי צד־שלישי?](#disclose)

      איננו מוכרים, סוחרים או מעבירים בצורה אחרת מידע שמאפשר לזהות אותך לגורמי צד־שלישי. זה אינו כולל גורמי צד־שלישי עליהם אנחנו סומכים ומסייעים לנו בתפעול האתר, העסק שלנו, או לשרת אותך, כל עוד צדדים אלו מסכימים לשמור על מידע זה סודי. אנו יכולים גם לשחרר את המידע שלך כאשר אנחנו מאמינים ששחרור שלו הולם בהתאם לחוק, לקיים את מדיניות האתר שלנו או כדי להגן על זכויות שלנו או של אחרים וגם כדי לשמור על רכוש או בטיחות. עם זאת, מידע של מבקרים שאינו מאפשר לזהות אותם אישית עלול להימסר על ידינו לגורמים אחרים לצורך שיווק, פרסום או שימושים אחרים.

      <a name="third-party"></a>

      ## [קישורים לגורמי צד־שלישי](#third-party)

      לעיתים, לפי שיקול דעתנו, אנחנו יכולים לכלול או להציע מוצרים של גורמי צד־שלישי באתר שלנו. לאתרי צד־שלישי אלו יש מדיניות פרטיות נפרדת ובלתי תלויה. לכן אין לנו כל אחריות או התחייבות לתכנים או פעילויות של אתרים מקושרים אלו. יחד עם זאת אנחנו מבקשים לשמור על שלמות האתר שלנו ומברכים כל משוב בנוגע לאתרים אלו.

      <a name="coppa"></a>

      ## [תאימות ל־Children's Online Privacy Protection Act (אמנת הגנת פרטיות ילדים ברשת)](#coppa)

      האתר שלנו, המוצרים, והשירותים - כולם מוכוונים לאנשים מגיל 13 ומעלה. אם שרת זה נמצא בארה״ב, וגילך מתחת ל־13, לפי דרישות COPPA כאן - [Children's Online Privacy Protection Act](https://en.wikipedia.org/wiki/Children%27s_Online_Privacy_Protection_Act), אסור לך להשתמש באתר זה.

      <a name="online"></a>

      ## [מדיניות פרטיות מקוונת בלבד](#online)

      מדיניות פרטיות מקוונת זו חלה רק על מידע שנאסף באמצעות האתר שלנו ולא על מידע שנאסף בצורה בלתי מקוונת.

      <a name="consent"></a>

      ## [הסכמתך](#consent)

      השימוש באתר שלנו מהווה את הסכמתך למדיניות הפרטיות שלו.

      <a name="changes"></a>

      ## [שינויים למדיניות הפרטיות](#changes)

      אם נחליט לשנות את מדיניות הפרטיות שלנו, נפרסם שינויים אלו בדף זה.

      מסמך זה כפוף ל־CC-BY-SA. והוא עודכן לאחרונה ב־[כאן להכניס כאן את מועד העדכון האחרון].
  badges:
    mass_award:
      errors:
        invalid_csv: נתקלנו בשגיאה בשורה מס׳ %{line_number}. נא לוודא שב־CSV יש כתובת דוא״ל אחת בכל שורה.
        too_many_csv_entries: יותר מדי רשומות בקובץ ה־CSV. נא לספק קובץ CSV עם לא יותר מ־%{count} רשומות.
        badge_disabled: נא לפעיל את העיטור %{badge_name} תחילה.
        cant_grant_multiple_times: לא ניתן להעניק את %{badge_name} מספר פעמים לאותו המשתמש.
    editor:
      name: עורכים
      description: עריכת פוסט ראשונה
      long_description: |
        עיטור זה מוענק בגין העריכה הראשונה של פוסטים שנוצרו על ידיך. למרות שלא תהיה לך אפשרות לערוך את הפוסטים שלך לעד, אנו מעודדים עריכה - ניתן לשפר את העיצוב, לתקן טעויות קטנות או להוסיף משהו שפספסת בעת הפרסום המקורי. עריכה מסייעת בשיפור הפוסטים שלך!
    wiki_editor:
      name: עריכה בוויקי
      description: על עריכה ראשונה בוויקי
      long_description: |
        עיטור זה מוענק בזכות עריכת פוסט הוויקי הבודד הראשון שלך.
    basic_user:
      name: בסיסיים
      description: <a href="https://blog.discourse.org/2018/06/understanding-discourse-trust-levels/">הוענקו</a> כל תכונות הקהילה החיוניות
      long_description: |
        עיטור זה מוענק עם הגיעך לדרגת אמון 1. תודה לך על הבעת העניין בקהילה תוך קריאת מגוון נושאים כדי להבין את מהות הקהילה שלנו לעומק. המגבלות שחלות על משתמשים חדשים אינן חלות עליך עוד, קיבלת יכולות קהילה חיוניות כגון הודעות אישיות, סימון בדגל, עריכת ויקי והיכולת לפרסם מגוון תמונות וקישורים.
    member:
      name: חברים
      description: <a href="https://blog.discourse.org/2018/06/understanding-discourse-trust-levels/">הוענקו</a> הזמנות, שיחות קבוצתיות, עוד לייקים
      long_description: |
        עיטור זה מוענק עם הגיעך לדרגת אמון 2. תודה על השתתפותך בקהילה במשך מספר שבועות שמראה מעורבות של ממש בקהילה. מהיום יתאפשר לך לשלוח הזמנות דרך עמוד המשתמש שלך או דרך נושאים פרטניים, ליצור הודעות קבוצתיות אישיות ושיהיו לך יותר לייקים כל יום.
    regular:
      name: רגילים
      description: <a href="https://blog.discourse.org/2018/06/understanding-discourse-trust-levels/">הוענקו</a> העברה בין קטגוריות, שינוי שם, קישורים עם מעקב, ויקי, עוד לייקים
      long_description: |
        עיטור זה מוענק עם הגיעך לדרגת אמון 3. תודה על נטילת חלק בקהילה דרך קבע לאורך תקופה של מספר חודשים. נכון להיום מידת המעורבות שלך הן בקריאה מרובה והן בתרומה לקהילה הן אלו שמחזקות את הקהילה שלנו והופכות אותה לנהדרת. מעתה יתאפשר לך להעביר בין קטגוריות ולשנות שמות של נושאים, להשתמש בדגלי זבל משפיעים יותר, לגשת לאזור הטרקלין הפרטי ויהיו לך הרבה יותר לייקים כל יום.
    leader:
      name: מובילים
      description: <a href="https://blog.discourse.org/2018/06/understanding-discourse-trust-levels/">הוענקו</a> עריכה, הצמדה, סגירה, העברה לארכיון, פיצול ומיזוג, עוד לייקים באופן גלובלי
      long_description: |
        עיטור זה מוענק עם הגיעך לדרגת אמון 4. יש לך חלק גדול בהובלת הקהילה הזו כפי שנבחרת על ידי הסגל ומעשיך ומילותיך הם דוגמה חיובית לשאר הקהילה. יש לך הרשאות לערוך את כל הפוסטים ולבצע פעילויות פיקוח נפוצות כגון נעיצה, סגירה, הסרה מהרשימה, העברה לארכיון, פיצול ומיזוג.
    welcome:
      name: ברוכים הבאים
      description: קיבלו לייק
      long_description: |
        עיטור זה מוענק עם קבלת הלייק הראשון שלך על פוסט. מזל טוב, פרסמת משהו שחבריך לקהילה חשבו שהוא מעניין, מגניב, או שימושי!
    autobiographer:
      name: אוטוביוגרפים
      description: פרטי ה<a href="%{base_uri}/my/preferences/profile">פרופיל</a> הושלמו
      long_description: |
        עיטור זה מוענק על כך שמילאת את <a href="%{base_uri}/my/preferences/profile">פרופיל המשתמש שלך</a> ובחרת בתמונת משתמש. לאפשר לקהילה לדעת יותר עליך ומה שמעניין אותך משפר בחיבור ובגיבוש הקהילה. מזמינים אותך להצטרף!
    anniversary:
      name: יום השנה
      description: חברים פעילים למשך שנה, פרסמו לפחות פעם אחת
      long_description: |
        עיטור זה מוענק על חברות של למעלה משנה עם לפחות פוסט אחד במהלך השנה הזאת. תודה לך על שנשארת ועל תרומתך לקהילה. לא היינו מצליחים בלעדיך.
    nice_post:
      name: תשובה נחמדה
      description: התקבלו 10 לייקים על תגובה
      long_description: |
        עיטור זה מוענק כאשר תגובה שלך מקבלת 10 לייקים. התגובה שלך הרשימה את הקהילה וסייעה בקידום השיח.
    good_post:
      name: תשובה טובה
      description: התקבלו 25 לייקים על תגובה
      long_description: |
        עיטור זה מוענק כאשר תגובה שלך מקבלת 25 לייקים. התגובה שלך יוצאת מן הכלל והפיחה עניין בשיח.
    great_post:
      name: תשובה מעולה
      description: התקבלו 50 לייקים על תגובה
      long_description: |
        עיטור זה מוענק כאשר תגובה שלך מקבלת 50 לייקים. כל הכבוד! התגובה שלך עוררה השראה, הקסימה, גלגלה מצחוק או הביאה זווית חדשה והקהילה אהבה את זה!
    nice_topic:
      name: נושא נחמד
      description: התקבלו 10 לייקים על נושא
      long_description: |
        עיטור זה מוענק כאשר נושא שלך מקבל 10 לייקים. פתחת נושא מעניין והקהילה נהנתה ממנו.
    good_topic:
      name: נושא טוב
      description: קיבלו 25 לייקים על נושא
      long_description: |
        עיטור זה מוענק כאשר נושא שלך מקבל 25 לייקים. התחלת דיון תוסס שהקהילה התחברה אליו.
    great_topic:
      name: נושא מעולה
      description: קיבלו 50 לייקים על נושא
      long_description: |
        עיטור זה מוענק כאשר נושא שלך מקבל 25 לייקים. הנעת דיון מרתק והקהילה אהבה את השיח הערני שנולד מתוך כך!
    nice_share:
      name: שיתוף נחמד
      description: שיתפו פוסט עם 25 מבקרים שונים
      long_description: |
        עיטור זה מוענק על שיתוף של קישור ש־25 מבקרים חיצוניים לחצו עליו. תודה על הפצת הדיונים שלנו, והקהילה הזו.
    good_share:
      name: שיתוף טוב
      description: שיתפו פוסט עם 300 מבקרים ייחודיים
      long_description: |
        עיטור זה מוענק על שיתוף קישור שלחצו עליו 300 מבקרים חיצוניים. עבודה יפה! חשפת דיון מעולה בפני מגוון של אנשים חדשים וסייעת בהגדלת הקהילה.
    great_share:
      name: שיתוף מעולה
      description: שיתפו פוסט עם למעלה מ 1000 מבקרים שונים
      long_description: |
        עיטור זה מוענק על שיתוף קישור שלחצו עליו 1000 מבקרים חיצוניים. מרשים ביותר! קידמת דיון מעניין בפני קהל עצום חדש וסייעת לנו להגדיל את הקהילה שלנו בענק!
    first_like:
      name: לייק ראשון
      description: אהבו פוסט
      long_description: |
        עיטור זה מוענק בפעם הראשונה שאתם אוהבים פוסט באמצעות כפתור ה :heart:. לעשות לייק לפוסט זו דרך מעולה כדי ליידע את חבריכם לקהילה שמה שהם פרסמו היה מעניין, שימושי, מגניב, או כייפי. שתפו את האהבה!
    first_flag:
      name: דגל ראשון
      description: דיגלו פוסט
      long_description: |
        עיטור זה מוענק על הסימון הראשון של פוסט בדגל. סימון בדגל הוא הדרך שלנו לשמור על הסביבה הזאת נחמדה לכולם. אם נתקלת בפוסטים שדורשים תשומת לב מצד הפיקוח מכל סיבה שהיא מוטב תמיד לסמן בדגל. אם נתקלת בבעיה, עליך פשוט :flag_black: לסמן אותה בדגל!
    promoter:
      name: מקדמים
      description: הזמינו משתמש
      long_description: |
        עיטור זה מוענק לך בזכות הזמנה של משתתף נוסף לקהילה דרך כפתור ההזמנה בעמוד המשתמש שלך או בתחתית נושא. הזמנת חברים לדיונים מסוימים עשויים לעניין אותם היא דרך נפלאה לערוך היכרות בין אנשים חדשים לקהילה שלנו, תודה לך על כך!
    campaigner:
      name: קמפיינרים
      description: הזמינו 3 משתמשים בסיסיים
      long_description: |
        עיטור זה מוענק לאור הזמנת 5 אנשים שלאחר הצטרפותם השקיעו די זמן באתר עד להפיכתם לחברים בסיסיים. קהילה תוססת צריכה הזרמה קבועה של משתמשים חדשים שמשתתפים באופן קבוע ומוסיפים קולות חדשים לדיונים.
    champion:
      name: אלופים
      description: הזמינו 5 חברים
      long_description: |
        עיטור זה מוענק לאור הזמנת 5 אנשים שלאחר הצטרפותם השקיעו די זמן באתר עד להפיכתם לחברים מן המניין. ואו! תודה על הרחבת גיוון הקהילה שלנו בעזרת משתמשים חדשים!
    first_share:
      name: שיתוף ראשון
      description: שיתפו פוסט
      long_description: |
        עיטור זה מוענק בפעם הראשונה שאתם משתפים קישור לתגובה או נושא באמצעות כפתור השיתוף. שיתוף קישורים זו דרך נהדרת כדי להתפאר בדיונים מעניינים בפני שאר העולם ולהגדיל את הקהילה שלכם.
    first_link:
      name: קישור ראשון
      description: הוסיפו קישור לנושא אחר
      long_description: |
        עיטור זה מוענק בפעם הראשונה שאתם מוסיפים קישור לנושא אחר. קישור בין נושאים עוזר לקוראים נוספים למצוא דיונים קשורים, על ידי הצגת החיבורים בין נושאים בשני הכיוונים. קשרו חופשי!
    first_quote:
      name: ציטוט ראשון
      description: ציטטו פוסט
      long_description: |
        עיטור זה מוענק על הפעם הראשונה שציטטת פוסט בתגובה שלך. ציטוט חלקים רלוונטיים של פוסטים קודמים בתגובה שלך מסייעת בקישורים הפנימיים של הדיון. הדרך הקלה ביותר לצטט היא להדגיש קטע כלשהו מתוך פוסט ואז ללחוץ על כפתור התגובה. מומלץ לצטט בנדיבות!
    read_guidelines:
      name: לקריאת ההנחיות
      description: מוטב לעיין ב<a href="%{base_uri}/guidelines">כללי הקהילה</a>
      long_description: |
        עיטור זה מוענק על <a href="%{base_uri}/guidelines">קריאת הנחיות הקהילה</a>. התנהלות לפי הכללים המנחים הפשוטים האלה ושיתופים מסייעים בבניית קהילה בטוחה, מהנה וצומחת. תמיד עליך לזכור כי יש שם בן אדם אחר, בדיוק כמוך, בצד השני של המסך. יש לנהוג בצורה נאותה!
    reader:
      name: קוראים
      description: קראו כל תגובה בנושא עם למעלה מ 100 תגובות
      long_description: |
        עיטור זה מוענק על הפעם הראשונה שקראת נושא ארוך עם למעלה מ־100 תגובות. קריאת דיונים בקפידה מסייעת לך לעקוב אחר מהות הדיון, להבין את נקודות המבט השונות ומובילה לדיון מעניין יותר. ככל שקוראים יותר, ככה הדיון יותר מעניין. כפי שאנו אוהבים לציין, קריאה זה ערך יסודי! :slight_smile:
    popular_link:
      name: קישור פופולארי
      description: פרסמו קישור חיצוני עם 50 קליקים
      long_description: |
        עיטור זה מוענק כאשר קישור שאתם משתפים מקבל 50 קליקים. תודה שפרסמתם קישור שימושי שהוסיף הקשר מעניין לשיחה!
    hot_link:
      name: קישור חם
      description: פרסמו קישור חיצוני עם 300 קליקים
      long_description: |
        עיטור זה מוענק כאשר קישור ששיתפתם מקבל 300 קליקים. תודה שפרסמתם קישור מרתק שהוביל את השיחה קדימה והאיר את הדיון!
    famous_link:
      name: קישור מפורסם
      description: פרסמו קישור חיצוני עם למעלה מ 1000 קליקים
      long_description: |
        עיטור זה מוענק כאשר קישור ששיתפתם מקבל 1000 קליקים. וואו! פרסמתם קישור ששיפר משמעותית את השיחה על ידי הוספת פרט חיוני, הקשר, ואינפורמציה. עבודה טובה!
    appreciated:
      name: מוערכים
      description: קיבלו לייק אחד על 20 פוסטים
      long_description: |
        עיטור זה מוענק אם אתם מקבלים לפחות לייק אחד על 20 פוסטים שונים. הקהילה נהנית מהתרומות שלכם לדיונים פה!
    respected:
      name: מכובדים
      description: קיבלו 2 לייקים על 100 פוסטים
      long_description: |
        עיטור זה מוענק כאשר אתם מקבלים לפחות 2 לייקים על 100 פוסטים שונים. הקהילה מכירה בתרומות הרבות שלכם לשיחות כאן.
    admired:
      name: מוערצים
      description: קיבלו 5 לייקים על 300 פוסטים
      long_description: |
        עיטור זה מוענק כאשר אתם מקבלים לפחות 5 לייקים על 300 פוסטים שונים. וואו! הקהילה מעריצה את תרומותיכם התכופות והאיכותיות לדיונים פה.
    out_of_love:
      name: באו מאהבה
      description: שימוש ב־%{max_likes_per_day} לייקים ביום
      long_description: |
        עיטור זה מוענק עקב שימוש בכל %{max_likes_per_day} הלייקים היומיים. כדאי לזכור להשקיע זמן כדי לעשות לייק לפוסטים מהנים ומוערכים בעיניך - מעודד את חבריך לקהילה לפתח דיונים אף טובים יותר בעתיד.
    higher_love:
      name: אהבה עליונה
      description: שימוש ב־%{max_likes_per_day} לייקים ביום 5 פעמים
      long_description: |
        עיטור זה מוענק עקב שימוש בכל %{max_likes_per_day} הלייקים היומיים שלכם במשך 5 ימים. תודה על שהשקעת את הזמן כדי לעודד את הדיונים הטובים ביותר בכל יום!
    crazy_in_love:
      name: מאוהבים בטירוף
      description: שימוש ב־%{max_likes_per_day} לייקים ביום 20 פעמים
      long_description: |
        עיטור זה מוענק לך לאחר שהשתמשת בכל %{max_likes_per_day} הלייקים היומיים שלך במשך 20 ימים. חבל על הזמן! התנהגותך היא מופת לחברי הקהילה האחרים!
    thank_you:
      name: תודה רבה
      description: יש לכם 20 פוסטים שנאהבו ונתתם 10 לייקים
      long_description: |
        עיטור זה מוענק כאשר יש לכם 20 פוסטים שנאהבו ונתתם 10 לייקים נוספים בתמורה. כשמישהו אוהב פוסט שלכם, אתם מוצאים את הזמן לאהוב מה שאחרים מפרסמים גם כן.
    gives_back:
      name: נותנים בחזרה
      description: יש להם 100 פוסטים שנאהבו וחילקו 100 לייקים
      long_description: |
        עיטור זה מוענק כאשר יש לכם 100 פוסטים שנאהבו ונתתם 100 או יותר לייקים בחזרה. תודה שאתם מעבירים את זה הלאה!
    empathetic:
      name: אמפתטים
      description: יש להם 500 פוסטים עם לייקים וחילקו 1000 לייקים
      long_description: |
        עיטור זה מוענק כאשר יש לך 500 פוסטים עם לייקים ובנוסף חילקת 1000 לייקים או יותר בחזרה. וואו! פשוט מופת לנדיבות והערכה הדדית :two_hearts:.
    first_emoji:
      name: אמוג׳י ראשון
      description: השתמשו באמוג׳י בפוסט
      long_description: |
        עיטור זה מוענק על הוספת האמוג׳י הראשון לפוסט שלך :thumbsup:. אמוג׳י מאפשר לך להעביר מסר רגשי בפוסטים שלך, משמחה smiley: עד עצב :anguished: עד כעס :angry: וכל מה שביניהם :sunglasses:. עליך פשוט להקליד : (נקודתיים) או ללחוץ על כפתור האמוג׳י בסרגל הכלים של העורך כדי לבחור מבין מאות אפשרויות :ok_hand:
    first_mention:
      name: אזכור ראשון
      description: הזכירו משתמש בפוסט
      long_description: |
        עיטור זה מוענק לך עם אזכור ראשון של @שם_משתמש של מישהו בפוסט שלך. כל אזכור מייצר התראה שמופיעה אצל מי שאיזכרת כדי ליידע על עצם הפוסט שלך. עליך פשוט להתחיל להקליד @ (כרוכית/שטרודל) כדי לאזכר כל משתמש שהוא או, במידה שיש לך הרשאה, קבוצה - זו דרך נוחה להביא משהו לתשומת לבם.
    first_onebox:
      name: תיבת תחימה ראשונה
      description: פורסם קישור שהוצג בתיבת תחימה
      long_description: |
        עיטור זה מוענק בפעם הראשונה שפרסמת קישור בשורה נפרדת, מה שיגרום לו להתרחב אוטומטית לתיבת תחימה עם תקציר של העמוד המקושר, כותרת ותמונה (כאשר קיימת תמונה).
    first_reply_by_email:
      name: תגובה ראשונה בדוא״ל
      description: תגובה לפוסט באמצעות דוא״ל
      long_description: |
        עיטור זה מוענק על המענה הראשון לפוסט דרך דוא״ל :e-mail:.
    new_user_of_the_month:
      name: "המשתמש/ת החדש/ה של החודש"
      description: תרומות יוצאות מהכלל בחודש הראשון שלהם
      long_description: |
        עיטור זה מוענק כדי לברך שני משתמשים חדשים בכל חודש בעבור תרומות מצטיינות שלהם, שנמדדות לפי תדירות הלייקים לפוסטים שלהם, וממי הם ניתנו.
    enthusiast:
      name: נלהב
      description: ביקור במשך 10 ימים ברצף כל יום
      long_description: |
        עיטור זה מוענק על ביקור יומיומי במשך 10 ימים. תודה על נוכחותך כבר למעלה משבוע!
    aficionado:
      name: הערצה
      description: ביקור במשך 100 ימים ברצף כל יום
      long_description: |
        עיטור זה מוענק על ביקור יומיומי במשך 100 ימים. מדובר בתקופה של למעלה משלושה חודשים!
    devotee:
      name: התלהבות
      description: ביקור במשך 365 ימים ברצף כל יום
      long_description: |
        עיטור זה מוענק על ביקור יומיומי במשך 365 ימים. ואו, שנה שלמה!
    badge_title_metadata: "עיטור ב-%{site_title} של %{display_name}"
  admin_login:
    success: "הודעת דוא״ל נשלחה"
    errors:
      unknown_email_address: "כתובת הדוא״ל שגויה."
      invalid_token: "אסימון שגוי."
    email_input: "דוא״ל של המנהל"
    submit_button: "שליחת דוא״ל"
    safe_mode: "מצב בטוח: השבתת כל ערכות העיצוב/תוספים בעת כניסה"
  performance_report:
    initial_post_raw: נושא זה כולל דוחות פעילות יומיים עבור האתר שלך.
    initial_topic_title: דוחות פעילות לאתר
  tags:
    title: "תגיות"
    restricted_tag_disallowed: 'לא ניתן להחיל את התגית „%{tag}”.'
    restricted_tag_remove_disallowed: 'לא ניתן להסיר את התגית „%{tag}”.'
    minimum_required_tags:
      one: "עליך לבחור לפחות בתגית %{count}."
      two: "עליך לבחור לפחות %{count} תגיות."
      many: "עליך לבחור לפחות %{count} תגיות."
      other: "עליך לבחור לפחות %{count} תגיות."
    upload_row_too_long: "בקובץ ה־CSV אמורה להופיע תגית אחת בכל שורה. מותר להוסיף פסיק לאחר תגית ואז את שם קבוצת התגיות."
    forbidden:
      invalid:
        one: "לא ניתן להשתמש בתגית שבחרת"
        two: "לא ניתן להשתמש באף אחת מהתגיות שבחרת"
        many: "לא ניתן להשתמש באף אחת מהתגיות שבחרת"
        other: "לא ניתן להשתמש באף אחת מהתגיות שבחרת"
      in_this_category: 'אי אפשר להשתמש ב־„%{tag_name}” בקטגוריה הזו'
      restricted_to:
        one: '„%{tag_name}” מוגבלת לקטגוריה הבאה: %{category_names}'
        two: '„%{tag_name}” מוגבלת לקטגוריות הבאות: %{category_names}'
        many: '„%{tag_name}” מוגבלת לקטגוריות הבאות: %{category_names}'
        other: '„%{tag_name}” מוגבלת לקטגוריות הבאות: %{category_names}'
      synonym: 'אסור להשתמש במילים נרדפות. יש להשתמש ב־„%{tag_name}” במקום.'
      has_synonyms: 'לא ניתן להשתמש ב־„%{tag_name}” כיוון שיש לו מילים נרדפות.'
      restricted_tags_cannot_be_used_in_category:
        one: 'לא ניתן להשתמש בתגית „%{tags}” בקטגוריה „%{category}”. נא להסיר אותה.'
        two: 'לא ניתן להשתמש בתגיות הבאות בקטגוריה „%{category}”: %{tags}. נא להסיר אותן.'
        many: 'לא ניתן להשתמש בתגיות הבאות בקטגוריה „%{category}”: %{tags}. נא להסיר אותן.'
        other: 'לא ניתן להשתמש בתגיות הבאות בקטגוריה „%{category}”: %{tags}. נא להסיר אותן.'
      category_does_not_allow_tags:
        one: 'בקטגוריה „%{category}” אסור להשתמש בתגית „%{tags}”. נא להסיר אותה.'
        two: 'בקטגוריה „%{category}” אסור להשתמש בתגיות הבאות: „%{tags}”. נא להסיר אותן.'
        many: 'בקטגוריה „%{category}” אסור להשתמש בתגיות הבאות: „%{tags}”. נא להסיר אותן.'
        other: 'בקטגוריה „%{category}” אסור להשתמש בתגיות הבאות: „%{tags}”. נא להסיר אותן.'
    required_tags_from_group:
      one: "עליך לכלול לפחות תגית %{tag_group_name} %{count}. התגיות בקבוצה הזאת הן: %{tags}."
      two: "עליך לכלול לפחות %{count} תגיות %{tag_group_name}. התגיות בקבוצה הזאת הן: %{tags}."
      many: "עליך לכלול לפחות %{count} תגיות %{tag_group_name}. התגיות בקבוצה הזאת הן: %{tags}."
      other: "עליך לכלול לפחות %{count} תגיות %{tag_group_name}. התגיות בקבוצה הזאת הן: %{tags}."
    limited_to_one_tag_from_group: "אי אפשר להשתמש בתגיות %{tags} בו־זמנית. נא לכלול רק אחת מהן."
    invalid_target_tag: "לא יכול להיות מילה נרדפת של מילה נרדפת"
    synonyms_exist: "אסור לשימוש כל עוד קיימות מילים נרדפות"
  rss_by_tag: "נושאים מתוייגים %{tag}"
  finish_installation:
    congratulations: "ברכותינו, התקנת את Discourse!"
    register:
      button: "הרשמה"
      title: "הרשמת חשבון ניהול"
      help: "כדי להתחיל יש להירשם."
      no_emails: "לרוע המזל, לא הוגדרו כתובות דוא״ל של מנהלים במהלך ההקמה, לכן סיום התצורה עשוי להיות מורכב. נא להוסיף כתובת דוא״ל של מפתח בקובץ התצורה או <a href='https://meta.discourse.org/t/create-admin-account-from-console/17274'>ליצור חשבון מנהל מהמסוף</a>."
    confirm_email:
      title: "אישור הדוא״ל שלך"
      message: "<p>שלחנו הודעת הפעלה בדוא״ל אל <b>%{email}</b>. נא לעקוב אחר ההנחיות שבהודעה כדי להפעיל את החשבון שלך.</p><p>אם ההודעה לא הגיעה אליך, מוטב לבדוק את תיקיית הספאם, וגם <a href='https://meta.discourse.org/t/troubleshooting-email-on-a-new-discourse-install/16326'>לוודא שכתובת הדוא״ל שלך הוגדרה כראוי</a>.</p>"
    resend_email:
      title: "שליחת הודעת הפעלה בדוא״ל מחדש"
      message: "<p>הודעת ההפעלה נשלחה מחדש בדוא״ל אל <b>%{email}</b>"
  safe_mode:
    title: "כנסו למצב בטוח"
    description: "\"מצב בטוח\" מאפשר לך לבחון את האתר מבלי לעלות ערכות נושא או תוספים בצד לקוח. תוספים בצד שרת נשארים מופעלים."
    no_themes: "השבתת ערכות עיצוב ורכיבי ערכת עיצוב"
    no_unofficial_plugins: "השבתת התאמות התוספים הבלתי רשמיים מצד הלקוח"
    no_plugins: "השבתת כל התאמות התוספים מצד הלקוח"
    enter: "כנסו למצב בטוח"
    must_select: "עליך לבחור באפשרות אחת לפחות כדי להיכנס למצב בטוח."
  wizard:
    title: "הקמת Discourse"
    step:
      introduction:
        title: "על האתר שלך"
        description: "אלה יוצגו בכניסה שלך ובכל עמוד ציבורי. ניתן לשנות אותם בכל עת."
        fields:
          title:
            label: "שם הקהילה"
            placeholder: "המקום של ג׳יין"
          site_description:
            label: "תיאור הקהילה שלך במשפט קצר"
            placeholder: "מקום לג׳יין וחבריה לשוחח על דברים מגניבים"
          default_locale:
            label: "שפה"
      privacy:
        title: "חוויית החברים"
        fields:
          login_required:
            placeholder: "פרטי"
            extra_description: "רק משתמשים שנכנסו למערכת יכולים לגשת לקהילה הזו"
          invite_only:
            placeholder: "בהזמנה בלבד"
            extra_description: "משתמשים חייבים לקבל הזמנה ממשתמשים מהימנים או מהסגל, אחרת משתמשים יוכלו להירשם בעצמם"
          must_approve_users:
            placeholder: "לדרוש אישור"
            extra_description: "המשתמשים חייבים לעבור את אישור הסגל"
          chat_enabled:
            placeholder: "הפעלת צ׳אט"
            extra_description: "יצירת חיבור מיידי לחבריך בזמן אמת"
          enable_sidebar:
            placeholder: "הפעלת סרגל צד"
            extra_description: "גישה למרחבים המועדפים עליך בקלות"
      ready:
        title: "האתר שלך מוכן!"
        description: "זהו זה! סיימת את ההגדרות הראשוניות של הקהילה שלך. עכשיו אפשר לצלול פנימה ולחקור קצת את המערכת, לכתוב נושא לקבלת פנים ולשלוח הזמנות!<br><br>שיהיה בכיף!"
      styling:
        title: "מראה ותחושה"
        fields:
          color_scheme:
            label: "ערכת צבעים"
          body_font:
            label: "גופן גוף"
          heading_font:
            label: "גופן כותרת"
          styling_preview:
            label: "תצוגה מקדימה"
          homepage_style:
            label: "סגנון עמוד הבית"
            choices:
              latest:
                label: "נושאים אחרונים"
              categories_only:
                label: "קטגוריות בלבד"
              categories_with_featured_topics:
                label: "קטגוריות עם נושאים מומלצים"
              categories_and_latest_topics:
                label: "קטגוריות ונושאים אחרונים"
              categories_and_latest_topics_created_date:
                label: "קטגוריות ונושאים עדכניים (מיון לפי תאריך יצירת הנושא)"
              categories_and_top_topics:
                label: "קטגוריות ונושאים מובילים"
              categories_boxes:
                label: "תיבות קטגוריות"
              categories_boxes_with_topics:
                label: "תיבות קטגוריות עם נושאים"
              subcategories_with_featured_topics:
                label: "תת־קטגוריות עם נושאים מובילים"
      branding:
        title: "לוגו האתר"
        fields:
          logo:
            label: "לוגו עיקרי"
            description: "גודל מומלץ: ‎600 × 200"
          logo_small:
            label: "לוגו ריבועי"
            description: "גודל מומלץ: 512 × 512. משמש גם כסמל המועדפים (favicon) וסמל יישומון מסך בית בנייד."
      corporate:
        title: "הארגון שלך"
        description: "המידע הבא ישמש בדפי התנאים וההגבלות והמידע עליך. אפשר לדלג אם לא מדובר בחברה."
        fields:
          company_name:
            label: "שם החברה"
            placeholder: "עמותת לקט ישראל"
          governing_law:
            label: "החוק המחייב"
            placeholder: "החוקים של קליפורניה"
          contact_url:
            label: "דף אינטרנט"
            placeholder: "https://www.example.com/contact-us"
          city_for_disputes:
            label: "עיר המחלוקת"
            placeholder: "סן פרנסיסקו, קליפורניה"
          site_contact:
            label: "הודעות אוטומטיות"
            description: "כל ההודעות האישיות האוטומטיות שנשלחות על ידי Discourse נשלחות מהמשתמש הזה, כגון אזהרות על סימוני דגלים והתראות על השלמת גיבוי."
          contact_email:
            label: "נקודת קשר"
            placeholder: "example@user.com"
            description: "כתובת דוא״ל של איש קשר מוביל שאחראי על האתר הזה. משמש להתראות קריטיות, וגם מופיע ב<a href='%{base_path}/about' target='_blank'>‎עמוד המידע על האתר שלך</a> לנושאים דחופים."
      invites:
        title: "הזמנת סגל"
        description: "כמעט סיימת! אולי נזמין כמה אנשים כדי <a href='https://blog.discourse.org/2014/08/building-a-discourse-community/' target='blank'>לעורר דיונים</a> עם נושאים מעניינים ותגובות שיניעו קדימה את הקהילה שלך."
        disabled: "מאחר שכניסה בשליטה מקומית מושבתת, אי אפשר לשלוח לכולם הזמנות. נא להמשיך לשלב הבא."
      finished:
        title: "ה־Discourse שלך מוכן!"
        description: |
          <p>אם אי פעם יתחשק לך לשנות את ההגדרות האלו, <b>ניתן להפעיל את האשף הזה מחדש בכל עת</b>, או לבקר <a href='%{base_path}/admin' target='_blank'>בסעיף הניהול שלך</a>; ניתן למצוא אותו ליד סמל מפתח הצינורות בתפריט האתר.</p>
          <p>קל ופשוט להתאים את Discourse לטעמך עם מערכת עצמתית לעיצוב לפי נושא. למשל, הנה <a href="https://meta.discourse.org/c/theme/61/l/top" target="_blank">ערכות עיצוב ורכיבים מובילים</a> ב־<a href="https://meta.discourse.org/" target="_blank">meta.discourse.org</a>.</p>
          <p>רצוי להתפרע והמון הצלחה <a href='https://blog.discourse.org/2014/08/building-a-discourse-community/' target='_blank'>בבניית הקהילה החדשה שלך!</a></p>
  search_logs:
    graph_title: "מניין חיפושים"
  onebox:
    discourse:
      user_joined_community: "מועד הצטרפות: %{date}"
  discourse_push_notifications:
    popup:
      mentioned: ' אוזכרת על ידי %{username} בנושא „%{topic}” - %{site_title}'
      group_mentioned: ' אוזכרת על ידי %{username} בנושא „%{topic}” - %{site_title}'
      quoted: 'צוטטת על ידי %{username} בנושא „%{topic}” - %{site_title}'
      replied: 'קיבלת תגובה מאת %{username} בנושא „%{topic}” - %{site_title}'
      posted: 'פרסום חדש של %{username} בנושא „%{topic}” - %{site_title}'
      private_message: 'נשלחה אליך הודעה פרטית מאת %{username} בנושא „%{topic}” - %{site_title}'
      linked: 'הפוסט שלך קושר על ידי %{username} בנושא „%{topic}” - %{site_title}'
      watching_first_post: 'נוצר נושא חדש „%{topic}” על ידי %{username} - %{site_title}'
      confirm_title: "התראות הופעלו - %{site_title}"
      confirm_body: "הצליח לנו! התראות הופעלו."
      custom: "התראות מאת %{username} באתר %{site_title}"
  staff_action_logs:
    not_found: "לא נמצא"
    unknown: "לא ידוע"
    user_merged: "%{username} מוזג לתוך החשבון הזה"
    user_delete_self: "מחיקה עצמית מתוך %{url}"
    webhook_deactivation_reason: "ההתלייה שלך הושבתה אוטומטית. קיבלו מגוון תגובות כשל בצורת HTTP ‚%{status}’."
    api_key:
      automatic_revoked:
        one: "נשלל אוטומטית, הפעילות האחרונה התבצעה לפני למעלה מיום (%{count})"
        two: "נשלל אוטומטית, הפעילות האחרונה התבצעה לפני למעלה מיומיים (%{count})"
        many: "נשלל אוטומטית, הפעילות האחרונה התבצעה לפני למעלה מ־%{count} ימים"
        other: "נשלל אוטומטית, הפעילות האחרונה התבצעה לפני למעלה מ־%{count} ימים"
      revoked: נשל
      restored: שוחזר
  reviewables:
    already_handled: "תודה לך, כבר בדקנו את הפוסט הזה והחלטנו שאין צורך לסמן אותו בדגל פעם נוספת."
    already_handled_and_user_not_exist: "תודה, אבל כבר נערכה בדיקה והמשתמש הזה אינו קיים עוד."
    priorities:
      low: "נמוכה"
      medium: "בינונית"
      high: "גבוהה"
    sensitivity:
      disabled: "מושבתת"
      low: "נמוכה"
      medium: "בינונית"
      high: "גבוהה"
    must_claim: "עליך לדרוש פריטים בטרם יתאפשר לך לבצע עליהם פעולות."
    user_claimed: "הפריט נדרש על ידי משתמש אחר."
    missing_version: "עליך לספק משתנה גרסה"
    conflict: "אירעה סתירת עדכון שמונעת ממך לעשות את זה."
    reasons:
      post_count: "הפוסטים הראשונים שמפורסמים על ידי משתמש כלשהו חייבים לעבור את אישור הסגל. למידע נוסף %{link}."
      trust_level: "התגובות של משתמשים בדרגות אמון נמוכות חייבות לעבור את אישור הסגל. למידע נוסף %{link}."
      new_topics_unless_trust_level: "נושאים של משתמשים בדרגות אמון נמוכות חייבים לעבור את אישור הסגל. למידע נוסף %{link}."
      fast_typer: "ההקלדה של הפוסט הראשון של משתמש מסוים הייתה מהירה באופן שמעלה חשד שמדובר בהתנהגות של בוט או הפצת ספאם. למידע נוסף %{link}."
      auto_silence_regex: "משתמש חדש שהפוסט הראשון שלו עונה להגדרה %{link}."
      watched_word: "פוסט זה כולל מילים במעקב. מומלץ לצפות ב%{link} שלך."
      staged: "נושאים ופוסטים חדשים של משתמשים מבוימים חייבים לקבל את אישור הסגל. מידע נוסף תחת %{link}."
      category: "פוסטים בקטגוריה זו דורשים אימות ידני של הסגל. מידע נוסף ב־%{link}."
      must_approve_users: "כל המשתמשים החדשים חייבים לעבור את אישור הסגל. למידע נוסף: %{link}."
      invite_only: "על כל המשתמשים החדשים לקבל הזמנה. למידע נוסף %{link}."
      email_auth_res_enqueue: "הודעת דוא״ל זו נפסלה בבדיקת DMARC, כנראה שאינה נשלחה מהנמען שצוין. מוטב להתעמק בכותרות הגולמיות של הודעת הדוא״ל כדי להבין יותר לעומק."
      email_spam: "הודעת דוא״ל זו סומנה כספאם עקב הכותרת שהוגדרה תחת %{link}."
      suspect_user: "המשתמש החדש הזה מילא פרטי חשבון מבלי לקרוא נושאים או פוסטים, מה שעשוי לרמז על כך שייתכן שמדובר בתוקף ספאם. יש לעיין ב־%{link}."
      contains_media: "פוסט זה כולל מדיה מוטמעת. מידע נוסף תחת %{link}."
      queued_by_staff: "אחד מחברי הסגל חושב שהפוסט הזה דורש סקירה. עד אז הוא יישאר מוסתר."
      links:
        watched_word: רשימת מילים במעקב
        category: הגדרות קטגוריה
    actions:
      agree:
        title: "כן"
      agree_and_keep:
        title: "להשאיר את הפוסט"
        description: "הבעת הסכמה עם הדגל אך השארת הפוסט ללא שינוי."
      agree_and_keep_hidden:
        title: "להשאיר את הפוסט מוסתר"
        description: "הבעת הסכמה עם הדגל והשארת הפוסט מוסתר."
      agree_and_suspend:
        title: "השעיית משתמש"
        description: "הבעת הסכמה עם הדגל והשעיית המשתמש."
      agree_and_silence:
        title: "השתקת משתמש"
        description: "הבעת הסכמה עם הדגל והשתקת המשתמש."
      agree_and_restore:
        title: "שחזור פוסט"
        description: "יש לשחזר את הפוסט כדי שכל המשתמשים יוכלו לצפות בו."
      agree_and_hide:
        title: "הסתרת פוסט"
        description: "הסכמה עם הסימון והסתרת הפוסט הזה + שליחת הודעה אוטומטית למשתמש שמפצירה בו לערוך אותו."
      delete_single:
        title: "מחיקה"
      delete:
        title: "מחיקה…"
      delete_and_ignore:
        title: "התעלמות מהדגל ומחיקת הפוסט"
        description: "התעלמות מהסימון על ידי הסרתו מהתור ומחיקת הפוסט, אם זה הפוסט הראשון, למחוק גם את הנושא. "
      delete_and_ignore_replies:
        title: "התעלמות מהסימון, למחוק את הפוסט והתגובות"
        description: "התעלמות מהסימון על ידי הסרתו מהתור, מחיקת הפוסט וכל התגובות שלו, אם זה הפוסט הראשון, למחוק גם את הנושא"
        confirm: "למחוק גם את התגובות לפוסט?"
      delete_and_agree:
        title: "מחיקת פוסט"
        description: "להסכים עם הסימון ולמחוק את הפוסט, אם זה הפוסט הראשון אז למחוק גם את הנושא."
      delete_and_agree_replies:
        title: "מחיקת הפוסט והתגובות"
        description: "להסכים עם הסימון ולמחוק את הפוסט ואת כל התגובות שלו, אם זה הפוסט הראשון אז למחוק גם את הנושא."
        confirm: "למחוק גם את התגובות לפוסט?"
      disagree_and_restore:
        title: "לא, לשחזר את הפוסט"
        description: "לשחזר את הפוסט כדי שכל המשתמשים יוכלו לצפות בו."
      disagree:
        title: "לא"
      ignore:
        title: "התעלמות"
      ignore_and_do_nothing:
        title: "לא לעשות דבר"
        description: "התעלמות מהסימון על ידי הסרתו מהתור מבלי לנקוט בעמדה. פוסטים מוסתרים נשארים מוסתרים ויטופלו על ידי הכלים האוטומטיים."
      approve:
        title: "אשר"
      approve_post:
        title: "לאשר פוסט"
        confirm_closed: "נושא זה סגור. ליצור את הפוסט בכל אופן?"
      reject_post:
        title: "לדחות פוסט"
      approve_user:
        title: "לאשר משתמש"
      reject_user:
        title: "מחיקת משתמש…"
        delete:
          title: "מחיקת משתמש"
          description: "המשתמש יימחק מהפורום."
        block:
          title: "מחיקה וחסימת המשתמש"
          description: "המשתמש יימחק ואנו נחסום את כתובת ה־IP והדוא״ל שלו."
      reject:
        title: "לדחות"
        bundle_title: "לדחות..."
      reject_and_suspend:
        title: "לדחות ולהשעות את המשתמש"
      reject_and_silence:
        title: "לדחות ולהשתיק את המשתמש"
      reject_and_delete:
        title: "לדחות ולמחוק את הפוסט"
      reject_and_keep_deleted:
        title: "להשאיר את הפוסט מחוק"
      approve_and_restore:
        title: "אישור ושחזור הפוסט"
      delete_user:
        reason: "למחוק דרך תור סקירה"
  email_style:
    html_missing_placeholder: "תבנית ה־html חייבת לכלול %{placeholder}"
  notification_level:
    ignore_error: "אין אפשרות להתעלם מהמשתמש הזה, עמך הסליחה."
    mute_error: "אין אפשרות להשתיק את המשתמש הזה, עמך הסליחה."
    error: "אין לך אפשרות להחליף את רמת ההתראות למשתמש הזה, עמך הסליחה."
    invalid_value: '„%{value}” אינה רמת התראות חוקית.'
  discord:
    not_in_allowed_guild: "האימות נכשל. הגילדה ב־Discord אליה הצטרפת אינה מורשית לגשת."
  old_keys_reminder:
    title: "תזכורת על פרטי גישה ישנים"
    body: |
      שלום! זאת תזכורת אבטחה שנתית שגרתית מעותק ה־Discourse שלך.

      מתוך נימוס, רצינו ליידע אותך שפרטי הגישה הבאים, המשמשים אותך לגישה ל־Discourse שלך, לא עודכנו זה למעלה משנתיים:

      %{keys}

      אין צורך לנקוט בפעולה כלשהי כעת, עם זאת, מטעמי שיפור אבטחת המידע מומלץ להחליף את כל פרטי הגישה החשובים שלך כל כמה שנים.
  create_linked_topic:
    topic_title_with_sequence:
      one: "%{topic_title} (חלק %{count})"
      two: "%{topic_title} (חלק %{count})"
      many: "%{topic_title} (חלק %{count})"
      other: "%{topic_title} (חלק %{count})"
    post_raw: "המשך של הדיון %{parent_url}.\n\nדיונים קודמים:\n\n%{previous_topics}"
    small_action_post_raw: "ניתן להמשיך את הדיון תחת %{new_title}."
  fallback_username: "משתמש"
  user_status:
    errors:
      ends_at_should_be_greater_than_set_at: "ends_at אמור להיות גדול מאשר set_at"
  webhooks:
    payload_url:
      blocked_or_internal: "לא ניתן להשתמש בכתובת המטען כי היא תואמת ל־IP חסום או פנימי"
      unsafe: "לא ניתן להשתמש בכתובת המטען כיוון שהיא לא מאובטחת"
  form_templates:
    errors:
      invalid_yaml: "איזה מחרוזת YAML תקנית"
      invalid_type: "מכיל סוג תבנית שגוי: %{type} (הסוגים התקפים הם: %{valid_types})"
      missing_type: "סוג השדה חסר"
  activemodel:
    errors:
      <<: *errors<|MERGE_RESOLUTION|>--- conflicted
+++ resolved
@@ -1844,10 +1844,7 @@
     s3_secret_access_key: "מפתח סוד הגישה ל־Amazon S3 שישמש להעלאת תמונות, קבצים מצורפים וגיבויים."
     s3_region: "שם האזור ב־Amazon S3 שישמש להעלאת תמונות וגיבויים."
     s3_cdn_url: "כתובת CDN לכל המשאבים ב־S3 (למשל: https://cdn.somewhere.com). א-ז-ה-ר-ה: לאחר שינוי של הגדרה זו יש לאפות מחדש את כל הפוסטים הישנים."
-<<<<<<< HEAD
-=======
     s3_use_cdn_url_for_all_uploads: "להשתמש בכתובת CDN לכל הקבצים שהועלו ל־S3 במקום רק לתמונות."
->>>>>>> 9b339bcd
     avatar_sizes: "רשימה של גדלי דמויות שנוצרת אוטומטית."
     external_system_avatars_enabled: "שימוש בשירות של מערכת אווטארים חיצונית."
     external_system_avatars_url: "כתובת של שירות דמויות חיצוני. החלפות מותרות הן {username} {first_letter} {color} {size}"
@@ -4094,15 +4091,11 @@
   tos_topic:
     title: "תנאי השימוש"
     body: |
-<<<<<<< HEAD
-      תנאים אלו משמשים לאכיפת את אופן השימוש בפורום המקוון שבכתובת <%{base_url}>. כדי להשתמש בפורום, עליך להסכים לתנאים האלה מול %{company_name}, החברה שמפעילה את הפורום.
-=======
       <h2 id="heading--change-me"><a href="#heading--change-me">נא לערוך אותי</a></h2>
 
       מנהלי הפורום, להלן דוגמה להתחלת תבנית למדיניות פרטיות שיש להתאים כדי לעמוד בדרישות האתר שלך.
 
       תנאים אלו אינם משמשים, אך עלולים ביום מן הימים, לאכוף את אופן השימוש בפורום המקוון שבכתובת <%{base_url}>. כדי להשתמש בפורום, עליך להסכים לתנאים האלה מול %{company_name}, החברה שמפעילה את הפורום.
->>>>>>> 9b339bcd
 
       חוזה זה מנוסח בחלקו בלשון זכר אך פונה לשני המגדרים באופן שווה, עמכן הסליחה.
 
@@ -4263,11 +4256,7 @@
 
       <h2 id="heading--changes"><a href="#heading--changes">שינויים</a></h2>
 
-<<<<<<< HEAD
-      החברה עדכנה את התנאים האלה לאחרונה ב־12 ביולי, 2018 והיא רשאית לעדכן אותם שוב. החברה תפרסם את כל העדכונים בפורום. לעדכונים שעשויים להכיל שינויים משמעותיים, החברה מסכימה לשלוח אליך הודעת דוא״ל בהנחה שיצרת חשבון וסיפקת כתובת דוא״ל תקפה. החברה עשויה גם להכריז על עדכונים עם הודעות מיוחדות או התראות על הנעשה בפורום.
-=======
       החברה עדכנה את התנאים האלה לאחרונה ב־[כאן למלא את מועד העדכון האחרון] והיא רשאית לעדכן אותם שוב. החברה תפרסם את כל העדכונים בפורום. לעדכונים שעשויים להכיל שינויים משמעותיים, החברה מסכימה לשלוח אליך הודעת דוא״ל בהנחה שיצרת חשבון וסיפקת כתובת דוא״ל תקפה. החברה עשויה גם להכריז על עדכונים עם הודעות מיוחדות או התראות על הנעשה בפורום.
->>>>>>> 9b339bcd
 
       לאחר שקיבלת הודעת עדכון לתנאים האלו, עליך להסכים לתנאים החדשים כדי להמשיך להשתמש בפורום.
   privacy_topic:
