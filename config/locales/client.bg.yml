--- conflicted
+++ resolved
@@ -189,12 +189,6 @@
     software_update_prompt:
       message: "Актуализирахме този сайт, <span>моля, презаредете</span>, или може да изпитате неочаквано поведение."
       dismiss: "Отмени"
-<<<<<<< HEAD
-    bootstrap_mode_disabled: "Режимът на стартиране ще бъде изключен в следващите 24 часа. "
-    bootstrap_invite_button_title: "Изпрати поканите"
-    bootstrap_wizard_link_title: "Завършване на съветника за настройка"
-=======
->>>>>>> 9b339bcd
     themes:
       default_description: "По подразбиране"
       broken_theme_alert: "Вашият сайт може да не работи, защото тема/компонент има грешки."
@@ -1069,11 +1063,7 @@
         perm_denied_expl: "Вие сте забранили известията. Моля разрешете ги чрез настройките на браузъра си."
         disable: "Деактивиране на Известията"
         enable: "Активиране на Известията"
-<<<<<<< HEAD
-        each_browser_note: 'Забележка: Трябва да промените тази настройка във всеки браузър, който използвате. Всички известия ще бъдат деактивирани, ако поставите на пауза известията от потребителското меню, независимо от тази настройка.'
-=======
         each_browser_note: "Забележка: Трябва да промените тази настройка във всеки браузър, който използвате. Всички известия ще бъдат деактивирани, ако поставите на пауза известията от потребителското меню, независимо от тази настройка."
->>>>>>> 9b339bcd
         consent_prompt: "Искате ли известявания в реално време, когато хората отговарят на вашите публикации?"
       dismiss: "Отмени"
       dismiss_notifications: "Отмени всички"
@@ -1124,14 +1114,7 @@
       experimental_sidebar:
         enable: "Активиране на страничната лента"
         options: "Опции"
-        categories_section: "Раздел Категории"
-        categories_section_instruction: "Избраните категории ще бъдат показани в раздел \"Категории\" на страничната лента."
-        tags_section: "Раздел за етикети"
-        tags_section_instruction: "Избраните етикети ще бъдат показани в секцията с етикети на страничната лента."
         navigation_section: "Навигация"
-        list_destination_instruction: "Когато има ново съдържание в страничната лента..."
-        list_destination_default: "използвайте връзката по подразбиране и покажете значка за нови елементи"
-        list_destination_unread_new: "връзка към непрочетени/нови и показване на броя нови елементи"
       change: "промени"
       featured_topic: "Представена тема"
       moderator: "%{user} е модератор"
@@ -1312,7 +1295,6 @@
         tags: "Етикети"
         interface: "Интерфейс"
         apps: "Апликации"
-        sidebar: "Странична лента"
       change_password:
         success: "(имейлът е изпратен)"
         in_progress: "(изпраща се имейл)"
@@ -1770,12 +1752,7 @@
       pause_notifications: "Пауза на известията"
       remove_status: "Премахване на статуса"
     user_tips:
-<<<<<<< HEAD
-      primary: "Схванах го!"
-      secondary: "не ми показвай тези съвети"
-=======
       button: "Схванах го!"
->>>>>>> 9b339bcd
       first_notification:
         title: "Вашето първо известие!"
         content: "Известията се използват, за да ви информират какво се случва в общността."
@@ -1825,39 +1802,6 @@
       logout_disabled: "Излизане от сайта е временно спряно, докато е пуснат режим \"само за четене\"."
     staff_writes_only_mode:
       enabled: "Този сайт е в режим само за персонал. Моля, продължете да сърфирате, но отговарянето, харесванията и други действия са ограничени само до членове на персонала."
-<<<<<<< HEAD
-    too_few_topics_and_posts_notice_MF: |
-      Нека <a href="https://blog.discourse.org/2014/08/building-a-discourse-community/" target="_blank" rel="noopener noreferrer">започнем дискусията!</a> Там { currentTopics, plural,
-          one {е <strong>#</strong> тема}
-        other {са <strong>#</strong> теми}
-      } и { currentPosts, plural,
-          one {<strong>#</strong> публикация}
-        other {<strong>#</strong> публикации}
-      }. Посетителите се нуждаят от повече за четене и отговор – препоръчваме поне { requiredTopics, plural,
-          one {<strong>#</strong> тема}
-        other {<strong>#</strong> теми}
-      } и { requiredPosts, plural,
-          one {<strong>#</strong> публикация}
-        other {<strong>#</strong> публикации}
-      }. Само служителите могат да видят това съобщение.
-    too_few_topics_notice_MF: |
-      Нека <a href="https://blog.discourse.org/2014/08/building-a-discourse-community/" target="_blank" rel="noopener noreferrer">започнем дискусията!</a> Там { currentTopics, plural,
-          one {е <strong>#</strong> тема}
-        other {са <strong>#</strong> теми}
-      }. Посетителите се нуждаят от повече за четене и отговор – препоръчваме поне { requiredTopics, plural,
-          one {<strong>#</strong> тема}
-        other {<strong>#</strong> теми}
-      }. Само служителите могат да видят това съобщение.
-    too_few_posts_notice_MF: |
-      Нека <a href="https://blog.discourse.org/2014/08/building-a-discourse-community/" target="_blank" rel="noopener noreferrer">започнем дискусията!</a> Там { currentPosts, plural,
-          one {е <strong>#</strong> публикация}
-        other {са <strong>#</strong> публикации}
-      }. Посетителите се нуждаят от повече за четене и отговор – препоръчваме поне { requiredPosts, plural,
-          one {<strong>#</strong> публикация}
-        other {<strong>#</strong> публикации}
-      }. Само служителите могат да видят това съобщение.
-=======
->>>>>>> 9b339bcd
     logs_error_rate_notice:
       reached_hour_MF: |
         <b>{relativeAge}</b> – <a href='{url}' target='_blank'>{ rate, plural,
@@ -3314,10 +3258,7 @@
       more_badges:
         one: "+Още %{count}"
         other: "+Още %{count}"
-<<<<<<< HEAD
-=======
       awarded: присъдени
->>>>>>> 9b339bcd
       select_badge_for_title: Изберете значка за титла?
       none: "(никой)"
       successfully_granted: "Успешно дадохте %{badge}на %{username}"
@@ -3461,13 +3402,8 @@
               content: "Администратор"
             badges:
               content: "Значки"
-<<<<<<< HEAD
-            everything:
-              content: "Всичко"
-=======
             topics:
               content: "Теми"
->>>>>>> 9b339bcd
             faq:
               content: "FAQ"
             groups:
@@ -3958,8 +3894,6 @@
           add: "Добави"
         test:
           no_matches: "Няма намерени съвпадения"
-<<<<<<< HEAD
-=======
       form_templates:
         nav_title: "Шаблони"
         list_table:
@@ -4028,7 +3962,6 @@
           toggle_form_template: "шаблон на формуляр е активиран"
           select_template: "Изберете шаблони за формуляри"
           select_template_help: "Добавяне/редактиране на шаблони на формуляри"
->>>>>>> 9b339bcd
       impersonate:
         title: "Представи"
         help: "Използвайте този инструмент, за да предоставите потребителски профили за отстраняване на грешките. Трябва да излезете когато приключите."
