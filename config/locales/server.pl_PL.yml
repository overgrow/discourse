# WARNING: Never edit this file.
# It will be overwritten when translations are pulled from Crowdin.
#
# To work with us on translations, join this project:
# https://translate.discourse.org/

pl_PL:
  dates:
    short_date_no_year: "D MMM"
    short_date: "D MMM RRRR"
    long_date: "D MMMM YYYY H:mm"
  datetime_formats: &datetime_formats
    formats:
      short: "%d.%m.%Y"
      short_no_year: "%-d %B"
      date_only: "%-d %B %Y"
      long: "%-d %B %Y %H:%M"
      no_day: "%B %Y"
      calendar_ics: "%Y%m%dT%H%M%SZ"
  date:
    month_names:
    - null
    - Styczeń
    - Luty
    - Marzec
    - Kwiecień
    - Maj
    - Czerwiec
    - Lipiec
    - Sierpień
    - Wrzesień
    - Październik
    - Listopad
    - Grudzień
    <<: *datetime_formats
  time:
    am: "rano"
    pm: "po południu"
    <<: *datetime_formats
  title: "Discourse"
  topics: "Tematy"
  posts: "wpisy"
  views: "wyświetlenia"
  loading: "Ładowanie"
  powered_by_html: 'Oparte na <a href="https://www.discourse.org">Discourse</a>, najlepiej oglądać z włączonym JavaScriptem'
  sign_up: "Rejestracja"
  log_in: "Logowanie"
  submit: "Prześlij"
  purge_reason: "Automatycznie usunięte jako porzucone, dezaktywowane konto."
  disable_remote_images_download_reason: "Pobieranie zewnętrznych grafik zostało wyłączone z uwagi na niską ilość wolnego miejsca na dysku."
  anonymous: "Anonim"
  remove_posts_deleted_by_author: "Usunięte przez autora"
  redirect_warning: "Nie byliśmy w stanie zweryfikować, że wybrany przez Ciebie link został rzeczywiście wysłany na forum. Aby kontynować mimo tego, wybierz link poniżej."
  on_another_topic: "Na innym temacie"
  topic_category_changed: "Od %{from} do %{to}"
  topic_tag_changed:
    added_and_removed: "Dodano %{added} i usunięto %{removed}"
    added: "Dodano %{added}"
    removed: "Usunięto %{removed}"
  inline_oneboxer:
    topic_page_title_post_number: "#%{post_number}"
    topic_page_title_post_number_by_user: "#%{post_number} przez %{username}"
  themes:
    bad_color_scheme: "Nie można zaktualizować szablonu, nieprawidłowa paleta kolorów"
    other_error: "Coś poszło nie tak podczas aktualizacji szablonu"
    ember_selector_error: "Przepraszamy - używanie selektorów #ember lub .ember-view w CSS jest zabronione, ponieważ nazwy te są generowane dynamicznie w czasie pracy i z czasem się zmienią, co ostatecznie skończy się uszkodzenonym CSS. Wypróbuj inny selektor."
    import_error:
      generic: Wystąpił błąd podczas importowania tego motywu
      upload: "Błąd tworzenia zasobu do przesłania: %{name}. %{errors}"
      about_json: "Błąd importu: about.json nie istnieje lub jest nieprawidłowy. Czy to na pewno szablon Discourse?"
      about_json_values: "Plik about.json zawiera niepoprawne wartości: %{errors}"
      modifier_values: "modyfikatory about.json zawierają nieprawidłowe wartości: %{errors}"
      git: "Podczas klonowania repozytorium git wystąpił błąd: dostęp jest zabroniony albo repozytorium nie istnieje"
      git_ref_not_found: "Nie można sprawdzić odwołania git: %{ref}"
      git_unsupported_scheme: "Nie można sklonować repozytorium git: schemat nieobsługiwany"
      unpack_failed: "Błąd przy rozpakowywaniu pliku"
      file_too_big: "Nieskompresowany plik jest zbyt duży."
      unknown_file_type: "Przesłany plik nie spełnia wymagań poprawnego motywu Discourse."
      not_allowed_theme: "`%{repo}` nie jest na liście dozwolonych motywów (sprawdź globalne ustawienie `allowed_theme_repos`)."
      ssh_key_gone: "Czekałeś zbyt długo, aby zainstalować motyw, a klucz SSH wygasł. Spróbuj ponownie."
    errors:
      component_no_user_selectable: "Komponenty motywu nie mogą być dobieralne przez użytkowników"
      component_no_default: "Komponenty motywu nie mogą być domyślnym motywem"
      component_no_color_scheme: "Komponenty motywu nie mogą mieć palet kolorystycznych"
      no_multilevels_components: "Motywy posiadające submotywy nie mogą być submotywami"
      optimized_link: Zoptymalizowane łącza do obrazów są efemeryczne i nie powinny być zawarte w kodzie źródłowym motywu.
    settings_errors:
      invalid_yaml: "Wprowadzony YAML jest nieprawidłowy"
      data_type_not_a_number: "Ustawienie typu `%{name}` nie jest obsługiwane. Poprawne typy to `integer`, `bool`, `list`, `enum` oraz `upload`"
      name_too_long: "Jedno z ustawień ma zbyt długą nazwę. Maksymalna długość to 255 znaków"
      default_value_missing: "Ustawienie `%{name}` nie ma domyślnej wartości"
      default_not_match_type: "Typ domyślnej wartości ustawienia \"%{name}\" nie odpowiada typowi ustawienia."
      default_out_range: "Domyślna wartość ustawienia \"%{name} wykracza poza określony zakres wartości."
      enum_value_not_valid: "Wybrana wartość wykracza poza zbiór możliwych wartości."
      number_value_not_valid: "Nowa wartość nie jest w dozwolonym przedziale."
      number_value_not_valid_min_max: "Wartość musi być pomiędzy %{min} a %{max}."
      number_value_not_valid_min: "Wartość musi być większa lub równa %{min}."
      number_value_not_valid_max: "Wartość musi być mniejsza lub równa %{max}."
      string_value_not_valid: "Długość nowej wartości nie jest w dozwolonym przedziale."
      string_value_not_valid_min_max: "Wartość musi mieć długość pomiędzy %{min} a %{max} znaków."
      string_value_not_valid_min: "Wartość musi mieć co najmniej %{min} znaków."
      string_value_not_valid_max: "Wartość musi mieć co najwyżej %{max} znaków."
    locale_errors:
      top_level_locale: "Klucz najwyższego poziomu w pliku ustawień regionalnych musi być zgodny z nazwą ustawień regionalnych"
      invalid_yaml: "Nieprawidłowy plik YAML z tłumaczeniem"
  emails:
    incoming:
      default_subject: "Ten temat wymaga tytułu"
      show_trimmed_content: "Pokaż skróconą zawartość"
      maximum_staged_user_per_email_reached: "Osiągnięto maksymalną ilość użytkowników etapowych zarejestrowanych przez email."
      no_subject: "(brak tematu)"
      no_body: "(brak treści wpisu)"
      missing_attachment: "(Brakuje załącznika %{filename})"
      continuing_old_discussion:
        one: "Kontynuacja dyskusji z [%{title}](%{url}), ponieważ została utworzona ponad %{count} dzień temu."
        few: "Kontynuacja dyskusji z [%{title}](%{url}), ponieważ została utworzona ponad %{count} dni temu."
        many: "Kontynuacja dyskusji z [%{title}](%{url}), ponieważ została utworzona ponad %{count} dni temu."
        other: "Kontynuacja dyskusji z [%{title}](%{url}), ponieważ została utworzona ponad %{count} dni temu."
      errors:
        empty_email_error: "Zdarza się kiedy e-mail jaki dostaliśmy jest pusty."
        no_message_id_error: "Zdarza się kiedy email nie posiada nagłówka 'Message-Id'."
        auto_generated_email_error: "Zdarza się, gdy \"pierwszeństwo\" nagłówka jest ustawione na: listę, śmieci, luzem lub auto odpowiedź lub gdy inny nagłówek zawiera: auto-składane, auto-odpowiadanie lub auto-generowane."
        no_body_detected_error: "Zdarza się, kiedy nie można rozpakować całości wiadomości, a zawarte są w niej załączniki."
        no_sender_detected_error: "Zdarza się, kiedy nie można znaleźć prawidłowego adresu e‐mail w nagłówku Od."
        from_reply_by_address_error: "Zdarza się, gdy nagłówek From pasuje do odpowiedzi według adresu e-mail."
        inactive_user_error: "Zdarza się kiedy nadawca jest nie aktywny."
        silenced_user_error: "Dzieje się, gdy wysyłający został uciszony."
        bad_destination_address: "Zdarza się, gdy żaden z adresów e-mail w polach Do / DW nie odpowiada skonfigurowanemu adresowi poczty przychodzącej."
        strangers_not_allowed_error: "Zdarza się, gdy użytkownik próbuje stworzyć temat w kategorii, której nie jest członkiem."
        insufficient_trust_level_error: "Zdarza się, gdy użytkownik próbuje stworzyć temat w kategorii, której nie ma odpowiedniego poziomu zaufania.."
        reply_user_not_matching_error: "Zdarza się kiedy pojawia się odpowiedź z innego adresu email niż ten na który powiadomienie zostało wysłane."
        topic_not_found_error: "Zdarza się kiedy pojawia się odpowiedź, ale powiązany temat został skasowany."
        topic_closed_error: "Zdarza się kiedy pojawia się odpowiedź, ale powiązany temat został zamknięty."
        bounced_email_error: "Email jest cofniętym raportem emaila."
        screened_email_error: "Zdarza się kiedy adres email nadawcy został zasłonięty. "
        unsubscribe_not_allowed: "Zdarza się, kiedy anulowanie subskrypcji przez e‐mail nie jest dozwolone dla tego użytkownika."
        email_not_allowed: "Zdarza się, gdy adres e-mail nie znajduje się na liście dozwolonych adresów lub jest na liście zablokowanych."
      unrecognized_error: "Niezidentyfikowany błąd"
    secure_uploads_placeholder: "Redacted: Ta strona ma włączone bezpieczne przesyłanie plików, odwiedź temat lub kliknij wyświetl media, aby zobaczyć załączone pliki."
    view_redacted_media: "Wyświetl załączniki"
  errors: &errors
    format: ! "%{attribute} %{message}"
    format_with_full_message: "<b>%{attribute}</b>:%{message}"
    messages:
      too_long_validation: "ograniczono do %{max} znaków, podano %{length}."
      invalid_boolean: "Nieprawidłowy boolean."
      taken: "jest już w użyciu"
      accepted: musi zostać zaakceptowane
      blank: nie może być puste
      present: musi być puste
      confirmation: ! "nie zgadza się z %{attribute}"
      empty: nie może być puste
      equal_to: musi być równe do %{count}
      even: musi być parzyste
      exclusion: jest zarezerwowane
      greater_than: musi być większe niż %{count}
      greater_than_or_equal_to: musi być większe lub równe %{count}
      has_already_been_used: "został już użyty"
      inclusion: nie jest zawarty w liście
      invalid: jest nieprawidłowy
      is_invalid: "wygląda niejasno, czy to cała wypowiedź?"
      is_invalid_meaningful: "wydaje się niejasny, większość słów zawiera w kółko te same litery?"
      is_invalid_unpretentious: "wydaje się niejasny, jedno lub więcej słów jest bardzo długie?"
      is_invalid_quiet: "wydaje się niejasny, czy chciałeś/łaś wpisać to WIELKIMI LITERAMI?"
      invalid_timezone: "„%{tz}” nie jest prawidłową strefą czasową"
      contains_censored_words: "zawiera następujące niedozwolone słowa: %{censored_words}"
      less_than: musi być mniejszy niż %{count}
      less_than_or_equal_to: musi być mniejszy lub równy %{count}
      not_a_number: nie jest liczbą
      not_an_integer: musi być liczbą całkowitą
      odd: musi być nieparzysty
      record_invalid: ! "Weryfikacja zakończyła się niepowiedzeniem: %{errors}"
      max_emojis: "nie może zawierać więcej niż %{max_emojis_count} emoji"
      emojis_disabled: "nie może mieć emoji"
      ip_address_already_screened: "Jest już zawarte w istniejącej regule"
      restrict_dependent_destroy:
        one: "Nie można usunąć wpisu, ponieważ zależny %{record} istnieje"
        few: "Nie można usunąć wpisu, ponieważ zależny %{record} istnieje"
        many: "Nie można usunąć wpisu, ponieważ zależny %{record} istnieje"
        other: "Nie można usunąć wpisu, ponieważ zależny %{record} istnieje"
      too_long:
        one: jest za długa (maksymalnie %{count} znak)
        few: jest za długa (maksymalnie %{count} znaków)
        many: jest za długa (maksymalnie %{count} znaków)
        other: jest za długa (maksymalnie %{count} znaków)
      too_short:
        one: jest za krótka (minimalnie %{count} znak)
        few: jest za krótka (minimalnie %{count} znaków)
        many: jest za długa (minimum to %{count} znaków)
        other: jest za długa (minimum to %{count} znaków)
      wrong_length:
        one: ma nieprawidłową długość (powinna być %{count} znakiem)
        few: jest nieprawidłowej długości (powinna mieć %{count} znaków)
        many: jest nieprawidłowej długości (powinna mieć %{count} znaków)
        other: jest nieprawidłowej długości (powinna mieć %{count} znaków)
      other_than: "musi być różna od %{count}"
      auth_overrides_username: "Nazwa użytkownika musi być aktualizowana po stronie dostawcy uwierzytelniania, ponieważ opcja `auth_overrides_username` jest włączona."
    template:
      body: ! "Wystąpiły problemy z następującymi polami:"
      header:
        one: "%{count} błąd uniemożliwił zapisanie %{model}"
        few: ! "%{count} błędy uniemożliwiły zapisanie %{model}"
        many: ! "%{count} błędów uniemożliwiło zapisanie %{model}"
        other: ! "%{count} błędów uniemożliwiło zapisanie %{model}"
    embed:
      load_from_remote: "Wystąpił błąd podczas wczytywania tego wpisu."
    site_settings:
      invalid_site_setting: "Brak ustawienia o nazwie '%{name}'."
      invalid_category_id: "Podana kategoria nie istnieje"
      invalid_choice:
        one: "'%{name}' jest nieprawidłowym wyborem."
        few: "'%{name}' są nieprawidłowym wyborem."
        many: "'%{name}' są nieprawidłowym wyborem."
        other: "'%{name}' są nieprawidłowym wyborem."
      default_categories_already_selected: "Nie możesz wybrać kategorii użytej w innej liście."
      default_tags_already_selected: "Nie można wybrać znacznika używanego z innej listy."
      s3_upload_bucket_is_required: "Nie możesz wysyłać na S3 jeżeli nie podasz 's3_upload_bucket'."
      enable_s3_uploads_is_required: "Nie możesz włączyć zasobów reklamowych do S3, chyba że włączysz przesyłanie S3."
      page_publishing_requirements: "Nie można włączyć publikowania stron, jeśli włączone są bezpieczne media."
      s3_backup_requires_s3_settings: "Nie możesz używać S3 do tworzenia kopii zapasowych bez podania \"%{setting_name}\"."
      s3_bucket_reused: "Nie możesz używać tego samego bucketu jako \"s3_upload_bucket\" i \"s3_backup_bucket\". Wybierz inny bucket albo podaj różne ścieżki dla każdego z bucketów."
      secure_uploads_requirements: "Przed włączeniem funkcji bezpiecznego wysyłania należy włączyć wysyłanie w trybie S3."
      share_quote_facebook_requirements: "Aby włączyć udostępnianie na Facebooku, musisz ustawić identyfikator aplikacji Facebook."
      second_factor_cannot_enforce_with_socials: "Nie można wymusić 2FA z włączonym logowaniu społecznościowym. Najpierw musisz wyłączyć logowanie przez: %{auth_provider_names}"
      second_factor_cannot_be_enforced_with_disabled_local_login: "Nie można wymusić 2FA, jeśli lokalne logowanie jest wyłączone."
      second_factor_cannot_be_enforced_with_discourse_connect_enabled: "Nie możesz wymusić 2FA, jeśli DiscourseConnect jest włączony."
      local_login_cannot_be_disabled_if_second_factor_enforced: "Nie można wyłączyć lokalnego logowania, jeśli wymuszone jest 2FA. Wyłącz wymuszone 2FA przed wyłączeniem lokalnych logowań."
      cannot_enable_s3_uploads_when_s3_enabled_globally: "Nie można włączyć przesyłania S3, ponieważ przesyłanie S3 jest już włączone globalnie, a włączenie tego poziomu witryny może powodować krytyczne problemy z przesyłaniem"
      cors_origins_should_not_have_trailing_slash: "Nie należy dodawać końcowego ukośnika (/) do źródeł CORS."
      slow_down_crawler_user_agent_must_be_at_least_3_characters: "User-Agent musi mieć co najmniej 3 znaki, aby uniknąć niewłaściwego ograniczania prawdziwych użytkowników."
      slow_down_crawler_user_agent_cannot_be_popular_browsers: "Do ustawienia nie można dodać żadnej z następujących wartości: %{values}."
      strip_image_metadata_cannot_be_disabled_if_composer_media_optimization_image_enabled: "Nie można wyłączyć usuwania metadanych obrazu, jeśli 'composer media optimization image enabled'. Wyłącz 'composer media optimization image enabled' przed wyłączeniem usuwania metadanych obrazu."
      twitter_summary_large_image_no_svg: "Obrazy podsumowania Twittera używane w metadanych twitter:image nie mogą być obrazami .svg."
    conflicting_google_user_id: 'Identyfikator konta Google dla tego konta został zmieniony; interwencja personelu jest wymagana ze względów bezpieczeństwa. Skontaktuj się z personelem i wskaż go <br> <a href="https://meta.discourse.org/t/76575">https://meta.discourse.org/t/76575</a>'
    onebox:
      invalid_address: "Przepraszamy, nie mogliśmy wygenerować podglądu tej strony internetowej, ponieważ nie można znaleźć serwera „%{hostname}”. Zamiast podglądu w poście pojawi się tylko link. :cry:"
      error_response: "Przepraszamy, nie mogliśmy wygenerować podglądu tej strony internetowej, ponieważ serwer zwrócił kod błędu %{status_code}. Zamiast podglądu w poście pojawi się tylko link. :cry:"
      missing_data:
        one: "Przepraszamy, nie mogliśmy wygenerować podglądu tej strony, ponieważ nie można znaleźć następującego tagu oEmbed/OpenGraph: %{missing_attributes}"
        few: "Przepraszamy, nie mogliśmy wygenerować podglądu tej strony, ponieważ nie można znaleźć następującego tagu oEmbed/OpenGraph: %{missing_attributes}"
        many: "Przepraszamy, nie mogliśmy wygenerować podglądu tej strony, ponieważ nie można znaleźć następującego tagu oEmbed/OpenGraph: %{missing_attributes}"
        other: "Przepraszamy, nie mogliśmy wygenerować podglądu tej strony, ponieważ nie można znaleźć następującego tagu oEmbed/OpenGraph: %{missing_attributes}"
  word_connector:
    comma: ", "
  custom_fields:
    validations:
      max_items: "Osiągnięto maksymalną liczbę pól niestandardowych dla tej encji (%{max_items_number})"
      max_value_length: "Osiągnięto maksymalną długość wartości pola niestandardowego (%{max_value_length})."
  invite:
    expired: "Twój token z zaproszeniem wygasł. Prosimy <a href='%{base_url}/about'>skontaktować się z personelem</a>."
    not_found: "Token do zaproszeń jest nieprawidłowy. <a href='%{base_url}/about'>Skontaktuj się z administracją strony</a>."
    not_found_json: "Token do zaproszeń jest nieprawidłowy. Skontaktuj się z administracją strony."
    not_matching_email: "Twój adres e-mail i adres e-mail powiązany z tokenem zaproszenia nie są zgodne. Prosimy o kontakt z personelem."
    not_found_template: |
      <p>Twoje zaproszenie do <a href="%{base_url}">%{site_name}</a> zostało już zrealizowane.</p>

      <p>Jeśli pamiętasz hasło, możesz się <a href="%{base_url}/login">zalogować</a>.</p>

      <p>W przeciwnym razie <a href="%{base_url}/password-reset">zresetuj hasło</a>.</p>
    not_found_template_link: |
      <p>To zaproszenie do <a href="%{base_url}">%{site_name}</a> nie może już zostać zrealizowane. Poproś osobę, która Cię zaprosiła, aby wysłała Ci nowe zaproszenie.</p>
    existing_user_cannot_redeem: "To zaproszenie nie może być zrealizowane. Poproś osobę, która cię zaprosiła, o wysłanie nowego zaproszenia."
    existing_user_already_redemeed: "Już zrealizowałeś ten link z zaproszeniem."
    user_exists: "Nie ma potrzeby zapraszania <b>%{email}</b>, ponieważ ma już konto!"
    invite_exists: "Zaprosiłeś już <b>%{email}</b>."
    invalid_email: "%{email} nie jest prawidłowym adresem e-mail."
    generic_error_response: "Wystąpił problem z twoim żądaniem."
    rate_limit:
      one: "Wysłałeś już %{count} zaproszenie w ostatnim dniu, odczekaj %{time_left} zanim spróbujesz ponownie."
      few: "Wysłałeś już %{count} zaproszenia w ostatnim dniu, odczekaj %{time_left} zanim spróbujesz ponownie."
      many: "Wysłałeś już %{count} zaproszeń w ostatnim dniu, odczekaj %{time_left} zanim spróbujesz ponownie."
      other: "Wysłałeś już %{count} zaproszeń w ostatnim dniu, odczekaj %{time_left} zanim spróbujesz ponownie."
    confirm_email: "<p>Już prawie koniec! Wysłaliśmy na Twój adres e-mail aktywacyjny. Postępuj zgodnie z instrukcjami w e-mailu, aby aktywować konto.</p><p>Jeśli e-mail nie przyszedł, sprawdź folder ze spamem.</p>"
    cant_invite_to_group: "Nie możesz zapraszać użytkowników do określonej grupy. Upewnij się, że jesteś właścicielem grupy, do których próbujesz zaprosić."
    disabled_errors:
      discourse_connect_enabled: "Zaproszenia są wyłączone, ponieważ DiscourseConnect jest włączony."
      invalid_access: "Nie masz uprawnień do przeglądania żądanego zasobu."
    requires_groups: "Zaproszenie nie zostało zapisane, ponieważ podany temat jest niedostępny. Dodaj jedną z następujących grup: %{groups}."
    domain_not_allowed: "Twój adres e-mail nie może zostać użyty do zrealizowania tego zaproszenia."
    max_redemptions_allowed_one: "dla zaproszeń e-mail powinno wynosić 1."
    redemption_count_less_than_max: "powinien być mniejszy niż %{max_redemptions_allowed}."
    email_xor_domain: "Pola adresu e-mail i domeny nie są dozwolone jednocześnie"
    existing_user_success: "Zaproszenie zostało pomyślnie zrealizowane"
  bulk_invite:
    file_should_be_csv: "Wgrywany plik powinien być formatu csv."
    max_rows: "Wysłano %{max_bulk_invites} pierwszych zaproszeń. Sprobuj podzielić plik na mniejsze części."
    error: "Wystąpił błąd podczas wgrywania tego pliku. Spróbuj ponownie później."
  invite_link:
    email_taken: "Ten email jest już wykorzystany. Jeśli masz już konto zaloguj się lub zresetuj hasło."
    max_redemptions_limit: "powinien być między 2, a 1%{max_limit}"
  topic_invite:
    failed_to_invite: "Nie można zaprosić użytkownika do tego tematu, ponieważ nie jest członkiem choć jednej z następujących grup: %{group_names}."
    not_pm: "Możesz zapraszać tylko do prywatnych wiadomości."
    user_exists: "Przepraszamy, ten użytkownik został już zaproszony. Możesz zaprosić użytkownika do tematu tylko raz."
    muted_topic: "Przepraszamy, ten użytkownik wyciszył ten temat."
    receiver_does_not_allow_pm: "Przepraszamy, ten użytkownik nie pozwala na wysyłanie mu prywatnych wiadomości."
    sender_does_not_allow_pm: "Przepraszamy, nie pozwalasz temu użytkownikowi na wysyłanie Ci prywatnych wiadomości."
    user_cannot_see_topic: "%{username} nie może zobaczyć tematu."
  backup:
    operation_already_running: "Operacja jest już uruchomiona. Nie można teraz utworzyć nowej."
    backup_file_should_be_tar_gz: "Plik z kopią zapasową powinien mieć postać archiwum .tar.gz."
    not_enough_space_on_disk: "Nie ma wystarczającej ilości wolnego miejsca, aby wczytać tę kopię zapasową."
    invalid_filename: "Plik kopii zapasowej zawiera nieprawidłowe znaki. Nieprawidłowe znaki to a-z 0-9 . - _."
    file_exists: "Ten plik już istnieje."
  invalid_params: "Zapytanie zawiera nieprawidłowy parametr: %{message}."
  not_logged_in: "Aby to zrobić musisz się zalogować."
  not_found: "Żądany URL lub źródło nie mógł/mogła zostać znaleziony."
  invalid_access: "Nie jesteś uprawniony, by zobaczyć żądane źródło."
  authenticator_not_found: "Metoda uwierzytelnienia nie istnieje albo została zablokowana."
  authenticator_no_connect: "Ten dostawca uwierzytelniania nie zezwala na połączenie z istniejącym kontem forum."
  invalid_api_credentials: "Nie masz dostępu do żądanego zasobu. Nazwa użytkownika lub klucz API jest nieprawidłowy."
  provider_not_enabled: "Nie masz dostępu do żądanego zasobu. Poświadczający uwierzytelnienie nie został upoważniony w systemie."
  provider_not_found: "Nie masz dostępu do żądanego zasobu. Poświadczający uwierzytelnienie nie istnieje."
  read_only_mode_enabled: "Strona jest w trybie tylko do odczytu. Możliwość interakcji jest wyłączona."
  invalid_grant_badge_reason_link: "Zewnętrzny lub nieprawidłowy link do Disocurse jest niedozwolony z przyczyn związanych z odznaką"
  email_template_cant_be_modified: "Ten szablon e-mail nie może być zmodyfikowany"
  invalid_whisper_access: "Albo szepty nie są włączone, albo nie masz dostępu do tworzenia wpisów szeptanych"
  not_in_group:
    title_topic: "Aby wyświetlić ten temat, musisz poprosić o członkostwo w grupie '%{group}'."
    title_category: "Aby zobaczyć tę kategorię, musisz poprosić o członkostwo w grupie '%{group}'."
    request_membership: "Poproś o członkostwo"
    join_group: "Dołącz do grupy"
  deleted_topic: "Ups! Ten temat został usunięty i nie jest już dostępny."
  delete_topic_failed: "Podczas usuwania tego tematu wystąpił błąd. Skontaktuj się z administratorem strony."
  reading_time: "Czas odczytu"
  likes: "Polubienia"
  too_many_replies:
    one: "Przepraszamy, ale nowi użytkownicy są tymczasowo ograniczeni do %{count} odpowiedzi w ramach jednego tematu."
    few: "Przepraszamy, ale nowi użytkownicy są tymczasowo ograniczeni do %{count} odpowiedzi w ramach jednego tematu."
    many: "Przepraszamy, ale nowi użytkownicy są tymczasowo ograniczeni do %{count} odpowiedzi w ramach jednego tematu."
    other: "Przepraszamy, ale nowi użytkownicy są tymczasowo ograniczeni do %{count} odpowiedzi w ramach jednego tematu."
  max_consecutive_replies:
    one: "Nie możesz dodać kolejnego wpisu z rzędu. Dokonaj edycji swojej poprzedniej odpowiedzi albo zaczekaj, aż ktoś odpowie."
    few: "Nie możesz dodać więcej niż %{count} odpowiedzi z rzędu. Dokonaj edycji swojej poprzedniej odpowiedzi albo zaczekaj, aż ktoś odpowie."
    many: "Nie możesz dodać więcej niż %{count} odpowiedzi z rzędu. Dokonaj edycji swojej poprzedniej odpowiedzi albo zaczekaj, aż ktoś odpowie."
    other: "Nie możesz dodać więcej niż %{count} odpowiedzi z rzędu. Dokonaj edycji swojej poprzedniej odpowiedzi albo zaczekaj, aż ktoś odpowie."
  embed:
    start_discussion: "Rozpocznij dyskusję"
    continue: "Kontynuuj dyskusję"
    error: "Błąd osadzenia"
    referer: "Odnośnik:"
    error_topics: "Ustawienie witryny „lista tematów do umieszczenia” nie zostało włączone"
    mismatch: "Skierujący albo nie został wysłany, albo nie pasuje do żadnego z następujących hostów:"
    no_hosts: "Brak ustawionych hostów do osadzenia."
    configure: "Konfiguracja osadzenia"
    more_replies:
      one: "%{count} odpowiedź więcej"
      few: "%{count} odpowiedzi więcej"
      many: "%{count} odpowiedzi więcej"
      other: "%{count} odpowiedzi więcej"
    loading: "Wczytuję dyskusję…"
    permalink: "Link bezpośredni"
    imported_from: "Ten temat jest powiązany ze źródłową dyskusją: %{link}"
    in_reply_to: "▶ %{username}"
    replies:
      one: "%{count} odpowiedź"
      few: "%{count} odpowiedzi"
      many: "%{count} odpowiedzi"
      other: "%{count} odpowiedzi"
    likes:
      one: "%{count} polubienie"
      few: "%{count} polubienia"
      many: "%{count} polubień"
      other: "%{count} polubień"
    last_reply: "Ostatnia odpowiedź"
    created: "Utworzono"
    new_topic: "Utwórz nowy temat"
  no_mentions_allowed: "Przepraszamy, nie możesz odwoływać się do innych użytkowników."
  too_many_mentions:
    one: "Przepraszamy, możesz wspomnieć tylko o jednym użytkowniku we wpisie."
    few: "Przepraszamy, możesz wspomnieć tylko o %{count} użytkownikach we wpisie."
    many: "Przepraszamy, możesz wspomnieć tylko o %{count} użytkownikach we wpisie."
    other: "Przepraszamy, możesz wspomnieć tylko o %{count} użytkownikach we wpisie."
  no_mentions_allowed_newuser: "Przepraszamy, nowi użytkownicy nie mogą odwoływać się do innych użytkowników."
  too_many_mentions_newuser:
    one: "Przepraszamy, nowi użytkownicy mogą wspomnieć tylko o jednym użytkowniku w poście."
    few: "Przepraszamy, nowi użytkownicy mogą wspomnieć tylko o %{count} użytkownikach w poście."
    many: "Przepraszamy, nowi użytkownicy mogą wspomnieć tylko o %{count} użytkownikach w poście."
    other: "Przepraszamy, nowi użytkownicy mogą wspomnieć tylko o %{count} użytkownikach we wpisie.."
  no_embedded_media_allowed_trust: "Przepraszamy, nie możesz osadzić elementów multimedialnych w poście."
  no_embedded_media_allowed: "Przepraszamy, nowi użytkownicy nie mogą osadzić elementów multimedialnych w poście."
  too_many_embedded_media:
    one: "Przepraszamy, nowi użytkownicy mogą dodawać tylko jeden element multimedialny do wpisu."
    few: "Przepraszamy, nowi użytkownicy mogą dodawać tylko %{count} elementy multimedialne do wpisu."
    many: "Przepraszamy, nowi użytkownicy mogą dodawać tylko %{count} elementów multimedialnych do wpisu."
    other: "Przepraszamy, nowi użytkownicy mogą dodawać tylko %{count} elementów multimedialnych do wpisu."
  no_attachments_allowed: "Przepraszamy, nowi użytkownicy nie mogą dodawać załączników do wpisów."
  too_many_attachments:
    one: "Przepraszamy, nowi użytkownicy mogą dodawać tylko jeden załącznik do wpisu."
    few: "Przepraszamy, nowi użytkownicy mogą dodawać tylko %{count} załączniki do wpisu."
    many: "Przepraszamy, nowi użytkownicy mogą dodawać tylko %{count} załączników do wpisu."
    other: "Przepraszamy, nowi użytkownicy mogą dodawać tylko %{count} załączników do wpisu."
  no_links_allowed: "Przepraszamy, nowi użytkownicy nie mogą umieszczać linków w wiadomościach."
  links_require_trust: "Przepraszamy, nie możesz umieszczać linków we wpisach."
  too_many_links:
    one: "Przepraszamy, nowi użytkownicy mogą dodawać tylko jeden link do wpisu."
    few: "Przepraszamy, nowi użytkownicy mogą dodawać tylko %{count} linki do wpisu."
    many: "Przepraszamy, nowi użytkownicy mogą dodawać tylko %{count} linków do wpisu."
    other: "Przepraszamy, nowi użytkownicy mogą dodawać tylko %{count} linków do wpisu."
  contains_blocked_word: "Niestety, nie możesz opublikować słowa '%{word}'; jest ono niedozwolone."
  contains_blocked_words: "Przepraszamy, nie możesz tego opublikować. Niedozwolone słowa: %{words}."
  spamming_host: "Przepraszamy, nie możesz umieścić linka do tej strony."
  user_is_suspended: "Zawieszeni użytkownicy nie mogą wysyłać wiadomości."
  topic_not_found: "Coś poszło nie tak. Być może temat został zamknięty lub usunięty w międzyczasie?"
  not_accepting_pms: "Przepraszamy, ale użytkownik %{username} nie akceptuje w tej chwili wiadomości "
  max_pm_recipients: "Przepraszam, możesz wysłać wiadomość tylko do %{recipients_limit} odbiorców."
  pm_reached_recipients_limit: "Przepraszamy, możesz wysłać wiadomość tylko do %{recipients_limit} odbiorców."
  removed_direct_reply_full_quotes: "Automatycznie usunięto cytowanie całości poprzedzającego wpisu."
  watched_words_auto_tag: "Automatycznie otagowany wątek"
  secure_upload_not_allowed_in_public_topic: "Niestety, następujące bezpieczne przesyłanie nie może być użyte w publicznym temacie: %{upload_filenames}."
  create_pm_on_existing_topic: "Przepraszamy, nie możesz utworzyć PM na istniejący temat."
  slow_mode_enabled: "Ten temat jest w trybie zwolnionym."
  just_posted_that: "jest zbyt podobne do tego co umieściłeś/łaś niedawno"
  invalid_characters: "zawiera niepoprawne znaki"
  is_invalid: "wygląda niejasno, czy to cała wypowiedź?"
  next_page: "następna strona →"
  prev_page: "← poprzednia strona"
  page_num: "Strona %{num}"
  home_title: "Strona główna"
  topics_in_category: "Tematy w kategorii '%{category}'"
  rss_posts_in_topic: "Kanał RSS tematu '%{topic}'"
  rss_topics_in_category: "Kanał RSS tematów z kategorii '%{category}'"
  rss_num_posts:
    one: "%{count} post"
    few: "%{count} posty"
    many: "%{count} postów"
    other: "%{count} postów"
  rss_num_participants:
    one: "%{count} uczestnik"
    few: "%{count} uczestników"
    many: "%{count} uczestników"
    other: "%{count} uczestników"
  read_full_topic: "Przeczytaj cały temat"
  private_message_abbrev: "Wiad."
  rss_description:
    latest: "Ostatnie tematy"
    top: "Najlepsze tematy"
    top_all: "Popularne tematy ogółem"
    top_yearly: "Popularnie tematy w tym roku"
    top_quarterly: "Popularne tematy w kwartale"
    top_monthly: "Najpopularniejsze tematy w tym miesiącu"
    top_weekly: "Najpopularniejsze tematy w tym tygodniu"
    top_daily: "Najpopularniejsze tematy dzisiaj"
    posts: "Aktualne wpisy"
    private_posts: "Ostatnie wiadomości prywatne"
    group_posts: "Ostatni wpis z %{group_name}"
    group_mentions: "Ostatnie wspomnienie z %{group_name}"
    user_posts: "Ostatnie wpisy @%{username}"
    user_topics: "Ostatnie tematy @%{username}"
    tag: "Oznaczone tematy"
    badge: "%{display_name}odznaka na%{site_title}"
  too_late_to_edit: "Ten wpis został utworzony zbyt dawno. Nie może być edytowany ani usunięty."
  edit_conflict: "Ten wpis został zmieniony przez innego użytkownika i Twoje zmiany nie zostaną zapisane."
  revert_version_same: "Obecna wersja jest taka sama jak w wersja, którą próbujesz przywrócić."
  reverted_to_version: "powrócono do wersji #%{version}"
  cannot_edit_on_slow_mode: "Ten temat jest w trybie powolnym. Aby zachęcić do przemyślanej, rozważanej dyskusji, edycja starych postów w tym temacie nie jest obecnie dozwolona w trybie powolnym."
  excerpt_image: "zdjęcie"
  bookmarks:
    errors:
      already_bookmarked_post: "Nie możesz dodać zakładki do tego samego wpisu dwa razy."
      already_bookmarked: "Nie możesz dodać zakładek tego samego %{type} dwukrotnie."
      too_many: "Przepraszamy, nie możesz dodać więcej niż %{limit} zakładek. Odwiedź stronę <a href='%{user_bookmarks_url}'>%{user_bookmarks_url}</a> aby niektóre usunąć."
      cannot_set_past_reminder: "Nie możesz ustawić przypomnienia o zakładce w przeszłości."
      cannot_set_reminder_in_distant_future: "Nie możesz ustawić przypomnienia o zakładce na więcej niż 10 lat w przyszłości."
      time_must_be_provided: "Czas musi zostać podany dla wszystkich przypomnień"
      for_topic_must_use_first_post: "Możesz użyć tylko pierwszego posta, aby dodać do zakładek temat."
      bookmarkable_id_type_required: "Wymagana jest nazwa i typ rekordu do zakładki."
      invalid_bookmarkable: "%{type} nie można dodać do zakładek."
    reminders:
      at_desktop: "Następnym razem będę na swoim pulpicie"
      later_today: "Później dzisiaj"
      next_business_day: "Następny dzień roboczy"
      tomorrow: "Jutro"
      next_week: "Następny tydzień"
      next_month: "Następny miesiąc"
      custom: "Niestandardowa data i godzina"
  groups:
    success:
      bulk_add:
        one: "%{count} użytkownik został dodany do grupy."
        few: "%{count} użytkowników zostało dodanych do grupy"
        many: "%{count} użytkowników zostało dodanych do grupy"
        other: "%{count} użytkowników zostało dodanych do grupy."
    errors:
      grant_trust_level_not_valid: "\"%{trust_level}\" nie jest prawidłowym poziomem zaufania."
      can_not_modify_automatic: "Nie można modyfikować automatyczną grupę"
      member_already_exist:
        one: "'%{username}' należy już do tej grupy."
        few: "Użytkownicy %{username} są już członkami tej grupy"
        many: "Użytkownicy %{username} są już członkami tej grupy"
        other: "Użytkownicy %{username} są już członkami tej grupy"
      invalid_domain: "'%{domain}' nie jest poprawną domeną."
      invalid_incoming_email: "'%{email}' nie jest poprawnym adresem email."
      email_already_used_in_group: "'%{email}' jest już używany przez grupę '%{group_name}'."
      email_already_used_in_category: "'%{email}' jest już używany przez kategorię '%{category_name}'."
      cant_allow_membership_requests: "Nie możesz zatwierdzić członkostwa w grupie bez żadnego właściela"
      already_requested_membership: "Już zażądałaś/łeś/łaś dostępu do tej grupy."
      adding_too_many_users:
        one: "Jednocześnie można dodać maksymalnie %{count} użytkownika"
        few: "Jednocześnie można dodać maksymalnie %{count} użytkowników"
        many: "Jednocześnie można dodać maksymalnie %{count} użytkowników"
        other: "Jednocześnie można dodać maksymalnie %{count} użytkowników"
      usernames_or_emails_required: "Nazwy użytkowników lub adresy e-mail muszą być obecne"
      no_invites_with_discourse_connect: "Gdy włączona jest opcja DiscourseConnect, możesz zapraszać tylko zarejestrowanych użytkowników"
      no_invites_without_local_logins: "Możesz zaprosić tylko zarejestrowanych użytkowników, gdy logowanie lokalne jest wyłączone"
    default_names:
      everyone: "wszyscy"
      admins: "administratorzy"
      moderators: "moderatorzy"
      staff: "zespół"
      trust_level_0: "poziom_zaufania_0"
      trust_level_1: "poziom_zaufania_1"
      trust_level_2: "poziom_zaufania_2"
      trust_level_3: "poziom_zaufania_3"
      trust_level_4: "poziom_zaufania_4"
    request_membership_pm:
      title: "Prośba o członkostwo w grupie @%{group_name}"
    request_accepted_pm:
      title: "Przyjęto Cię do @%{group_name}"
      body: |
        Twoja prośba o dołączenie do @%{group_name} została zaakceptowana i jesteś teraz jej członkiem.
  education:
    until_posts:
      one: "%{count} wpis"
      few: "%{count} wpisy"
      many: "%{count} wpisów"
      other: "%{count} wpisów"
    "new-topic": |
      Witaj na %{site_name} &mdash; **dziękujemy za rozpoczęcie nowej dyskusji!**

      - Czy tytuł brzmi interesująco, gdy przeczytasz go na głos? Czy jest dobrym podsumowaniem treści?

      - Kto będzie tym zainteresowany? Dlaczego temat jest istotny? Jakiego rodzaju odpowiedzi oczekujesz?

      - Postaraj się umieścić słowa kluczowe w tytule, dzięki czemu inni będą mogli łatwo *wyszukać* temat. Przypisz go do kategorii (lub tagu) o pokrewnej tematyce.

      Aby dowiedzieć się więcej, [zobacz przewodnik społeczności](%{base_path}/guidelines). Ten panel pojawi się tylko przy pierwszym %{education_posts_text}.
    "new-reply": |
      Witaj na %{site_name} &mdash; **dziękujemy za zaangażowanie!**

      - Czy twoja odpowiedź wnosi coś pozytywnego do dyskusji?

      - Zachowuj się przyjaźnie w stosunku do innych.

      - Konstruktywna krytyka jest mile widziana, ale krytykujemy *pomysły*, a nie ludzi.

      Więcej informacji znajdziesz [w przewodniku społeczności](%{base_path}/guidelines).
      Ten panel pojawi się tylko przy pisaniu pierwszych %{education_posts_text}.
    avatar: |
      ### Co powiesz na dodanie awatara?

      Opublikowałeś/łaś parę tematów i odpowiedzi, lecz Twoje zdjęcie profilowe nie jest tak unikalne jak Ty – To tylko litera.

      Czy rozważyłeś/łaś **[odwiedzenie swojego profilu](%{profile_path})** i dodanie zdjęcia które Cię reprezentuje?

      Łatwiej jest prowadzić dyskusję i znaleźć interesujące osoby podczas rozmowy kiedy każdy ma wyjątkowe zdjęcie profilowe!
    sequential_replies: |
      ### Pomyśl o odpowiadaniu na kilka wpisów jednocześnie

      Zamiast kilku kolejnych odpowiedzi do tematu, pomyśl o pojedynczej odpowiedzi, która zawierałaby cytaty z wcześniejszych wpisów lub wzmianki przez @nazwa.

      Możesz edytować swoje wcześniejsze odpowiedzi, aby dodać cytat, poprzez podświetlenie tekstu i wybranie przycisku <b>cytuj odpowiedź</b> który się pojawi.

      Każdemu łatwiej będzie przeczytać temat, który ma kilka pogłębionych odpowiedzi, zamiast wielu niewielkich, indywidualnych.
    dominating_topic: Dużo pisałeś w tym temacie! Zastanów się, czy nie dać innym możliwości odpowiadania tutaj i dyskutowania ze sobą.
    get_a_room: Odpowiedziałeś na @%{reply_username} %{count} razy. Czy wiesz, że możesz zamiast tego wysłać wiadomość osobistą?
    dont_feed_the_trolls: Ten post został już oznaczony jako wymagający uwagi moderatora. Czy na pewno chcesz na niego odpowiedzieć? Odpowiedzi na negatywne treści zachęcają do jeszcze bardziej negatywnych zachowań.
    too_many_replies: |
      ### Osiągnąłeś/łaś limit odpowiedzi w tym temacie

      Przepraszamy, ale nowi użytkownicy są obecnie ograniczeni do %{newuser_max_replies_per_topic} odpowiedzi w tym samym temacie.

      Zamiast dodawać kolejną odpowiedź, rozważ edycję swoich poprzednich odpowiedzi lub odwiedzenie innych tematów.
    reviving_old_topic: |
      ### Ożywić ten temat?

      Ostatnia odpowiedź w tym temacie pochodzi sprzed %{time_ago} dni. Twoja odpowiedź przesunie temat na górę listy i spowoduje powiadomienie wszystkich wcześniej uczestniczących w rozmowie.

      Czy na pewno chcesz kontynuować tę starą rozmowę?
  activerecord:
    attributes:
      category:
        name: "Nazwa kategorii"
      topic:
        title: "Tytuł"
        featured_link: "Polecany link"
        category_id: "Kategoria"
      post:
        raw: "Treść"
      user_profile:
        bio_raw: "O mnie"
    errors:
      models:
        topic:
          attributes:
            base:
              warning_requires_pm: "Ostrzeżenia można dołączać jedynie do prywatnych wiadomości."
              too_many_users: "Jedno ostrzeżenie możesz wysłać tylko do pojedynczego użytkownika."
              cant_send_pm: "Przepraszamy, nie możesz wysłać prywatnej wiadomości do tego użytkownika."
              no_user_selected: "Musisz wybrać poprawnego użytkownika,"
              reply_by_email_disabled: "Odpowiedź przez e-mail została wyłączona."
              send_to_email_disabled: "Przepraszamy, nie możesz wysyłać prywatnych wiadomości na e-mail."
              target_user_not_found: "Jeden z użytkowników, do których chciałaś/łeś/łaś wysłać tę wiadomość nie został znaleziony."
              unable_to_update: "Wystąpił błąd przy aktualizacji tego tematu."
              unable_to_tag: "Wystąpił błąd podczas tagowania tematu."
              unable_to_unlist: "Przepraszamy, nie możesz utworzyć niepublicznego tematu."
            featured_link:
              invalid: "Link jest nieprawidłowy, powinien zawierać http:// lub https://."
        user:
          attributes:
            password:
              common: "jest jednym z 10000 najczęściej używanych haseł. Wybierz inne, bardziej bezpieczne hasło."
              same_as_username: "jest takie same jak Twoja nazwa użytkownika. Proszę użyj bardziej bezpiecznego hasła. "
              same_as_email: "jest takie same jak Twój email. Proszę użyj bardziej bezpiecznego hasła. "
              same_as_current: "Hasło jest takie samo jak aktualne."
              same_as_name: "jest takie samo, jak twoje imię."
              unique_characters: "ma za dużo powtarzających się znaków. Prosimy o użycie bezpieczniejszego hasła."
            username:
              same_as_password: "jest takie samo, jak twoje hasło."
            name:
              same_as_password: "jest takie samo, jak twoje hasło."
            ip_address:
              signup_not_allowed: "Rejestracja z tego konta jest niemożliwa."
        user_profile:
          attributes:
            featured_topic_id:
              invalid: "Ten temat nie może być polecany w twoim profilu."
        user_email:
          attributes:
            user_id:
              reassigning_primary_email: "Nie można zmienić podstawowego adresu e-mail, ponieważ z podanego adresu korzysta inny użytkownik."
        color_scheme_color:
          attributes:
            hex:
              invalid: "nie jest poprawnym kolorem"
        post_reply:
          base:
            different_topic: "Wpis i odpowiedź muszą należeć do tego samego tematu."
        web_hook:
          attributes:
            payload_url:
              invalid: "Link jest nieprawidłowy, powinien zawierać http:// lub https://. Puste pole jest niedozwolone."
        custom_emoji:
          attributes:
            name:
              taken: jest używane przez inne emoji
        topic_timer:
          attributes:
            execute_at:
              in_the_past: "musi być w przyszłości"
            duration_minutes:
              cannot_be_zero: "musi być większa niż 0."
              exceeds_maximum: "nie może przekraczać 20 lat."
        translation_overrides:
          attributes:
            value:
              invalid_interpolation_keys:
                one: "Następujący klucz interpolacji jest nieprawidłowy: %{keys}"
                few: "Następujące klucze interpolacji są nieprawidłowe: %{keys}"
                many: "Następujące klucze interpolacji są nieprawidłowe: %{keys}"
                other: "Następujące klucze interpolacji są nieprawidłowe: %{keys}"
        watched_word:
          attributes:
            word:
              too_many: "Za długi opis akcji"
            base:
              invalid_url: "Adres URL zamiany jest nieprawidłowy"
              invalid_tag_list: "Zastępcza lista tagów jest nieprawidłowa"
        sidebar_section_link:
          attributes:
            linkable_type:
              invalid: "nie jest prawidłowy"
      <<: *errors
  uncategorized_category_name: "Bez kategorii"
  general_category_name: "Ogólne"
  general_category_description: "Utwórz tutaj tematy, które nie pasują do żadnej innej istniejącej kategorii."
  meta_category_name: "Dyskusje o serwisie"
  meta_category_description: "Dyskusje o tej stronie, jej organizacji, tym jak działa i jak możemy ją usprawnić."
  staff_category_name: "Zespół"
  staff_category_description: "Ukryta kategoria dla rozmów zespołu. Tematy są widoczne tylko dla adminów i moderatorów."
  discourse_welcome_topic:
    title: "Witamy w %{site_title}! :wave:"
    body: |
      Bardzo się cieszymy, że do nas dołączyłeś.

      %{site_info_quote}

      Oto kilka rzeczy, które możesz zrobić, aby zacząć:

      :speaking_head: **Przedstaw się**, dodając swoje zdjęcie oraz informacje o sobie i swoich zainteresowaniach do [swojego profilu](%{base_path}/my/preferences/account). Jaka jest jedna rzecz, o którą chciałbyś zostać zapytany?

      :open_book: **Poznaj społeczność**, [przeglądając dyskusje](%{base_path}/top), które już się tutaj toczą. Gdy uznasz post za interesujący, pouczający lub zabawny, użyj :heart:, aby okazać uznanie lub wsparcie!

      :handshake: **Wnieś swój wkład**, komentując, dzieląc się własną perspektywą, zadając pytania lub wyrażając opinie w dyskusji. Przed udzieleniem odpowiedzi lub rozpoczęciem nowych tematów zapoznaj się z [wytycznymi dla społeczności](%{base_path}/faq).

      > Jeśli potrzebujesz pomocy lub masz sugestie, możesz zapytać [#feedback](%{base_path}/c/site-feedback) lub [skontaktuj się z administratorami](%{base_path}/about).
  admin_quick_start_title: "Przewodnik administratora: Pierwsze kroki"
  category:
    topic_prefix: "O kategorii %{category}"
    replace_paragraph: "(W miejsce tego paragrafu wstaw krótki opis nowej kategorii. Będzie on wyświetlany na karcie wyboru kategorii, więc postaraj się go utrzymać poniżej 200 znaków.)"
    post_template: "%{replace_paragraph}\n\nW kolejnych paragrafach możesz umieścić dłuższy opis, oraz opisać zasady i zwyczaje jakie będą obowiązywać w tej kategorii:\n\n- Czemu ma służyć ta kategoria? Dlaczego ludzie powinni wybierać tę kategorię?\n\n- Czym się różni od innych kategorii, które już mamy?\n\n- Co powinny zawierać tematy znajdujące się w tej kategorii?\n\n- Czy potrzebujemy tej kategorii? Czy możemy ją połączyć z jakąś inną kategorią, lub podkategorią?\n"
    errors:
      not_found: "Nie odnaleziono kategorii!"
      uncategorized_parent: "Inne nie mogą być podkategorią innej kategorii."
      self_parent: "Podkategoria nie może być swoim rodzicem"
      depth: "Nie możesz umieścić subkategorii w innej subkategorii"
      invalid_email_in: "'%{email}' nie jest poprawnym adresem e-mail."
      email_already_used_in_group: "'%{email}' jest już używany przez grupę '%{group_name}'."
      email_already_used_in_category: "'%{email}' jest już używany przez kategorię '%{category_name}'."
      description_incomplete: "Wpis opisujący kategorię musi mieć przynajmniej jeden paragraf."
      permission_conflict: "Grupa posiadająca dostęp do podkategorii musi mieć także dostęp do jej kategorii nadrzędnej. Grupy %{group_names} mają dostęp do jednej z podkategorii, ale nie do grupy nadrzędnej."
      disallowed_topic_tags: "Ten temat zawiera tagi %{tags}, które nie są dozwolone w tej kategorii"
      disallowed_tags_generic: "W tym temacie niedozwolone są tagi."
      slug_contains_non_ascii_chars: "zawiera znaki inne niż ascii"
      is_already_in_use: "jest już w użyciu"
      move_topic_to_category_disallowed: "Nie możesz przenieść tego tematu do kategorii, w której nie masz uprawnień do tworzenia nowych tematów."
    cannot_delete:
      uncategorized: "Ta kategoria ma specjalny charakter. Jest przeznaczona jako miejsce do przechowywania tematów nieprzypisanych do żadnej kategorii i jako taka nie może zostać usunięta."
      has_subcategories: "Nie można usunąć tej kategorii ponieważ posiada podkategorie. "
      topic_exists:
        one: "Nie można usunąć tej kategorii, bo zawiera %{count} temat. Najstarszy temat to %{topic_link}."
        few: "Nie można usunąć tej kategorii, bo zawiera %{count} tematy. Najstarszy temat to %{topic_link}."
        many: "Nie można usunąć tej kategorii, bo zawiera %{count} tematów. Najstarszy temat to %{topic_link}."
        other: "Nie można usunąć tej kategorii, bo zawiera %{count} tematów. Najstarszy temat to %{topic_link}."
      topic_exists_no_oldest: "Nie można usunąć tej kategorii z uwagi na liczbę tematów: %{count}."
    uncategorized_description: "Tematy które nie potrzebują kategorii, albo nie nadają się do żadnej innej."
  trust_levels:
    admin: "Administracja"
    staff: "Zespół"
    change_failed_explanation: "Twoja próba obniżenia poziomu %{user_name} do '%{new_trust_level}' była nieudana. Ten użytkownik posiada już poziom '%{current_trust_level}'. %{user_name} pozostanie na poziomie '%{current_trust_level}' - jeśli chcesz to zmienić, najpierw zablokuj poziom zaufania temu użytkownikowi."
  post:
    image_placeholder:
      broken: "Ten obraz jest uszkodzony"
      blocked_hotlinked_title: "Obraz przechowywany jest w innej witrynie. Kliknij, aby otworzyć nową kartę."
      blocked_hotlinked: "Zewnętrzny obraz"
    media_placeholder:
      blocked_hotlinked_title: "Media przechowywane są w innej witrynie. Kliknij, aby otworzyć nową kartę."
      blocked_hotlinked: "Zewnętrzne media"
    hidden_bidi_character: "Znaki dwukierunkowe mogą zmienić kolejność renderowania tekstu. Może to służyć do ukrywania złośliwego kodu."
    has_likes:
      one: "%{count} polubienie"
      few: "%{count} polubienia"
      many: "%{count} polubień"
      other: "%{count} polubień"
    cannot_permanently_delete:
      many_posts: "Ten temat zawiera nieusunięte posty. Usuń je trwale przed trwałym usunięciem tematu."
      wait_or_different_admin: "Musisz odczekać %{time_left} przed trwałym usunięciem tego posta lub musi to zrobić inny administrator."
  rate_limiter:
    slow_down: "Wykonałeś/łaś tę akcję zbyt wiele razy, spróbuj ponownie później."
    too_many_requests: "Wykonałeś/łaś tę akcję zbyt wiele razy, spróbuj ponownie za %{time_left}."
    by_type:
      first_day_replies_per_day: "Doceniamy twój entuzjazm, tak trzymaj! Dla bezpieczeństwa naszej społeczności osiągnąłeś maksymalną liczbę odpowiedzi, które nowy użytkownik może utworzyć w pierwszym dniu. Poczekaj %{time_left}, a będziesz mógł utworzyć więcej odpowiedzi."
      first_day_topics_per_day: "Doceniamy twój entuzjazm! Dla bezpieczeństwa naszej społeczności osiągnąłeś maksymalną liczbę tematów, które nowy użytkownik może stworzyć w pierwszym dniu. Poczekaj %{time_left}, a będziesz mógł utworzyć więcej tematów."
      create_topic: "Tworzysz tematy zbyt szybko. Zaczekaj %{time_left} , zanim spróbujesz ponownie."
      create_post: "Odpisujesz trochę za szybko. Zaczekaj %{time_left} , zanim spróbujesz ponownie."
      delete_post: "Za szybko usuwasz posty. Zaczekaj %{time_left} , zanim spróbujesz ponownie."
      public_group_membership: "Dołączasz/opuszczasz grupy zbyt często. Zaczekaj %{time_left} , zanim spróbujesz ponownie."
      topics_per_day: "Osiągnąłeś maksymalną liczbę nowych tematów dziennie. Możesz utworzyć więcej tematów w %{time_left}."
      pms_per_day: "Osiągnąłeś maksymalną liczbę dozwolonych wiadomości dziennie. Możesz utworzyć więcej nowych wiadomości za %{time_left}."
      create_like: "Wow! Dzielisz się wielką miłością! Osiągnąłeś maksymalną liczbę polubień w ciągu 24 godzin, ale w miarę zdobywania poziomów zaufania będziesz zdobywał więcej dziennych polubień. Będziesz mógł ponownie polubić posty za %{time_left}."
      create_bookmark: "Osiągnąłeś maksymalną liczbę zakładek na dziś. Możesz utworzyć więcej zakładek za %{time_left}."
      edit_post: "Osiągnąłeś maksymalną liczbę edycji na dziś. Możesz przesłać więcej edycji za %{time_left}."
      live_post_counts: "Zbyt szybko prosisz o bieżące zliczanie wpisów. Spróbuj ponownie za %{time_left}."
      unsubscribe_via_email: "Osiągnięto limit wypisań przez e-mail. Spróbuj ponownie za %{time_left}."
      topic_invitations_per_day: "Osiągnąłeś maksymalną liczbę zaproszeń do tematów. Możesz wysłać więcej zaproszeń za %{time_left}."
    hours:
      one: "%{count} godzina"
      few: "%{count} godziny"
      many: "%{count} godzin"
      other: "%{count} godzin"
    minutes:
      one: "%{count} minuta"
      few: "%{count} minuty"
      many: "%{count} minut"
      other: "%{count} minut"
    seconds:
      one: "%{count} sekunda"
      few: "%{count} sekundy"
      many: "%{count} sekund"
      other: "%{count} sekund"
    short_time: "kilka sekund"
  datetime:
    distance_in_words:
      half_a_minute: "< 1m"
      less_than_x_seconds:
        one: "< %{count}s"
        few: "< %{count}s"
        many: "< %{count}s"
        other: "< %{count}s"
      x_seconds:
        one: "%{count}s"
        few: "%{count}s"
        many: "%{count}s"
        other: "%{count}s"
      less_than_x_minutes:
        one: "< %{count}m"
        few: "< %{count}m"
        many: "< %{count}m"
        other: "< %{count}m"
      x_minutes:
        one: "%{count}m"
        few: "%{count}m"
        many: "%{count}m"
        other: "%{count}m"
      about_x_hours:
        one: "%{count}h"
        few: "%{count}h"
        many: "%{count}h"
        other: "%{count}h"
      x_days:
        one: "%{count}d"
        few: "%{count}d"
        many: "%{count}d"
        other: "%{count}d"
      about_x_months:
        one: "%{count}mie"
        few: "%{count}mie"
        many: "%{count}mie"
        other: "%{count}mie"
      x_months:
        one: "%{count}mie"
        few: "%{count}mie"
        many: "%{count}mie"
        other: "%{count}mie"
      about_x_years:
        one: "%{count}r"
        few: "%{count}l"
        many: "%{count}l"
        other: "%{count}l"
      over_x_years:
        one: "> %{count}r"
        few: "> %{count}l"
        many: "> %{count}l"
        other: "> %{count}l"
      almost_x_years:
        one: "%{count}r"
        few: "%{count}l"
        many: "%{count}l"
        other: "%{count}l"
    distance_in_words_verbose:
      half_a_minute: "przed chwilą"
      less_than_x_seconds: "przed chwilą"
      x_seconds:
        one: "%{count} sekundę temu"
        few: "%{count} sekundy temu"
        many: "%{count} sekund temu"
        other: "%{count} sekund temu"
      less_than_x_minutes:
        one: "mniej niż %{count} minutę temu"
        few: "mniej niż %{count} minuty temu"
        many: "mniej niż %{count} minut temu"
        other: "mniej niż %{count} minut temu"
      x_minutes:
        one: "%{count} minutę temu"
        few: "%{count} minuty temu"
        many: "%{count} minut temu"
        other: "%{count} minut temu"
      about_x_hours:
        one: "godzinę temu"
        few: "%{count} godziny temu"
        many: "%{count} godzin temu"
        other: "%{count} godzin temu"
      x_days:
        one: "%{count} dzień temu"
        few: "%{count} dni temu"
        many: "%{count} dni temu"
        other: "%{count} dni temu"
      about_x_months:
        one: "około %{count} miesiąca temu"
        few: "około %{count} miesięcy temu"
        many: "około %{count} miesięcy temu"
        other: "około %{count} miesięcy temu"
      x_months:
        one: "%{count} miesiąc temu"
        few: "%{count} miesiące temu"
        many: "%{count} miesięcy temu"
        other: "%{count} miesięcy temu"
      about_x_years:
        one: "około %{count} roku temu"
        few: "około %{count} lat temu"
        many: "około %{count} lat temu"
        other: "około %{count} lat temu"
      over_x_years:
        one: "ponad %{count} rok temu"
        few: "ponad %{count} lata temu"
        many: "ponad %{count} lat temu"
        other: "ponad %{count} lat temu"
      almost_x_years:
        one: "prawie %{count} rok temu"
        few: "prawie %{count} lata temu"
        many: "prawie %{count} lat temu"
        other: "prawie %{count} lat temu"
  password_reset:
    no_token: 'Ups! Link, którego użyłeś, już nie działa. Możesz <a href="%{base_url}/login">zalogować się</a> teraz. Jeśli nie pamiętasz swojego hasła, możesz <a href="%{base_url}/password-reset">poprosić o łącze</a>, aby je zresetować.'
    title: "Zresetuj hasło"
    success: "Twoje hasło zostało pomyślnie zmienione, zalogowano."
    success_unapproved: "Zmieniłeś(-a) swoje hasło."
  email_login:
    invalid_token: 'Ups! Link, którego użyłeś, już nie działa. Możesz <a href="%{base_url}/login">zalogować się</a> teraz. Jeśli nie pamiętasz swojego hasła, możesz <a href="%{base_url}/password-reset">poprosić o łącze</a>, aby je zresetować.'
    title: "Logowanie e-mailem"
  user_auth_tokens:
    browser:
      chrome: "Google Chrome"
      discoursehub: "aplikacja DiscourseHub"
      edge: "Microsoft Edge"
      firefox: "Firefox"
      ie: "Internet Explorer"
      opera: "Opera"
      safari: "Safari"
      unknown: "nieznana przeglądarka"
    device:
      android: "Urządzenie z Androidem"
      chromebook: "Chrome OS"
      ipad: "iPad"
      iphone: "iPhone"
      ipod: "iPod"
      linux: "Komputer z GNU / Linuksem"
      mac: "Mac"
      mobile: "Urządzenie przenośne"
      windows: "Komputer z systemem Windows"
      unknown: "nieznane urządzenie"
    os:
      android: "Android"
      chromeos: "Chrome OS"
      ios: "iOS"
      linux: "Linux"
      macos: "macOS"
      windows: "Microsoft Windows"
      unknown: "nieznany system operacyjny"
  change_email:
    wrong_account_error: "Jesteś zalogowany ze złego konta, wyloguj się proszę i spróbuj ponownie."
    confirmed: "Twój email został zmieniony."
    please_continue: "Przejdź do %{site_name}"
    error: "Podczas próby zmiany Twojego adresu email wystąpił błąd. Być może ten adres jest już używany?"
    doesnt_exist: "Ten adres e-mail nie jest powiązany z Twoim kontem."
    error_staged: "Podczas próby zmiany Twojego adresu email wystąpił błąd. Być może ten adres jest już używany?"
    already_done: "Przepraszamy, ten link aktywujący konto jest już nieważny. Być może Twój e-mail został zmieniony?"
    confirm: "Potwierdź"
    max_secondary_emails_error: "Osiągnąłeś maksymalny dozwolony limit dodatkowych e-maili."
    authorizing_new:
      title: "Potwierdź swój nowy adres e-mail"
      description: "Potwierdź, że chcesz zmienić swój adres e-mail na:"
      description_add: "Potwierdź, że chcesz dodać alternatywny adres e-mail:"
    authorizing_old:
      title: "Zmień swój adres e-mail"
      description: "Potwierdź zmianę adresu e-mail"
      description_add: "Potwierdź, że chcesz dodać alternatywny adres e-mail:"
      old_email: "Stary adres e-mail: %{email}"
      new_email: "Nowy adres e-mail: %{email}"
      almost_done_title: "Potwierdzanie nowego adresu e-mail"
      almost_done_description: "Wysłaliśmy e-maila na nowy adres, aby potwierdzić tę zmianę!"
  associated_accounts:
    revoke_failed: "Nie udało się unieważnić konta za pomocą %{provider_name}."
    connected: "(połączony)"
  activation:
    action: "Kliknij, by aktywować swoje konto."
    already_done: "Przepraszamy, ten link aktywujący konto jest już nieważny. Być może Twoje konto jest już aktywne?"
    please_continue: "Twoje nowe konto zostało aktywowane, zostaniesz przekierowany na stronę główną."
    continue_button: "Przejdź do %{site_name}"
    welcome_to: "Witamy na forum %{site_name}!"
    approval_required: "Moderator musi zaakceptować Twoje nowe konto zanim uzyskasz dostęp do forum. O aktywacji zostaniesz poinformowanym mailem."
    missing_session: "Nie wiemy, czy twoje konto zostało utworzone, upewnij się, że masz włączone pliki cookies."
    activated: "Przepraszamy, to konto zostało już aktywowane."
    admin_confirm:
      title: "Potwierdź konto administratora"
      description: "Czy na pewno chcesz, aby <b>%{target_username} (%{target_email})</b> był administratorem?"
      grant: "Przyznaj uprawnienia administratora"
      complete: "<b>%{target_username}</b> jest teraz administratorem."
      back_to: "Wróć do %{title}"
  reviewable_score_types:
    needs_approval:
      title: "Wymaga zatwierdzenia"
  post_action_types:
    off_topic:
      title: "Nie na temat"
      description: "Ten wpis jest niezwiązany z obecną dyskusją zdefiniowaną przez tytuł i pierwszy wpis, i powinien zostać przeniesiony gdzieś indziej."
      short_description: "Nieistotne z punktu widzenia dyskusji."
    spam:
      title: "Spam"
      description: "Ten wpis jest reklamą lub aktem wandalizmu. Nie jest ani potrzebny, ani istotny w bieżącym temacie."
      short_description: "To jest reklama lub akty wandalizmu."
      email_title: '%{title}" został oznaczony jako spam'
      email_body: "%{link}\n\n%{message}"
    inappropriate:
      title: "Niewłaściwe"
      description: 'Ten wpis zawiera treści, które rozsądna osoba uznałaby za agresywne, obrażliwe lub sprzeczne z <a href="%{base_path}/guidelines">wytycznymi naszej społeczności</a>.'
      short_description: 'Naruszenie <a href="%{base_path}/guidelines">wytycznych naszej społeczności</a>.'
    notify_user:
      title: "Wyślij wiadomość do @%{username}"
      description: "Chcę bezpośrednio porozmawiać z tą osobą o jej wpisie."
      short_description: "Chcę bezpośrednio porozmawiać z tą osobą o jej wpisie."
      email_title: 'Twój wpis w "%{title}"'
      email_body: "%{link}\n\n%{message}"
    notify_moderators:
      title: "Coś innego"
      description: "Ten wpis wymaga uwagi moderatora z powodu nie uwzględnionego na liście powyżej."
      short_description: "Wymaga uwagi personelu z innego powodu."
      email_title: 'Wpis "%{title}" wymaga uwagi moderatora'
      email_body: "%{link}\n\n%{message}"
    bookmark:
      title: "Zakładka"
      description: "Dodaj ten wpis do zakładek"
      short_description: "Dodaj ten wpis do zakładek"
    like:
      title: "Polub"
      description: "Polub ten wpis"
      short_description: "Polub ten wpis"
  draft:
    sequence_conflict_error:
      title: "błąd wersji roboczej"
      description: "Szkic jest edytowany w innym oknie. Załaduj ponownie tę stronę."
  draft_backup:
    pm_title: "Kopie zapasowe wersje robocze z bieżących tematów"
    pm_body: "Temat zawierający kopie zapasowe"
  user_activity:
    no_log_search_queries: "Zapytania dziennika wyszukiwania są obecnie wyłączone (administrator może je włączyć w ustawieniach witryny)."
  email_settings:
    pop3_authentication_error: "Wystąpił problem z podanymi poświadczeniami POP3, sprawdź nazwę użytkownika i hasło i spróbuj ponownie."
    imap_authentication_error: "Wystąpił problem z podanymi poświadczeniami IMAP, sprawdź nazwę użytkownika i hasło i spróbuj ponownie."
    imap_no_response_error: "Wystąpił błąd podczas komunikacji z serwerem IMAP. %{message}"
    smtp_authentication_error: "Wystąpił problem z podanymi poświadczeniami SMTP, sprawdź nazwę użytkownika i hasło i spróbuj ponownie."
    authentication_error_gmail_app_password: 'Wymagane hasło aplikacji. Dowiedz się więcej czytając <a target="_blank" href="https://support.google.com/accounts/answer/185833">ten artykuł pomocy Google</a>'
    smtp_server_busy_error: "Serwer SMTP jest obecnie zajęty, spróbuj ponownie później."
    smtp_unhandled_error: "Wystąpił nieobsługiwany błąd podczas komunikacji z serwerem SMTP. %{message}"
    imap_unhandled_error: "Podczas komunikacji z serwerem IMAP wystąpił nieobsługiwany błąd. %{message}"
    connection_error: "Wystąpił problem z połączeniem z serwerem, sprawdź nazwę i port serwera i spróbuj ponownie."
    timeout_error: "Przekroczono limit czasu połączenia z serwerem, sprawdź nazwę i port serwera i spróbuj ponownie."
    unhandled_error: "Nieobsługiwany błąd podczas testowania ustawień poczty e-mail. %{message}"
  webauthn:
    validation:
      invalid_type_error: "Podany typ webauthn był nieprawidłowy. Prawidłowe typy to webauthn.get i webauthn.create."
      challenge_mismatch_error: "Podane wyzwanie nie odpowiada wyzwaniu wygenerowanemu przez serwer uwierzytelniania."
      invalid_origin_error: "Początek żądania uwierzytelnienia nie zgadza się z początkiem serwera."
      malformed_attestation_error: "Wystąpił błąd podczas dekodowania danych zaświadczenia."
      invalid_relying_party_id_error: "Identyfikator strony ufającej żądania uwierzytelnienia nie zgadza się z identyfikatorem serwera strony zależnej."
      user_verification_error: "Wymagana jest weryfikacja użytkownika."
      unsupported_public_key_algorithm_error: "Podany algorytm klucza publicznego nie jest obsługiwany przez serwer."
      unsupported_attestation_format_error: "Format certyfikatu nie jest obsługiwany przez serwer."
      credential_id_in_use_error: "Podany identyfikator poświadczenia jest już w użyciu."
      public_key_error: "Weryfikacja klucza publicznego dla poświadczenia nie powiodła się."
      ownership_error: "Klucz bezpieczeństwa nie jest własnością użytkownika."
      not_found_error: "Nie można znaleźć klucza bezpieczeństwa z podanym identyfikatorem poświadczenia."
      unknown_cose_algorithm_error: "Algorytm użyty dla klucza bezpieczeństwa nie został rozpoznany."
  topic_flag_types:
    spam:
      title: "Spam"
      description: "Ten temat jest komercyjnym ogłoszeniem. Nie zawiera wartościowej treści, jedynie reklamową. "
      long_form: "oflagowano jako spam"
      short_description: "To jest reklama"
    inappropriate:
      title: "Niewłaściwe"
      description: 'Ten wpis zawiera treści, które rozsądna osoba uznałaby za agresywne, obrażliwe lub sprzeczne z <a href="%{base_path}/guidelines">wytycznymi naszej społeczności</a>.'
      long_form: "oflagowano jako niewłaściwe"
      short_description: 'Naruszenie <a href="%{base_path}/guidelines">wytycznych naszej społeczności</a>.'
    notify_moderators:
      title: "Coś innego"
      description: 'Ten temat wymaga uwagi moderatora w oparciu o <a href="%{base_path}/guidelines">wytyczne społeczności</a>, <a href="%{tos_url}">warunki użytkowania</a> lub z innego powodu.'
      long_form: "oznaczył to dla uwagi moderatora"
      short_description: "Wymaga uwagi personelu z innego powodu."
      email_title: 'Temat "%{title}" wymaga uwagi moderatora'
      email_body: "%{link}\n\n%{message}"
  flagging:
    you_must_edit: '<p>Twój wpis został oflagowany przez społeczność. Sprawdź <a href="%{path}">swoje prywatne wiadomości</a>.</p>'
    user_must_edit: "<p>Ten wpis został oflagowany przez społeczność i został tymczasowo ukryty.</p>"
  ignored:
    hidden_content: "<p>Zignorowana treść</p>"
  archetypes:
    regular:
      title: "Zwykły temat"
    banner:
      title: "Ustaw jako baner"
      message:
        make: "Ten temat został ustawiony jako baner. Będzie pojawiać się na górze każdej strony do czasu zamknięcia przez użytkownika."
        remove: "Ten temat nie jest już banerem. Nie będzie pojawiać się na górze każdej strony."
  unsubscribed:
    title: "Zaktualizowano preferencje e-mail!"
    description: "Preferencje wiadomości e-mail dla <b>%{email}</b> zostały zaktualizowane. Aby zmienić ustawienia poczty e-mail <a href='%{url}'>odwiedź preferencje użytkownika</a>."
    topic_description: "Aby ponownie zasubskrybować %{link}, użyj kontrolki powiadomienia na dole lub po prawej stronie tematu."
    private_topic_description: "Aby ponownie zasubskrybować, użyj opcji powiadomienia na dole lub po prawej stronie tematu."
  uploads:
    marked_insecure_from_theme_component_reason: "przesyłanie użyte w komponencie motywu"
  unsubscribe:
    title: "Wypisz"
    stop_watching_topic: "Przestań obserwować ten temat, %{link}"
    mute_topic: "Wycisz wszystkie powiadomienia dla tego tematu, %{link}"
    unwatch_category: "Przestań obserwować wszystkie tematy w %{category}"
    mailing_list_mode: "Wyłącz tryb listy mailingowej"
    all: "Nie wysyłaj mi żadnych wiadomości z %{sitename}"
    different_user_description: "Jesteś zalogowany jako inny użytkownik niż ten do którego wysłano wysłaliśmy emaila. proszę wyloguj się, lub przejść do trybu incognito i spróbuj ponownie."
    not_found_description: "Przepraszamy: nie mogliśmy Cię wypisać. Możliwe, że link wysłany w wiadomości email wygasł."
    user_not_found_description: "Przepraszamy, nie mogliśmy znaleźć użytkownika dla tej subskrypcji. Prawdopodobnie próbujesz zrezygnować z subskrypcji z konta, które już nie istnieje."
    log_out: "Wyloguj"
    submit: "Zapisz ustawienia"
    digest_frequency:
      title: "Częstotliwość otrzymywania e-maili z podsumowaniem: %{frequency}"
      never_title: "Nie otrzymujesz e-maili z podsumowaniem"
      select_title: "Ustaw częstotliwość podsumowań mailowych:"
      never: "nigdy"
      every_30_minutes: "co 30 minut"
      every_hour: "co godzinę"
      daily: "dziennie"
      weekly: "co tydzień"
      every_month: "każdego miesiąca"
      every_six_months: "co 6 miesięcy"
  user_api_key:
    title: "Zezwolić na dostęp aplikacji"
    authorize: "Autoryzuj"
    read: "odczyt"
    read_write: "odzczyt/zapis"
    description: '"%{application_name}" prosi o następujący dostęp do twojego konta:'
    instructions: 'Wygenerowaliśmy nowy klucz API użytkownika do korzystania z "%{application_name}", skopiuj następujący klucz do swoje aplikacji:'
    otp_description: 'Czy zezwalasz "%{application_name}" na dostęp do tej strony?'
    otp_confirmation:
      confirm_title: Przejdź do %{site_name}
      logging_in_as: Zalogowano jako %{username}
      confirm_button: Dokończ logowanie
    no_trust_level: "Przepraszamy, nie masz wystarczających uprawnień do przeglądania API użytkownika"
    generic_error: "Przykro nam , ale ie jesteśmy w stanie pozwolić użytkownikowi na klucze API, ta funkcja może być zablokowana przed administratora."
    scopes:
      message_bus: "Aktualizacje"
      notifications: "Przeczytaj i wyczyść powiadomienia"
      push: "Powiadomienia push dla zewnętrznych usług"
      session_info: "Czytaj informację o sesji użytkowników"
      read: "Czytaj wszystko."
      write: "Zapisz wszystko"
      one_time_password: "Stwórz jednorazowy token logowania"
      bookmarks_calendar: "Przeczytaj przypomnienia o zakładkach"
      user_status: "Odczyt i aktualizacja statusu użytkownika"
    invalid_public_key: "Przepraszamy, klucz publiczny niepoprawny."
    invalid_auth_redirect: "Przepraszamy, ten host auth_redirect nie ma zezwolenia."
    invalid_token: "Brakujący/niepoprawny/wygasły token."
  flags:
    errors:
      already_handled: "Flaga została już obsłużona"
  reports:
    default:
      labels:
        count: Liczba
        percent: Procent
        day: Dzień
    post_edits:
      title: "Edycje wpisu"
      labels:
        edited_at: Data
        post: Wpis
        editor: Edytor
        author: Autor
        edit_reason: Powód
      description: "Liczba nowych edycji wpisu."
    user_flagging_ratio:
      title: "Ratio flag użytkowników"
      labels:
        user: Użytkownik
        agreed_flags: Potwierdzone flagi
        disagreed_flags: Niepotwierdzone flagi
        ignored_flags: Zignorowane flagi
        score: Wynik
      description: "Lista użytkowników uporządkowana według współczynnika odpowiedzi personelu na ich flagi (nie zgadzam się z ustalonym)."
    moderators_activity:
      title: "Aktywność moderatorów"
      labels:
        moderator: Moderatorzy
        flag_count: Sprawdzone flagi
        time_read: Czas czytania
        topic_count: Stworzone tematy
        post_count: Napisanych wpisów
        pm_count: Napisanych PW
        revision_count: Wersji
      description: Lista działań moderatora, w tym sprawdzone flagi, czas czytania, utworzone tematy, utworzone wpisy, utworzone wiadomości osobiste i poprawki.
    flags_status:
      title: "Status flag"
      values:
        agreed: Potwierdzono
        disagreed: Niepotwierdzono
        deferred: Odroczono
        no_action: Brak akcji
      labels:
        flag: Typ
        assigned: Przypisana
        poster: Publikujący
        flagger: Flagujący
        time_to_resolution: Czas rozwiązania
      description: "Lista statusów flag, w tym rodzaj flagi, plakat, flagger i czas do rozwiązania."
    visits:
      title: "Wizyty użytkowników"
      xaxis: "Dzień"
      yaxis: "Liczba wizyt"
      description: "Liczba wszystkich wizyt użytkowników."
    signups:
      title: "Podpisy"
      xaxis: "Dzień"
      yaxis: "Liczba rejestracji"
      description: "Nowe rejestracje kont dla tego okresu."
    new_contributors:
      title: "Nowi współtwórcy"
      xaxis: "Dzień"
      yaxis: "Liczba nowych współtwórców"
      description: "Liczba użytkowników, którzy napisali swój pierwszy wpis w tym okresie."
    trust_level_growth:
      title: "Wzrost poziomu zaufania"
      xaxis:
        tl1_reached: "Osiągnięto TL1"
        tl2_reached: "Osiągnięto TL2"
        tl3_reached: "Osiągnięto TL3"
        tl4_reached: "Osiągnięto TL4"
      yaxis: "Dzień"
      description: "Liczba użytkowników, którzy podnieśli poziom zaufania w tym okresie."
    consolidated_page_views:
      title: "Skonsolidowane odsłony"
      xaxis:
        page_view_crawler: "Botów indeksujących"
        page_view_anon: "Anonimowych użytkowników"
        page_view_logged_in: "Zalogowanych użytkowników"
      yaxis: "Dzień"
      description: "Odsłony zalogowanych użytkowników, anonimowych użytkowników i botów indeksujących."
      labels:
        post: Wpis
        editor: Edytor
        author: Autor
        edit_reason: Powód
    consolidated_api_requests:
      title: "Skonsolidowane żądania API"
      xaxis:
        api: "API"
        user_api: "API użytkownika"
      yaxis: "Dzień"
      description: "Żądania API dotyczące zwykłych kluczy API i kluczy API użytkownika."
    dau_by_mau:
      title: "DAU / MAU"
      xaxis: "Dzień"
      yaxis: "DAU / MAU"
      description: "Liczba członków zalogowanych w ostatnim dniu podzielona przez liczbę członków zalogowanych w ostatnim miesiącu - zwraca % wskazujący 'lepkość' społeczności. Celuj na >20%."
    daily_engaged_users:
      title: "Zaangażowani użytkownicy dziennie"
      xaxis: "Dzień"
      yaxis: "Zaangażowani użytkownicy"
      description: "Liczba użytkowników, którzy polubili lub opublikowali w ostatnim dniu."
    profile_views:
      title: "Wyświetlenia profilu użytkownika"
      xaxis: "Dzień"
      yaxis: "Liczba wyświetleń profilów użytkowników"
      description: "Łącznie nowe widoki profili użytkowników."
    topics:
      title: "Tematy"
      xaxis: "Dzień"
      yaxis: "Liczba nowych tematów"
      description: "Nowe tematy utworzone w tym okresie."
    posts:
      title: "Wpisy"
      xaxis: "Dzień"
      yaxis: "Liczba nowych wpisów"
      description: "Nowe wpisy utworzone w tym okresie"
    likes:
      title: "Polubienia"
      xaxis: "Dzień"
      yaxis: "Liczba nowych polubień"
      description: "Liczba nowych polubień."
    flags:
      title: "Flagi"
      xaxis: "Dzień"
      yaxis: "Liczba flag"
      description: "Liczba nowych flag"
    bookmarks:
      title: "Zakładki"
      xaxis: "Dzień"
      yaxis: "Liczba nowych zakładek"
      description: "Liczba nowych tematów i wpisów w zakładkach."
    users_by_trust_level:
      title: "Użytkownicy wg poziomu zaufania"
      xaxis: "Poziom zaufania"
      yaxis: "Liczba użytkowników"
      labels:
        level: Poziom
      description: "Liczba użytkowników pogrupowanych według poziomu zaufania."
      description_link: "https://blog.discourse.org/2018/06/understanding-discourse-trust-levels/"
    users_by_type:
      title: "Użytkownicy według typu"
      xaxis: "Typ"
      yaxis: "Liczba użytkowników"
      labels:
        type: Typ
      xaxis_labels:
        admin: Administratorzy
        moderator: Moderatorzy
        suspended: Zawieszeni
        silenced: Wyciszony
      description: "Liczba użytkowników pogrupowanych według administratora, moderatora, zawieszonych i wyciszonych."
    trending_search:
      title: Najpopularniejsze wyszukiwane hasła
      labels:
        term: Szukana fraza
        searches: Wyszukiwania
        click_through: CTR
      description: "Najpopularniejsze wyszukiwane hasła z ich współczynnikami klikalności."
    emails:
      title: "Wysłane emaile"
      xaxis: "Dzień"
      yaxis: "Liczba emaili"
      description: "Liczba wysłanych nowych e-maili."
    user_to_user_private_messages:
      title: "Użytkownik dla użytkownika (z wyłączeniem odpowiedzi)"
      xaxis: "Dzień"
      yaxis: "Liczba wiadomości"
      description: "Liczba nowo zainicjowanych wiadomości osobistych."
    user_to_user_private_messages_with_replies:
      title: "Użytkownik dla użytkownika (z odpowiedziami)"
      xaxis: "Dzień"
      yaxis: "Liczba wiadomości"
      description: "Liczba wszystkich nowych osobistych wiadomości i odpowiedzi."
    system_private_messages:
      title: "System"
      xaxis: "Dzień"
      yaxis: "Liczba wiadomości"
      description: "Liczba wiadomości osobistych wysyłanych automatycznie przez system."
    moderator_warning_private_messages:
      title: "Ostrzeżenia moderatorów"
      xaxis: "Dzień"
      yaxis: "Liczba wiadomości"
      description: "Liczba ostrzeżeń wysłanych osobistymi wiadomościami od moderatorów."
    notify_moderators_private_messages:
      title: "Powiadom moderatorów"
      xaxis: "Dzień"
      yaxis: "Liczba wiadomości"
      description: "Liczba razy moderatorzy byli prywatnie powiadamiani przez flagę."
    notify_user_private_messages:
      title: "Powiadom użytkownika"
      xaxis: "Dzień"
      yaxis: "Liczba wiadomości"
      description: "Ile razy użytkownicy zostali prywatnie powiadomieni przez flagę."
    top_referrers:
      title: "Najczęstszy referrerzy"
      xaxis: "Użytkownik"
      num_clicks: "Kliki"
      num_topics: "Tematy"
      labels:
        user: "Użytkownik"
        num_clicks: "Kliki"
        num_topics: "Tematy"
      description: "Użytkownicy wymienieni według liczby kliknięć linków, które udostępnili."
    top_traffic_sources:
      title: "Najlepsze źródła ruchu"
      xaxis: "Domena"
      num_clicks: "Kliki"
      num_topics: "Tematy"
      num_users: "Użytkownicy"
      labels:
        domain: Domena
        num_clicks: Kliki
        num_topics: Tematy
      description: "Źródła zewnętrzne, które najczęściej linkowały do tej strony."
    top_referred_topics:
      title: "Najczęściej linkowane tematy"
      labels:
        num_clicks: "Kliki"
        topic: "Temat"
      description: "Tematy, które uzyskały najwięcej kliknięć ze źródeł zewnętrznych."
    page_view_anon_reqs:
      title: "Anonimowy"
      xaxis: "Dzień"
      yaxis: "Anonimowe odsłony"
      description: "Liczba nowych odsłon przez użytkowników niezalogowanych na konto."
    page_view_logged_in_reqs:
      title: "Zalogowany"
      xaxis: "Dzień"
      yaxis: "Zalogowane odsłony"
      description: "Liczba nowych odsłon strony od zalogowanych użytkowników."
    page_view_crawler_reqs:
      title: "Odsłony botów indeksujących"
      xaxis: "Dzień"
      yaxis: "Odsłony botów indeksujących"
      description: "Łączna liczba odsłon stron z robotów indeksujących w czasie."
    page_view_total_reqs:
      title: "Wyświetlenia strony"
      xaxis: "Dzień"
      yaxis: "Wszystkie odsłony"
      description: "Liczba nowych odsłon wszystkich użytkowników."
    page_view_logged_in_mobile_reqs:
      title: "Zalogowane odsłony"
      xaxis: "Dzień"
      yaxis: "Odsłony użytkowników mobilnych"
      description: "Liczba nowych odsłon strony od użytkowników urządzeń mobilnych i zalogowanych na konto."
    page_view_anon_mobile_reqs:
      title: "Anonimowe odsłony"
      xaxis: "Dzień"
      yaxis: "Odsłony anonimowych użytkowników mobilnych"
      description: "Liczba nowych odsłon strony użytkowników urządzenia mobilnego, którzy nie są zalogowani."
    http_background_reqs:
      title: "Tło"
      xaxis: "Dzień"
      yaxis: "Żądania użyte w dynamicznej aktualizacji i śledzeniu"
    http_2xx_reqs:
      title: "Status 2xx (OK)"
      xaxis: "Dzień"
      yaxis: "Udane żądania (Status 2xx)"
    http_3xx_reqs:
      title: "HTTP 3xx (Przekierowanie)"
      xaxis: "Dzień"
      yaxis: "Przekierowanie żądań (Status 3xx)"
    http_4xx_reqs:
      title: "HTTP 4xx (Błąd klienta)"
      xaxis: "Dzień"
      yaxis: "Błędy klienta (Status 4xx)"
    http_5xx_reqs:
      title: "HTTP 5xx (Błąd serwera)"
      xaxis: "Dzień"
      yaxis: "Błędy serwera (Status 5xx)"
    http_total_reqs:
      title: "Łącznie"
      xaxis: "Dzień"
      yaxis: "Razem zapytań"
    time_to_first_response:
      title: "Czas na pierwszą odpowiedź"
      xaxis: "Dzień"
      yaxis: "Średni czas (w godzinach)"
      description: "Średni czas (w godzinach) pierwszej odpowiedzi na nowe tematy."
    topics_with_no_response:
      title: "Tematy bez odpowiedzi"
      xaxis: "Dzień"
      yaxis: "Łącznie"
      description: "Liczba utworzonych nowych tematów, które nie otrzymały odpowiedzi."
    mobile_visits:
      title: "Odwiedziny użytkowników (mobilne)"
      xaxis: "Dzień"
      yaxis: "Liczba wizyt"
      description: "Liczba unikalnych użytkowników, którzy odwiedzili przy użyciu urządzenia mobilnego."
    web_crawlers:
      title: "Agenty użytkownika przeszukiwacza sieci"
      labels:
        user_agent: "Przeglądarka użytkownika"
        page_views: "Wyświetlenia strony"
      description: "Lista agentów użytkownika przeszukiwacza sieci, posortowana według odsłon."
    suspicious_logins:
      title: "Podejrzane logowanie"
      labels:
        user: Użytkownik
        client_ip: IP klienta
        location: Lokalizacja
        browser: Przeglądarka
        device: Urządzenie
        os: System operacyjny
        login_time: Czas zalogowania
      description: "Szczegóły nowych logowań, które różnią się podejrzanie od poprzednich logowań."
    staff_logins:
      title: "Zalogowania administratora"
      labels:
        user: Użytkownik
        location: Lokalizacja
        login_at: Zaloguj się na
      description: "Lista czasów logowania administratora wraz z lokalizacjami."
    top_uploads:
      title: "Najpopularniejsze przesłane"
      labels:
        filename: Nazwa pliku
        extension: Rozszerzenia
        author: Autor
        filesize: Rozmiar pliku
      description: "Wyświetl wszystkie przesłane pliki według rozszerzenia, rozmiaru pliku i autora."
    top_ignored_users:
      title: "Najczęściej ignorowani / wyciszeni użytkownicy"
      labels:
        ignored_user: Zignorowany użytkownik
        ignores_count: Licznik ignorowanych
        mutes_count: Licznik wyciszonych
      description: "Użytkownicy, którzy zostali wyciszeni i / lub zignorowani przez wielu innych użytkowników."
    top_users_by_likes_received:
      title: "Najlepsi użytkownicy według otrzymanych polubień"
      labels:
        user: Użytkownik
        qtt_like: Polubienia otrzymane
      description: "Top 10 użytkowników, którzy otrzymali polubienia."
    top_users_by_likes_received_from_inferior_trust_level:
      title: "Najlepsi użytkownicy według polubień otrzymanych od użytkownika o niższym poziomie zaufania"
      labels:
        user: Użytkownik
        trust_level: Poziom zaufania
        qtt_like: Polubienia otrzymane
      description: "Top 10 użytkowników na wyższym poziomie zaufania jest lubianych przez osoby o niższym poziomie zaufania."
    top_users_by_likes_received_from_a_variety_of_people:
      title: "Najlepsi użytkownicy według polubień otrzymanych od różnych osób"
      labels:
        user: Użytkownik
        qtt_like: Polubienia otrzymane
      description: "Top 10 użytkowników, którzy otrzymali polubienia od szerokiego grona osób."
  dashboard:
    group_email_credentials_warning: 'Wystąpił problem z poświadczeniami e-mail dla grupy <a href="%{base_path}/g/%{group_name}/manage/email">%{group_full_name}</a>. Żadne e-maile nie będą wysyłane ze skrzynki odbiorczej grupy, dopóki ten problem nie zostanie rozwiązany. %{error}'
    rails_env_warning: "Twój serwer działa w trybie %{env}"
    host_names_warning: "Twój plik config/database.yml używa domyślnej nazwy serwera localhost. Zmień go by używał nazwy serwera Twojej strony."
    sidekiq_warning: 'Sidekiq nie działa. Wiele zadań, takich jak wysyłanie emaili, jest wykonywane asynchronicznie przez sidekiqa. Zagwarantuj, że przynajmniej jeden proces sidekiqa działa. <a href="https://github.com/mperham/sidekiq" target="_blank">Dowiedz się więcej o Sidekiqu</a>.'
    queue_size_warning: "Liczba oczekujących zadań wynosi %{queue_size}, to dużo. Może to wskazywać na problem z procesem (procesami) Sidekiq, lub możesz potrzebować więcej pracowników Sidekiq."
    memory_warning: "Twój serwer działa z mniej niż 1 GB pamięci całkowitej. Przynajmniej 1 GB pamięci jest zalecany."
    google_oauth2_config_warning: 'Serwer jest skonfigurowany tak, aby zezwalać na rejestrację i logowanie przy użyciu Google OAuth2 (enable_google_oauth2_logins), ale identyfikator klienta i jego sekret nie są ustawione. Przejdź do <a href="%{base_path}/admin/site_settings">ustawień witryny</a> i zaktualizuj ustawienia. <a href="https://meta.discourse.org/t/configuring-google-login-for-discourse/15858" target="_blank">Zobacz ten przewodnik, aby dowiedzieć się więcej</a>.'
    facebook_config_warning: 'Serwer jest skonfigurowany tak, aby zezwalać na rejestrację i logowanie za pomocą Facebooka (enable_facebook_logins), ale identyfikator aplikacji i jej sekret nie są ustawione. Przejdź do <a href="%{base_path}/admin/site_settings">ustawień witryny</a> i zaktualizuj ustawienia. <a href="https://meta.discourse.org/t/configuring-facebook-login-for-discourse/13394" target="_blank">Zobacz ten przewodnik, aby dowiedzieć się więcej</a>.'
    twitter_config_warning: 'Serwer jest skonfigurowany tak, aby zezwalać na rejestrację i logowanie za pomocą Twittera (enable_twitter_logins), ale wartości dla klucza i sekretu nie są ustawione. Przejdź do <a href="%{base_path}/admin/site_settings">ustawień witryny</a> i zaktualizuj ustawienia. <a href="https://meta.discourse.org/t/configuring-twitter-login-for-discourse/13395" target="_blank">Zobacz ten przewodnik, aby dowiedzieć się więcej</a>.'
    github_config_warning: 'Serwer jest skonfigurowany tak, aby zezwalać na rejestrację i logowanie za pomocą GitHub (enable_github_logins), ale identyfikator klienta oraz jego sekret nie są ustawione. Przejdź do <a href="%{base_path}/admin/site_settings">ustawień witryny</a> i zaktualizuj ustawienia. <a href="https://meta.discourse.org/t/configuring-github-login-for-discourse/13745" target="_blank">Zobacz ten przewodnik, aby dowiedzieć się więcej</a>.'
    s3_config_warning: 'Serwer jest skonfigurowany do przesyłania plików do S3, ale nie ustawiono co najmniej jednego z następujących ustawień: s3_access_key_id, s3_secret_access_key, s3_use_iam_profile lub s3_upload_bucket. Przejdź do <a href="%{base_path}/admin/site_settings">Ustawień witryny</a> i zaktualizuj ustawienia. <a href="https://meta.discourse.org/t/how-to-set-up-image-uploads-to-s3/7229" target="_blank">Zobacz „Jak skonfigurować przesyłanie zdjęć do S3?” aby dowiedzieć się więcej</a>.'
    s3_backup_config_warning: 'Serwer jest skonfigurowany do przesyłania kopii zapasowych do S3, ale nie skonfigurowano co najmniej jednego z następujących ustawień: s3_access_key_id, s3_secret_access_key, s3_use_iam_profile lub s3_backup_bucket. Przejdź do <a href="%{base_path}/admin/site_settings">Ustawień witryny</a> i zaktualizuj ustawienia. <a href="https://meta.discourse.org/t/how-to-set-up-image-uploads-to-s3/7229" target="_blank">Zobacz „Jak skonfigurować przesyłanie zdjęć do S3?” aby dowiedzieć się więcej</a>.'
    s3_cdn_warning: 'Serwer jest skonfigurowany do przesyłania plików do S3, ale nie skonfigurowano S3 CDN. Może to prowadzić do wysokich kosztów S3 i spowolnienia działania witryny. <a href="https://meta.discourse.org/t/-/148916" target="_blank">Zobacz "Używanie Object Storage do wysyłania", aby dowiedzieć się więcej</a>.'
    image_magick_warning: 'Serwer jest skonfigurowany do tworzenia miniatur dużych obrazów, ale ImageMagick nie jest zainstalowany. Zainstaluj ImageMagick za pomocą swojego ulubionego menedżera pakietów lub <a href="https://www.imagemagick.org/script/download.php" target="_blank">pobierz najnowszą wersję</a> .'
    failing_emails_warning: 'Istnieją zadania e-mail %{num_failed_jobs}, które się nie powiodły. Sprawdź plik app.yml i upewnij się, że ustawienia serwera poczty są prawidłowe. <a href="%{base_path}/sidekiq/retries" target="_blank">Zobacz nieudane prace w Sidekiq</a> .'
    subfolder_ends_in_slash: "Twoje ustawienie podfolderu jest niepoprawne; DISCOURSE_RELATIVE_URL_ROOT kończy się slashem."
    outdated_translations_warning: "Niektóre z Twoich nadpisanych tłumaczeń są nieaktualne. Sprawdź swoje <a href='%{base_path}/admin/customize/site_texts?outdated=true'>dostosowania tekstu</a>."
    email_polling_errored_recently:
      one: "Email polling wygenerował błąd w przeciągu ostatniej doby. Więcej szczegółów w <a href='%{base_path}/logs' target='_blank'>logach</a>."
      few: "Email polling wygenerował %{count} błędy w przeciągu ostatniej doby. Więcej szczegółów w <a href='%{base_path}/logs' target='_blank'>logach</a>."
      many: "Email polling wygenerował %{count} błędów w przeciągu ostatniej doby. Więcej szczegółów w <a href='%{base_path}/logs' target='_blank'>logach</a>."
      other: "Email polling wygenerował %{count} błędów w przeciągu ostatniej doby. Więcej szczegółów w <a href='%{base_path}/logs' target='_blank'>logach</a>."
    missing_mailgun_api_key: "Serwer jest skonfigurowany do wysyłania wiadomości e-mail za pośrednictwem Mailgun, ale nie podałeś/łaś klucza API używanego do weryfikacji wiadomości z webhooka."
    bad_favicon_url: "Favicon nie ładuje się. Sprawdź ustawienia favicon w <a href='%{base_path}/admin/site_settings'>Ustawieniach witryny</a>."
    poll_pop3_timeout: "Połączenie z serwerem POP3 zostało zerwane. Przychodząca wiadomość mogła nie zostać odebrany. Proszę sprawdź swoje <a href='%{base_path}/admin/site_settings/category/email'>ustawienia POP3</a> i dostawcę usług."
    poll_pop3_auth_error: "Połączenie z serwerem POP3 nie powiodło się przez błąd uwierzytelnienia. Proszę sprawdź swoje <a href='%{base_path}/admin/site_settings/category/email'>ustawienia POP3</a>."
    force_https_warning: "Twoja strona korzysta z SSL. Ale `<a href='%{base_path}/admin/site_settings/category/all_results?filter=force_https'>force_https</a>` nie jest jeszcze włączone w ustawieniach strony."
    out_of_date_themes: "Aktualizacje są dostępne dla następujących motywów:"
    unreachable_themes: "Nie byliśmy w stanie sprawdzić aktualizacji następujących tematów:"
    watched_word_regexp_error: "Wyrażenie regularne dla '%{action}' jest nieprawidłowe. Sprawdź ustawienia <a href='%{base_path}/admin/customize/watched_words'>obserwowanych słów</a> lub wyłącz ustawienie witryny „obserwowane słowa regularne”."
    v3_analytics_deprecated: "Twój Discourse używa obecnie Google Analytics 3, które nie będzie już wspierane po lipcu 2023 roku. <a href='https://meta.discourse.org/t/260498'>Uaktualnij do Google Analytics 4</a> teraz, aby nadal otrzymywać cenne informacje i analizy dotyczące wydajności twojej strony."
  site_settings:
    allow_bulk_invite: "Zezwalaj na zaproszenia zbiorcze, przesyłając plik CSV"
    disabled: "wyłączone"
    display_local_time_in_user_card: "Wyświetl czas lokalny w oparciu o strefę czasową użytkownika po otwarciu karty użytkownika."
    censored_words: "Wskazane słowa będą automatycznie zamieniane na &#9632;&#9632;&#9632;&#9632;"
    delete_old_hidden_posts: "Automatycznie kasuj wpisy ukryte dłużej niż 30 dni."
    default_locale: "Domyślny język tej instancji Discourse. Możesz zastąpić tekst kategorii i tematów generowanych przez system na stronie <a href='%{base_path}/admin/customize/site_texts' target='_blank'>Dostosuj / Tekst</a>."
    allow_user_locale: "Zezwól użytkownikom na zmianę języka interfejsu we własnych ustawieniach"
    set_locale_from_accept_language_header: "ustaw język interfejsu dla anonimowych użytkowników na podstawie nagłówków języka z ich przeglądarki"
    support_mixed_text_direction: "Wspieraj mieszane kierunki tekstu od lewej do prawej i od prawej do lewej strony."
    min_post_length: "Minimalna długość wpisu w znakach"
    min_first_post_length: "Minimalna długość treści (liczba znaków) pierwszego wpisu w temacie "
    min_personal_message_post_length: "Minimalna długość treści wiadomości "
    max_post_length: "Maksymalna długość wpisu, w znakach"
    topic_featured_link_enabled: "Włącz dodawanie linków w tematach."
    show_topic_featured_link_in_digest: "Pokazuj polecany link tematu w podsumowaniu e-mailowym."
    min_topic_views_for_delete_confirm: "Minimalna liczba wyświetleń tematu, aby podczas jego usuwania pojawiło się okienko z potwierdzeniem."
    min_topic_title_length: "Minimalna długość tytułu tematu, w znakach"
    max_topic_title_length: "Maksymalna długość tytułu tematu, w znakach"
    min_personal_message_title_length: "Minimalna liczba znaków w temacie wiadomości "
    max_emojis_in_title: "Maksymalna liczba emoji w tytule tematu"
    min_search_term_length: "Minimalna długość wyszukiwanego tekstu, w znakach"
    search_tokenize_chinese: "Wymuś na wyszukiwarce tokenizację języka chińskiego nawet na stronach, które nie są chińskie"
    search_tokenize_japanese: "Wymuś na wyszukiwarce tokenizację języka japońskiego nawet na stronach, które nie są japońskie"
    search_prefer_recent_posts: "Jeśli wyszukiwanie na twoim dużym forum jest wolne, ta opcja pozwala zindeskować najpierw ostanie wpisy."
    search_recent_posts_size: "Jak dużo ostanich wpisów trzymać w indeksie"
    log_search_queries: "Dzienniki wyszukiwanych przez użytkowników treści"
    search_query_log_max_size: "Maksymalna liczba zapytań do zachowania"
    search_query_log_max_retention_days: "Maksymalny czas zachowywania wyników wyszukiwania, w dniach."
    search_ignore_accents: "Ignoruj akcenty przy szukaniu tekstu."
    category_search_priority_low_weight: "Waga zastosowana w rankingu dla priorytetu wyszukiwania niskiej kategorii."
    category_search_priority_high_weight: "Waga zastosowana w rankingu dla priorytetu wyszukiwania wysokiej kategorii."
    default_composer_category: "Kategoria używana do wstępnego wypełnienia listy wyboru kategorii podczas tworzenia nowego tematu."
    allow_uncategorized_topics: "Zezwól na tworzenie tematów bez kategorii. UWAGA: jeśli jest jakiś nieskategoryzowany temat, musisz go przypisać do kategorii, zanim wyłączysz tę opcję."
    allow_duplicate_topic_titles: "Pozwól na tworzenie tematów o identycznych tytułach."
    allow_duplicate_topic_titles_category: "Zezwalaj na tematy z identycznymi, zduplikowanymi tytułami, jeśli kategoria jest inna. allow_duplicate_topic_titles musi być wyłączone."
    unique_posts_mins: "Ile minut musi upłynąć zanim użytkownik będzie mógł/mogła ponownie zrobić wpis z tą samą treścią"
    educate_until_posts: "Wyświetlaj okno edukacyjne po rozpoczęciu pisania dopóki nowy użytkownik nie napisze tylu wpisów."
    title: "Nazwa tej witryny. Widoczna dla wszystkich odwiedzających, w tym dla użytkowników anonimowych."
    site_description: "Opisz tę stronę w jednym zdaniu. Widoczne dla wszystkich odwiedzających, w tym użytkowników anonimowych."
    short_site_description: "Krótki opis w kilku słowach. Widoczne dla wszystkich odwiedzających, w tym użytkowników anonimowych."
    contact_email: "Adres e-mail kluczowego kontaktu do osoby odpowiedzialnej za tę witrynę. Używany do krytycznych powiadomień, a także wyświetlany na <a href='%{base_path}/about' target='_blank'>/about</a>. Widoczny dla anonimowych użytkowników na stronach publicznych."
    contact_url: "Kontaktowy adres URL dla tej witryny. Jeśli jest obecny, zastępuje adres e-mail na stronie <a href='%{base_path}/about' target='_blank'>/about</a> i jest widoczny dla anonimowych użytkowników w witrynach publicznych."
    crawl_images: "Pobieraj grafiki ze zdalnych URLi aby ustawić poprawną wysokość i szerokość w tagu img."
    download_remote_images_to_local: "Konwertuj zdalne obrazy (hotlinkowane) na obrazy lokalne poprzez ich pobranie; pozwala to zachować zawartość nawet wtedy, gdy obrazy zostaną w przyszłości usunięte ze strony zdalnej."
    download_remote_images_threshold: "Minimalna ilość wolnego miejsca na dysku wymagana przez funkcję pobierania zdalnych grafik (w procentach)"
    disabled_image_download_domains: "Zdalne grafiki z tych domen nie będą pobierane."
    block_hotlinked_media: "Uniemożliwia użytkownikom wprowadzanie zdalnych (hotlinked) mediów w swoich postach. Zdalne nośniki, które nie są pobierane przez 'download_remote_images_to_local' zostaną zastąpione linkiem zastępczym."
    block_hotlinked_media_exceptions: "Lista podstawowych adresów URL, które są wyłączone z ustawienia block_hotlinked_media. Dołącz protokół (np. https://example.com)."
    editing_grace_period: "Przez (n) sekund po utworzeniu nowego wpisu jego kolejne edycje nie będą tworzyć nowych wersji w historii wpisu."
    editing_grace_period_max_diff: "Maksymalna liczba zmian znaków dozwolona w okresie karencji edycji, jeśli więcej zmieniono, zapisz kolejną wersję wpisu (poziom zaufania 0 i 1)"
    editing_grace_period_max_diff_high_trust: "Maksymalna liczba zmian znaków dozwolona w okresie karencji edycji, jeśli więcej zmieniono, zapisz kolejną wersję wpisu (poziom zaufania 2 i wyższy)"
    staff_edit_locks_post: "Wpisy zostaną zablokowane przed edycją, jeśli będą edytowane przez członków personelu"
    post_edit_time_limit: "Autor tl0 lub tl1 może edytować swój wpis przez (n) minut po opublikowaniu. Ustaw na zawsze na 0."
    tl2_post_edit_time_limit: "Autor tl2 + może edytować swój wpis przez (n) minut po opublikowaniu. Ustaw na zawsze na 0."
    edit_history_visible_to_public: "Pozwól wszystkim zobaczyć poprzednie wersje edytowanego posta. Gdy wyłączone, tylko członkowie personelu mogą je przeglądać."
    delete_removed_posts_after: "Wpisy usunięte przez autora będą automatycznie zlikwidowane po (n) godzinach. Jeżeli liczba godzin będzie wynosić 0, to zostaną usunięte natychmiast. "
    notify_users_after_responses_deleted_on_flagged_post: "Gdy post zostanie oznaczony, a następnie usunięty, wszyscy użytkownicy, którzy na niego odpowiedzieli, a ich odpowiedzi zostały usunięte, zostaną powiadomieni."
    max_image_width: "Maksymalna szerokość miniatur obrazów w poście. Obrazy o większej szerokości zostaną przeskalowane i podświetlone."
    max_image_height: "Maksymalna wysokość miniatur obrazów w poście. Obrazy o większej wysokości zostaną przeskalowane i podświetlone."
    responsive_post_image_sizes: "Zmień rozmiar podglądu lightbox, aby umożliwić wyświetlanie ekranów o wysokiej rozdzielczości DPI o następujących proporcjach pikseli. Usuń wszystkie wartości, aby wyłączyć responsywne obrazy."
    fixed_category_positions: "Zaznacz, aby ręcznie ustawiać kolejność kategorii. Odznacz, aby kategorie były sortowane na podstawie aktywności. "
    fixed_category_positions_on_create: "Jeśli zaznaczone, kolejność kategorii będzie utrzymywana w oknie dialogowym tworzenia tematu (wymaga fixed_category_positions)."
    add_rel_nofollow_to_user_content: 'Dodaj rel nofollow do wszystkich treści użytkownika, poza wewnętrznymi linkami (wliczając domeny nadrzędne). Jeśli to zmienisz, musisz rebake wszystkie wpisy poprzez: "rake post:rebake"'
    exclude_rel_nofollow_domains: "Lista domen, w których nofollow nie powinien być dodawany do linków. example.com automatycznie zezwoli również na sub.example.com. Jako minimum należy dodać domenę tej witryny, aby roboty indeksujące mogły znaleźć całą treść. Jeśli inne części witryny znajdują się w innych domenach, dodaj je również."
    max_form_template_title_length: "Maksymalna dozwolona długość tytułów szablonów formularzy."
    max_form_template_content_length: "Maksymalna dozwolona długość zawartości szablonu formularza."
    post_excerpt_maxlength: "Maksymalna długość podsumowania / streszczenia wpisu."
    topic_excerpt_maxlength: "Maksymalna długość fragmentu/podsumowania tematu, wygenerowana z pierwszego posta w temacie."
    default_subcategory_on_read_only_category: "Włącza przycisk „Nowy temat” i wybiera domyślną podkategorię do publikowania w kategoriach, w których użytkownik nie może tworzyć nowych tematów."
    show_pinned_excerpt_mobile: "Pokaż fragment przypiętych tematów w widoku mobilnym"
    show_pinned_excerpt_desktop: "Pokaż fragment przypiętych tematów w widoku \"wersja komputerowa\""
    post_onebox_maxlength: "Maksymalna długość (ilość znaków) treści wpisu osadzonego via Onebox"
    blocked_onebox_domains: "Lista domen, które nigdy nie zostaną umieszczone w oneboxie, np. wikipedia.org\n(symbole wieloznaczne * ? nie są obsługiwane)"
    block_onebox_on_redirect: "Blokuj onebox dla adresów URL, które przekierowują."
    allowed_inline_onebox_domains: "Lista domen, które zostaną zamienione na osadzony onebox w zmniejszonej formie, jeśli będą umieszczone w poście bez tytułu"
    enable_inline_onebox_on_all_domains: "Ignoruj ustawienie witryny `inline_onebox_domain_whitelist` i zezwalaj na osadzanie ramek we wszystkich domenach."
    force_custom_user_agent_hosts: "Hosty, dla których ma być używany niestandardowy klient użytkownika Onebox przy wszystkich żądaniach. (Szczególnie przydatne dla hostów, które ograniczają dostęp do agenta użytkownika)."
    max_oneboxes_per_post: "Maksymalna ilość oneboxów we wpisie."
    facebook_app_access_token: "Token wygenerowany z Twojego identyfikatora aplikacji Facebook i sekret. Używany do generowania osadzonych oneboxów z serwisu Instagram."
    logo: "Obraz logo w lewym górnym rogu witryny. Użyj szerokiego prostokątnego obrazu o wysokości 120 i współczynniku kształtu większym niż 3: 1. Jeśli pole pozostanie puste, wyświetlony zostanie tekst tytułu witryny."
    logo_small: "Mały obraz logo w lewym górnym rogu witryny, widoczny podczas przewijania w dół. Użyj kwadratowego obrazu 120 × 120. Jeśli pole pozostanie puste, wyświetlony zostanie glif domowy."
    digest_logo: "Alternatywne logo użyte w górnej części podsumowania e-mail witryny. Użyj szerokiego obrazu prostokąta. Nie używaj obrazu SVG. Jeśli pole pozostanie puste, zostanie użyty obraz z ustawienia „logo”."
    mobile_logo: "Logo używane w mobilnej wersji Twojej witryny. Użyj szerokiego prostokątnego obrazu o wysokości 120 i współczynniku kształtu większym niż 3: 1. Jeśli pole pozostanie puste, zostanie użyty obraz z ustawienia „logo”."
    logo_dark: "Ciemna alternatywa dla ustawienia 'logo'."
    logo_small_dark: "Ciemna alternatywa dla ustawienia witryny 'logo small'."
    mobile_logo_dark: "Ciemna alternatywa dla ustawienia witryny 'mobile logo'."
    large_icon: "Obraz używany jako podstawa dla innych ikon metadanych. Idealnie powinna być większa niż 512 x 512. Jeśli pozostanie puste, zostanie użyte logo_small."
    manifest_icon: "Obraz używany jako logo / obraz powitalny na Androidzie. Zostanie automatycznie przeskalowany do rozmiaru 512 × 512. Jeśli pozostanie puste, zostanie użyty large_icon."
    manifest_screenshots: "Zrzuty ekranu, które pokazują możliwości i funkcjonalność Twojej instancji na stronie instalacyjnej. Wszystkie obrazy powinny być przesłane lokalnie i o tych samych wymiarach."
    favicon: "Favicona dla Twojej strony, zobacz <a href='https://en.wikipedia.org/wiki/Favicon' target='_blank'>https://en.wikipedia.org/wiki/Favicon</a>. Aby działała poprawnie poprzez CDN, musi to być w formacie png. Zostanie przeskalowana do 32x32. Jeśli pozostanie pusta, zostanie użyte large_icon."
    apple_touch_icon: "Ikona używana w urządzeniach dotykowych Apple. Przezroczyste tło nie jest zalecane. Zostanie automatycznie zmniejszona do rozmiaru 180x180. Jeśli pozostanie pusta, użyta zostanie ikona large_icon."
    opengraph_image: "Domyślny obraz opengraph, używany, gdy strona nie ma innego odpowiedniego obrazu. Jeśli pozostanie puste, zostanie użyty large_icon"
    notification_email: "Adres z którego wysyłane będą wszystkie istotne emaile systemowe.\nKonieczna jest poprawna konfiguracja rekordów SPF, DKIM oraz zwrotnego PTR użytej domeny."
    email_custom_headers: "A pipe-delimited list of custom email headers"
    email_subject: "Konfigurowalny format tematyczny dla standardowych e-maili. Zobacz <a href='https://meta.discourse.org/t/customize-subject-format-for-standard-emails/20801' target='_blank'>https://meta.discourse.org/t/customize-subject-format-for-standard-emails/20801</a>"
    detailed_404: "Dostarcza użytkownikom więcej informacji o tym, dlaczego nie mogą uzyskać dostępu do określonego tematu. Uwaga: jest to mniej bezpieczne, ponieważ użytkownicy będą wiedzieć, czy adres URL prowadzi do prawidłowego tematu."
    enforce_second_factor: "Wymusza na użytkownikach włączenie uwierzytelniania dwuskładnikowego. Wybierz opcję 'wszystkie', aby wymusić na wszystkich użytkownikach. Wybierz 'personel', aby wymusić tylko użytkownikach z personelu."
    force_https: "Wymuś używanie wyłącznie HTTPS na stronie. UWAGA: NIE włączaj tego dopóki nie zweryfikujesz, że HTTPS jest w pełni skonfigurowany i działa absolutnie wszędzie! Czy sprawdziłeś/łaś swoje CDN, loginy z portali społecznościowych i wszystkie zewnętrzne loga / zależności żeby być pewnym, że są kompatybilne z HTTPS?"
    same_site_cookies: "Używaj plików cookie tej samej witryny, eliminują wszystkie wektory Cross Site Request Forgery w obsługiwanych przeglądarkach (Lax lub Strict). Ostrzeżenie: Strict będzie działać tylko w witrynach, które wymuszają logowanie i używają zewnętrznej metody uwierzytelniania."
    summary_score_threshold: "Minimalny wynik wpisu wymagany do umieszczenia go w 'Podsumowaniu tematu'"
    summary_posts_required: "Minimalna liczba wpisów w temacie przed „Podsumowaniem tego tematu” jest włączona. Zmiany tego ustawienia zostaną zastosowane z mocą wsteczną w ciągu tygodnia."
    summary_likes_required: "Minimalna liczba polubień w temacie przed włączeniem „Podsumuj ten temat”. Zmiany tego ustawienia zostaną zastosowane z mocą wsteczną w ciągu tygodnia."
    summary_percent_filter: "Gdy użytkownik kliknie na 'Podsumowaniu tematu', pokaż % najlepszych wpisów"
    summary_max_results: "Maksymalna liczba wpisów zwróconych przez „Podsumuj ten temat”"
    summary_timeline_button: "Pokaż przycisk „Podsumuj” na osi czasu"
<<<<<<< HEAD
=======
    summarization_strategy: "Dodatkowe sposoby podsumowywania treści zarejestrowanych przez wtyczki"
    custom_summarization_allowed_groups: "Grupy, które mogą podsumowywać zawartość za pomocą `summarization_strategy`."
>>>>>>> 9b339bcd
    enable_personal_messages: "PRZESTARZAŁE, zamiast tego użyj ustawienia 'personal message enabled groups'. Zezwalaj użytkownikom na poziomie zaufania 1 (konfigurowalnym za pomocą minimalnego zaufania do wysyłania wiadomości) na tworzenie wiadomości i odpowiadanie na wiadomości. Pamiętaj, że personel zawsze może wysyłać wiadomości bez względu na wszystko."
    personal_message_enabled_groups: "Zezwalaj użytkownikom w tych grupach na tworzenie wiadomości i odpowiadanie na nie. Grupy poziomów zaufania zawierają wszystkie poziomy zaufania powyżej tej liczby, na przykład wybranie trust_level_1 umożliwia również użytkownikom z trust_level_2, 3, 4 wysyłać PW. Pamiętaj, że personel zawsze może wysyłać wiadomości bez względu na wszystko."
    enable_system_message_replies: "Pozwala użytkownikom odpowiadać na wiadomości systemowe, nawet jeśli wiadomości osobiste są wyłączone"
    enable_chunked_encoding: "Włącz odpowiedzi fragmentaryczne serwera. Ta funkcja działa w większości konfiguracji, jednak niektóre serwery proxy mogą buforować odpowiedzi, powodując opóźnienia."
    long_polling_base_url: "Podstawowy URL używany dla long polling (kiedy CDN dostarcza dynamicznych treści, upewnij się że ustawiłeś/łaś to w origin pull) np.: http://origin.site.com"
    polling_interval: "Kiedy nie long polling, jak często zalogowani klienci powinni poll w milisekundach"
    anon_polling_interval: "How often should anonymous clients poll in milliseconds"
    background_polling_interval: "Jak często klienci powinni poll w milisekundach (kiedy okno jest w tle)"
    hide_post_sensitivity: "Prawdopodobieństwo, że flagowany wpis zostanie ukryty"
    silence_new_user_sensitivity: "Prawdopodobieństwo, że nowy użytkownik zostanie uciszony na podstawie flag spamu"
    auto_close_topic_sensitivity: "Prawdopodobieństwo, że oflagowany temat zostanie automatycznie zamknięty"
    cooldown_minutes_after_hiding_posts: "Liczba minut, ile musi odczekać użytkownik, zanim będzie mógł/mogła edytować wpis ukryty w wyniku oflagowania przez społeczność"
    max_topics_in_first_day: "Maksymalna liczba tematów, jakie może stworzyć użytkownik w trakcie 24 godzin po utworzeniu pierwszego wpisu"
    max_replies_in_first_day: "Maksymalna liczba odpowiedzi, jakie może stworzyć użytkownik w trakcie 24 godzin po utworzeniu pierwszego wpisu"
    tl2_additional_likes_per_day_multiplier: "Zwiększ limit polubień na dzień dla tl2 (członek), mnożąc przez tę liczbę"
    tl3_additional_likes_per_day_multiplier: "Zwiększ limit polubień na dzień dla tl3 (użytkownik stały), mnożąc przez tę liczbę"
    tl4_additional_likes_per_day_multiplier: "Zwiększ limit polubień na dzień dla tl4 (lider), mnożąc przez tę liczbę"
    tl2_additional_edits_per_day_multiplier: "Zwiększ limit dziennych edycji dla tl2 (członek) przez pomnożenie przez tę liczbę"
    tl3_additional_edits_per_day_multiplier: "Zwiększ limit dziennych edycji dla tl3 (regularny) przez pomnożenie przez tę liczbę"
    tl4_additional_edits_per_day_multiplier: "Zwiększ limit dziennych edycji dla tl4 (lider) przez pomnożenie przez tę liczbę"
    tl2_additional_flags_per_day_multiplier: "Zwiększ dzienny limit flag dla tl2 (członek) mnożąc przez tę liczbę"
    tl3_additional_flags_per_day_multiplier: "Zwiększ dzienny limit flag dla tl3 (zwykły) mnożąc przez tę liczbę"
    tl4_additional_flags_per_day_multiplier: "Zwiększ dzienny limit flag dla tl4 (lider) mnożąc przez tę liczbę"
    num_users_to_silence_new_user: "Jeśli wpisy nowego użytkownika otrzymają znaczniki spamu num_spam_flags_to_silence_new_user od wielu różnych użytkowników, ukryj wszystkie ich wpisy i zapobiegaj publikowaniu w przyszłości. 0, aby wyłączyć."
    num_tl3_flags_to_silence_new_user: "Jeśli wpisy nowego użytkownika otrzymają tyle flag od num_tl3_users_to_silence_new_user różnych użytkowników poziomu zaufania 3, ukryj wszystkie ich wpisy i zapobiegaj publikowaniu w przyszłości. 0, aby wyłączyć."
    num_tl3_users_to_silence_new_user: "Jeśli wpisy nowego użytkownika otrzymają flagi num_tl3_flags_to_silence_new_user od wielu różnych użytkowników poziomu zaufania 3, ukryj wszystkie ich wpisy i zapobiegaj publikowaniu w przyszłości. 0, aby wyłączyć."
    notify_mods_when_user_silenced: "Jeśli użytkownik zostanie automatycznie wyciszony, wyślij wiadomość do wszystkich moderatorów."
    flag_sockpuppets: "Jeśli nowy użytkownik odpowiada na temat z tego samego adresu IP, co użytkownik, który rozpoczął ten temat, oflaguj oba jego wpisy jako potencjalny spam."
    traditional_markdown_linebreaks: "Używaj tradycyjnych znaków końca linii w Markdown, to znaczy dwóch spacji na końcu linii."
    enable_markdown_typographer: "Użyj reguł typografii, aby poprawić czytelność tekstu: zamień proste cudzysłowy „na nawiasy”, (c) (tm) na symbole, - za pomocą emdash - itp."
    enable_markdown_linkify: "Automatycznie traktuj tekst, który wygląda jak link, jako link: www.example.com i https://example.com zostaną automatycznie połączone"
    markdown_linkify_tlds: "Lista domen najwyższego poziomu, które są automatycznie traktowane jako linki"
    markdown_typographer_quotation_marks: "Lista par zastępujących podwójne i pojedyncze cytaty"
    post_undo_action_window_mins: "Przez tyle minut użytkownicy mogą cofnąć swoje ostatnie działania przy danym wpisie (polubienia, flagowanie, itd.)."
    must_approve_users: "Zespół musi zaakceptować wszystkie nowe konta zanim uzyskają dostęp do serwisu."
    invite_code: "Użytkownik musi wpisać ten kod, aby zezwolić na rejestrację konta, ignorowany, gdy jest pusty (bez rozróżniania wielkości liter)"
    approve_suspect_users: "Dodaj podejrzanych użytkowników do kolejki recenzji. Podejrzani użytkownicy weszli do biografii / witryny, ale nie czytali."
    review_every_post: "Wszystkie posty muszą zostać sprawdzone. OSTRZEŻENIE! NIE ZALECA SIĘ DLA RUCHLIWYCH WITRYN."
    pending_users_reminder_delay_minutes: "Powiadom moderatorów, jeśli nowi użytkownicy czekają na zatwierdzenie dłużej niż tyle minut. Ustaw na -1, aby wyłączyć powiadomienia."
    persistent_sessions: "Użytkownicy pozostaną zalogowani po zamknięciu przeglądarki internetowej"
    maximum_session_age: "Użytkownik zostanie zalogowany przez n godzin od czasu ostatniej wizyty."
    ga_version: "Wersja Google Universal Analytics do użycia: v3 (analytics.js), v4 (gtag)"
    ga_universal_tracking_code: "Kod śledzenia analityki Google, np: UA-12345678-9; zobacz <a href='https://google.com/analytics' target='_blank'>https://google.com/analytics</a>"
    ga_universal_domain_name: "Domena śledzenia analityki Google, np: mojawitryna.pl; zobacz <a href='https://google.com/analytics' target='_blank'>https://google.com/analytics</a>"
    ga_universal_auto_link_domains: "Włącz śledzenie w wielu domenach za pomocą Google Analythics. Wychodzące linki do tych domen będą miały dodatkowy identyfikator klienta. Zobacz <a href='https://support.google.com/analytics/answer/1034342?hl=en' target='_blank'>poradnik Cross-Domain Tracking od Google.</a>"
    gtm_container_id: "Identyfikator menedżera tagów Google. np .: GTM-ABCDEF. <br/>Uwaga: skrypty innych firm ładowane przez GTM mogą wymagać uwzględnienia w 'content security policy script src'."
    enable_escaped_fragments: "Wróć do Google Ajax-Crawling API, jeśli nie zostanie wykryty żaden webcrawler. Zobacz <a href='https://developers.google.com/webmasters/ajax-crawling/docs/learn-more' target='_blank'>https://developers.google.com/webmasters/ajax-crawling/docs/learn-more</a>"
    moderators_manage_categories_and_groups: "Zezwalaj moderatorom na tworzenie kategorii i grup oraz zarządzanie nimi"
    moderators_change_post_ownership: "Zezwalaj moderatorom na zmianę właściciela posta"
    cors_origins: "Dozwolone źródła dla zapytać cross-origin (CORS). Każde źródło musi zawierać http:// lub https://. Zmienna środowiskowa DISCOURSE_ENABLE_CORS musi być ustawiona na true żeby włączyć CORS."
    use_admin_ip_allowlist: "Administratorzy mogą się zalogować tylko wtedy, gdy używają adresu IP zdefiniowanego na liście ekranowanych adresów IP (Administrator > Logi > Ekranowane adresy IP)."
    blocked_ip_blocks: "Lista prywatnych bloków IP, które nigdy nie powinny być indeksowane przez Discourse"
    allowed_internal_hosts: "Lista wewnętrznych hostów, które Discourse mogą bezpiecznie indeksować do oneboxingu i innych celów"
    allowed_onebox_iframes: "Lista domen iframe src, które są dozwolone do osadzania w Onebox. `*` pozwoli na wszystkie domyślne silniki Onebox."
    allowed_iframes: "Lista prefiksów domeny src iframe, które Discourse może bezpiecznie dopuścić w wpisach"
    allowed_crawler_user_agents: "Agenci użytkowników dla robotów indeksujących, które powinny mieć dostęp do strony. OSTRZEŻENIE! USTAWIENIE TEGO SPOWODUJE BLOKADE ROBOTÓW, KTÓRE NIE SĄ NA LIŚCIE!"
    blocked_crawler_user_agents: "Unikalne słowo bez rozróżniania wielkości liter w ciągu znaków, które identyfikują crawlery internetowe, które nie powinny mieć dostępu do witryny. Nie ma zastosowania, jeśli dozwolona lista jest zdefiniowana."
    slow_down_crawler_user_agents: 'User-Agent''y robotów indeksujących, którym należy ograniczyć prędkość, zgodnie z ustawieniami "spowolnij szybkość indeksowania". Każda wartość musi mieć co najmniej 3 znaki.'
    slow_down_crawler_rate: "Jeśli określono parametr slow_down_crawler_user_agents, ta stawka będzie obowiązywać dla wszystkich robotów (liczba sekund opóźnienia między żądaniami)"
    content_security_policy: "Włącz politykę bezpieczeństwa treści"
    content_security_policy_report_only: "Włącz tylko treść-bezpieczeństwo-zasady-tylko raport"
    content_security_policy_collect_reports: "Włącz zbieranie raportów o naruszeniach CSP na / csp_reports"
    content_security_policy_frame_ancestors: "Określ, kto może osadzić tę witrynę w ramkach iframe za pośrednictwem CSP. Kontroluj dozwolone hosty w <a href='%{base_path}/admin/customize/embedding'>ustawieniach osadzania</a>"
    content_security_policy_script_src: "Dodatkowe dozwolone źródła skryptów. Bieżący host i CDN są domyślnie uwzględniane. Zobacz <a href='https://meta.discourse.org/t/mitigate-xss-attacks-with-content-security-policy/104243' target='_blank'>ograniczanie ataków XSS za pomocą zasad zabezpieczeń zawartości (CSP).</a>"
    invalidate_inactive_admin_email_after_days: "Konta administracyjne, które nie odwiedzały witryny w tej liczbie dni, będą musiały ponownie zweryfikować swój adres e-mail przed zalogowaniem. Ustaw na 0, aby wyłączyć."
    include_secure_categories_in_tag_counts: "Gdy opcja ta jest włączona, liczba tematów dla tagu będzie obejmować tematy, które znajdują się w kategoriach z ograniczeniami odczytu dla wszystkich użytkowników. Gdy opcja ta jest wyłączona, zwykłym użytkownikom wyświetlana jest tylko liczba tematów dla tagu, w którym wszystkie tematy znajdują się w kategoriach publicznych."
    display_personal_messages_tag_counts: "Gdy ta opcja jest włączona, zostanie wyświetlona liczba wiadomości osobistych oznaczonych danym tagiem."
    top_menu: "Określ które elementy nawigacyjne serwisu powinny być widoczne i w jakiej kolejności. Przykład aktualne|nowe|nieodczytane|kategorie|top|przeczytane|wysłane|zakładki"
    post_menu: "Określ które elementy menu wpisu powinny być widoczne i w jakiej kolejności. Przykład like|edit|flag|delete|share|bookmark|reply"
    post_menu_hidden_items: "Elementy w menu, które w menu wpisu będą ukryte, chyba że kliknięty zostanie przycisk rozwijania."
    share_links: "Określ które elementy menu udostępniania powinny być widoczne i w jakiej kolejności. "
    allow_username_in_share_links: "Zezwalaj na umieszczanie nazw użytkowników w linkach do udostępniania. Jest to przydatne, aby nagradzać odznaki na podstawie unikalnych odwiedzających."
    site_contact_username: "Nazwa użytkownika, spod której wysyłane będą automatyczne wiadomości. Jeśli pusta, użyte będzie domyślne konto System."
    site_contact_group_name: "Prawidłowa nazwa grupy, do której zostaną zaproszone wszystkie automatyczne wiadomości."
    send_welcome_message: "Wyślij wszystkim nowym użytkownikom powitalną wiadomość z krótkim przewodnikiem."
    send_tl1_welcome_message: "Wyślij wiadomość powitalną do nowych użytkowników poziomu zaufania 1."
    send_tl2_promotion_message: "Wyślij nowym użytkownikom poziomu zaufania 2 wiadomość o promocji."
    suppress_reply_directly_below: "Nie pokazuj rozwijanej liczby odpowiedzi przy wpisie, gdy jest tylko jedna odpowiedź bezpośrednio pod tym wpisem."
    suppress_reply_directly_above: "Nie pokazuj rozwijanego \"w odpowiedzi na\" przy wpisie, gdy jest tylko jedna odpowiedź bezpośrednio nad tym wpisem."
    remove_full_quote: "Automatycznie usuń cytat, jeśli (a) pojawia się na początku wpisu, (b) dotyczy całego wpisu i (c) pochodzi z bezpośrednio poprzedzającego wpisu. Aby uzyskać szczegółowe informacje, zobacz <a href='https://meta.discourse.org/t/removal-of-full-quotes-from-direct-replies/106857' target='_blank'>Usuwanie pełnych cytatów z bezpośrednich odpowiedzi</a>"
    suppress_reply_when_quoting: "Nie pokazuj rozwijanego \"w odpowiedzi na\" przy wpisie, gdy we wpisie zacytowano odpowiedź."
    max_reply_history: "Maksymalna liczba odpowiedzi, dla której \"w odpowiedzi na\" będzie się rozwijać."
    topics_per_period_in_top_summary: "Liczba tematów wyświetlanych w domyślnym podsumowaniu najbardziej popularnych tematów."
    topics_per_period_in_top_page: "Liczba tematów wyświetlanych w widoku 'Pokaż więcej' na ekranie popularnych tematów."
    redirect_users_to_top_page: "Automatycznie kieruj nowych i długo nieobecnych użytkowników na stronę główną."
    top_page_default_timeframe: "Domyślne ramy czasowe dla strony widoku z góry."
    moderators_view_emails: "Zezwalaj moderatorom na przeglądanie wiadomości e-mail użytkowników"
    prioritize_username_in_ux: "Pokaż nazwę użytkownika jako pierwszą na stronie użytkownika, jego karcie i w postach (gdy opcja jest wyłączona, pełna nazwa jest wyświetlana jako pierwsza)"
    enable_rich_text_paste: "Włącz automatyczną konwersję HTML do Markdown podczas wklejania tekstu do kompozytora. (Eksperymentalny)"
    send_old_credential_reminder_days: "Przypomnij o starych danych logowania po dniach"
    email_token_valid_hours: "Tokeny resetujące hasło / aktywujące konto są ważne przez (n) godzin."
    enable_badges: "Włącz system odznak"
    max_favorite_badges: "Maksymalna liczba odznak, które użytkownik może wybrać"
    whispers_allowed_groups: "Zezwalaj na prywatną komunikację w ramach tematów członkom określonych grup."
    hidden_post_visible_groups: "Zezwól członkom tych grup na przeglądanie ukrytych postów. Użytkownicy personelu zawsze mogą przeglądać ukryte posty."
    allow_index_in_robots_txt: "W pliku robots.txt określ, że ta witryna może być indeksowana przez wyszukiwarki internetowe. W wyjątkowych przypadkach możesz trwale <a href='%{base_path}/admin/customize/robots'>zastąpić plik robots.txt</a>."
    blocked_email_domains: "Rozdzielona pionową kreską lista domen poczty e-mail, z których użytkownicy nie mogą rejestrować kont. Subdomeny są obsługiwane automatycznie dla określonych domen. Symbole wieloznaczne * i ? nie są obsługiwane. Przykład: mailinator.com|trashmail.net"
    allowed_email_domains: "Rozdzielona pionową kreską lista domen e-mail, z których użytkownicy MUSZĄ zarejestrować konta. Subdomeny są obsługiwane automatycznie dla określonych domen. Symbole wieloznaczne * i ? nie są obsługiwane. OSTRZEŻENIE: Użytkownicy z domenami e-mail innymi niż wymienione nie będą mogli się zarejestrować!"
    normalize_emails: "Sprawdź, czy znormalizowany e-mail jest unikalny. Znormalizowany e-mail usuwa wszystkie kropki z nazwy użytkownika i wszystko między symbolami + i @."
    auto_approve_email_domains: "Użytkownicy z adresami e-mail z tej listy domen zostaną automatycznie zatwierdzeni. Subdomeny są obsługiwane automatycznie dla określonych domen. Symbole wieloznaczne * i ? nie są obsługiwane."
    hide_email_address_taken: "Nie informuj użytkowników, że istnieje konto z podanym adresem e-mail podczas rejestracji lub podczas procesu przypominania hasła. Wymagaj podania pełnego adresu email przy prośbach o 'przypomnienie hasła'."
    log_out_strict: "Po wylogowaniu wyloguj WSZYSTKIE sesje użytkownika na wszystkich urządzeniach."
    version_checks: "Wyślij ping do Discourse Hub w celu uzyskania aktualizacji wersji i pokaż komunikaty o nowej wersji w panelu <a href='%{base_path}/admin' target='_blank'>admina</a>"
    new_version_emails: "Wyślij email na adres contact_email, kiedy nowa wersja Discourse będzie dostępna."
    invite_expiry_days: "Jak długo klucz zaproszenie użytkownika jest ważny, w dniach."
    invite_only: "Wszyscy nowi użytkownicy muszą być wyraźnie zaproszeni przez zaufanych użytkowników lub personel. Rejestracja publiczna jest wyłączona."
    login_required: "Wymagaj autoryzacji do wyświetlenia zawartości strony, zablokuj możliwość anonimowego dostępu."
    min_username_length: "Minimalna długość nazwy użytkownika w znakach. OSTRZEŻENIE: jeśli jacykolwiek istniejący użytkownicy lub grupy mają nazwy krótsze niż ta, twój serwis się uszkodzi!"
    max_username_length: "Maksymalna długość nazwy użytkownika w znakach. OSTRZEŻENIE: jeśli jacykolwiek istniejący użytkownicy lub grupy mają nazwy dłuższe niż ta, twój serwis się uszkodzi!"
    unicode_usernames: "Pozwól, aby nazwy użytkowników i nazwy grup zawierały litery i cyfry Unicode."
    allowed_unicode_username_characters: "Wyrażenie regularne pozwalające na używanie tylko niektórych znaków Unicode w nazwach użytkowników. Litery i cyfry ASCII będą zawsze dozwolone i nie trzeba ich umieszczać na liście dopuszczeń."
    reserved_usernames: "Nazwy użytkowników, które są niedostępne przy rejestracji. Symbol dzikiej karty * może zostać użyty, aby dopasować do argumentu zero lub więcej razy."
    min_password_length: "Minimalna długość hasła."
    min_admin_password_length: "Minimalna długość hasła dla Admina."
    password_unique_characters: "Minimalna ilość różnych znaków, które muszą być w haśle."
    block_common_passwords: "Nie zezwalaj na hasła znajdujące się w grupie 10 000 najpopularniejszych haseł."
    auth_skip_create_confirm: Podczas rejestracji przez zewnętrzne uwierzytelnianie pomiń wyskakujące okienko tworzenia konta. Najlepiej używać razem z auth_overrides_email, auth_overrides_username i auth_overrides_name.
    auth_immediately: "Automatyczne przekierowanie do zewnętrznego systemu logowania bez interakcji użytkownika. Działa to tylko wtedy, gdy login_required ma wartość true i istnieje tylko jedna zewnętrzna metoda uwierzytelniania"
    enable_discourse_connect: "Włącz logowanie przez DiscourseConnect (dawniej „Discourse SSO”) (OSTRZEŻENIE: ADRESY E-MAIL UŻYTKOWNIKÓW *MUSZĄ* BYĆ ZATWIERDZONE PRZEZ WITRYNĘ ZEWNĘTRZNĄ!)"
    verbose_discourse_connect_logging: "Rejestruj szczegółowe informacje diagnostyczne związane z DiscourseConnect na <a href='%{base_path}/logs' target='_blank'>/logs</a>"
    enable_discourse_connect_provider: "Wdrożenie protokołu dostawcy DiscourseConnect (dawniej 'Discourse SSO') w punkcie końcowym /session/sso_provider, który wymaga ustawienia discourse_connect_provider_secrets"
    discourse_connect_url: "Adres URL punktu końcowego DiscourseConnect (musi zawierać http:// lub https:// i nie może zawierać końcowego ukośnika)"
    discourse_connect_secret: "Sekretny ciąg znaków używany do uwierzytelniania kryptograficznego informacji DiscourseConnect, upewnij się, że ma 10 lub więcej znaków"
    discourse_connect_provider_secrets: "Lista tajnych domen korzystających z DiscourseConnect. Upewnij się, że ma co najmniej 10 znaków. Symbol gwiazdki może być użyty do dopasowania dowolnej domeny lub części domeny (przykład: * .example.com)"
    discourse_connect_overrides_bio: "Zastępuje biografię użytkownika w profilu użytkownika i uniemożliwia jej zmianę"
    discourse_connect_overrides_groups: "Synchronizuj wszystkie ręczne członkostwo w grupie z grupami określonymi w atrybucie grup (OSTRZEŻENIE: jeśli nie określisz grup, wszystkie ręczne członkostwo w grupie zostanie wyczyszczone dla użytkownika)"
    auth_overrides_email: "Nadpisuje lokalny e-mail przez adres e-mail zewnętrznej witryny przy każdym logowaniu i zapobiega lokalnym zmianom. Stosuje się do wszystkich dostawców uwierzytelniania. (WARNING: mogą wystąpić rozbieżności w wyniku normalizacji lokalnych adresów e-mail)"
    auth_overrides_username: "Zastępuje lokalną nazwę użytkownika nazwą użytkownika witryny zewnętrznej przy każdym logowaniu i zapobiega lokalnym zmianom. Dotyczy wszystkich dostawców uwierzytelniania. (OSTRZEŻENIE: mogą wystąpić rozbieżności ze względu na różnice w długości/wytycznych nazwy użytkownika)"
    auth_overrides_name: "Zastępuje pełną nazwę lokalną pełną nazwą witryny zewnętrznej przy każdym logowaniu i zapobiega zmianom lokalnym. Dotyczy wszystkich dostawców uwierzytelniania."
    discourse_connect_overrides_avatar: "Zastępuje awatar użytkownika wartością z DiscourseConnect. Jeśli ta opcja jest włączona, użytkownicy nie będą mogli przesyłać awatarów do Discourse."
    discourse_connect_overrides_location: "Zastępuje lokalizację użytkownika wartością z DiscourseConnect i zapobiega lokalnym zmianom."
    discourse_connect_overrides_website: "Zastępuje witrynę użytkownika wartością z DiscourseConnect i zapobiega lokalnym zmianom."
    discourse_connect_overrides_profile_background: "Zastępuje tło profilu użytkownika wartością z DiscourseConnect."
    discourse_connect_overrides_card_background: "Zastępuje tło karty użytkownika wartością z DiscourseConnect."
    discourse_connect_not_approved_url: "Przekieruj niezatwierdzone konta DiscourseConnect do tego adresu URL"
    discourse_connect_allowed_redirect_domains: "Ogranicz do tych domen dla return_paths dostarczanych przez DiscourseConnect (domyślna ścieżka zwrotna musi być na bieżącej stronie). Użyj * aby zezwolić na dowolną domenę dla ścieżki zwrotnej. Własne poddomeny (`*.foobar.com`) są niedozwolone."
    enable_local_logins: "Włącz konta oparte na loginach lokalnych i hasłach. OSTRZEŻENIE: jeśli opcja jest wyłączona, zalogowanie się może nie być możliwe, jeśli wcześniej nie skonfigurowano co najmniej jednej alternatywnej metody logowania."
    enable_local_logins_via_email: "Zezwalaj użytkownikom na żądanie linku logowania do jednego kliknięcia, który zostanie im przesłany pocztą e-mail."
    allow_new_registrations: "Zezwól na rejestrację nowych użytkowników. Odznacz opcję żeby uniemożliwić rejestrację nowych kont."
    enable_signup_cta: "Pokazuj wiadomość dla powracających użytkowników anonimowych, zachęcającą ich do założenia konta."
    enable_google_oauth2_logins: "Włącz uwierzytelnianie Google Oauth2. Jest to metoda uwierzytelniania obsługiwana obecnie przez Google. Wymaga podania klucza i sekretu. Zobacz <a href='https://meta.discourse.org/t/15858' target='_blank'>Konfigurowanie logowania Google dla Discourse</a>."
    google_oauth2_client_id: "Client ID twojej aplikacji w Google"
    google_oauth2_client_secret: "Client Secret twojej aplikacji w Google"
    google_oauth2_prompt: "Opcjonalna lista wartości łańcuchowych rozdzielanych spacjami, która określa, czy serwer autoryzacji monituje użytkownika o ponowne uwierzytelnienie i zgodę. Możliwe wartości można znaleźć na <a href='https://developers.google.com/identity/protocols/OpenIDConnect#prompt' target='_blank'>https://developers.google.com/identity/protocols/OpenIDConnect#prompt</a> ."
    google_oauth2_hd: "Opcjonalna domena Google Apps Hosted, do której logowanie będzie ograniczone. Więcej informacji można znaleźć na <a href='https://developers.google.com/identity/protocols/OpenIDConnect#hd-param' target='_blank'>https://developers.google.com/identity/protocols/OpenIDConnect#hd-param</a>"
    google_oauth2_hd_groups: "(eksperymentalne) Pobierz grupy dyskusyjne Google użytkowników w domenie hostowanej po uwierzytelnieniu. Pobrane grupy dyskusyjne Google mogą być używane do przyznawania automatycznego członkostwa w grupach Discourse (zobacz ustawienia grupy). Więcej informacji znajdziesz na https://meta.discourse.org/t/226850"
    google_oauth2_hd_groups_service_account_admin_email: "Adres e-mail należący do konta administratora Google Workspace. Będzie używany z poświadczeniami konta usługi do pobierania informacji o grupie."
    enable_twitter_logins: "Włącz uwierzytelnianie przez Twittera, wymaga twitter_consumer_key i twitter_consumer_secret. Zobacz <a href='https://meta.discourse.org/t/13395' target='_blank'>Konfigurowanie logowania przez Twittera (i bogatych embedów) dla Discourse</a>."
    twitter_consumer_key: "Klucz klienta do uwierzytelnienia na Twitterze, zarejestrowany na <a href='https://developer.twitter.com/apps' target='_blank'>https://developer.twitter.com/apps</a>"
    twitter_consumer_secret: "Sekret klienta dotyczący uwierzytelniania na Twitterze, zarejestrowany na <a href='https://developer.twitter.com/apps' target='_blank'>stronie https://developer.twitter.com/apps</a>"
    enable_facebook_logins: "Włącz uwierzytelnianie przez Facebooka, wymaga facebook_app_id i facebook_app_secret. Zobacz <a href='https://meta.discourse.org/t/13394' target='_blank'>Konfigurowanie logowania przez Facebooka dla Discourse</a>."
    facebook_app_id: "Identyfikator aplikacji do uwierzytelniania i udostępniania na Facebooku, zarejestrowany pod adresem <a href='https://developers.facebook.com/apps/' target='_blank'>https://developers.facebook.com/apps</a>"
    facebook_app_secret: "Tajna aplikacja do uwierzytelniania na Facebooku, zarejestrowana na <a href='https://developers.facebook.com/apps/' target='_blank'>https://developers.facebook.com/apps</a>"
    enable_github_logins: "Włącz uwierzytelnianie przez GitHub, wymaga github_client_id i github_client_secret. Zobacz <a href='https://meta.discourse.org/t/13745' target='_blank'>Konfigurowanie logowania przez GitHub dla Discourse</a>."
    github_client_id: "Identyfikator klienta do uwierzytelniania przez GitHub, zarejestrowany pod adresem <a href='https://github.com/settings/developers/' target='_blank'>https://github.com/settings/developers</a>"
    github_client_secret: "Sekret klienta do uwierzytelniania przez GitHub, zarejestrowany pod adresem <a href='https://github.com/settings/developers/' target='_blank'>https://github.com/settings/developers</a>"
    enable_discord_logins: "Zezwolić użytkownikom na uwierzytelnianie przy użyciu Discord?"
    discord_client_id: 'Identyfikator klienta Discord (potrzebujesz jednego? Odwiedź <a href="https://discordapp.com/developers/applications/me">portal dewelopera Discord</a> )'
    discord_secret: "Sekretny klucz Discorda"
    discord_trusted_guilds: 'Zezwalaj tylko członkom tych gildii Discorda na logowanie się przez Discord. Użyj numerycznego identyfikatora gildii. Aby uzyskać więcej informacji, zapoznaj się z instrukcjami zamieszczonymi <a href="https://meta.discourse.org/t/configuring-discord-login-for-discourse/127129">tutaj</a>. Pozostaw puste, aby pozwolić na dołączenie z dowolnej gildii.'
    enable_backups: "Pozwól administratorom tworzyć kopie zapasowe forum"
    allow_restore: "Zezwól na przywracanie, które może zastąpić WSZYSTKIE dane witryny! Pozostaw wyłączone, chyba że planujesz przywrócić kopię zapasową"
    maximum_backups: "Maksymalna liczba przechowywanych kopii zapasowych. Starsze kopie zapasowe są automatycznie usuwane"
    automatic_backups_enabled: "Uruchom automatyczne kopie zapasowe zgodnie z ustawioną częstotliwością kopii"
    backup_frequency: "Liczba dni pomiędzy tworzeniem kopii zapasowych."
    s3_backup_bucket: "Zdalne wiadro do przechowywania kopii zapasowych. UWAGA: Upewnij się, że jest to wiadro prywatne."
    s3_endpoint: "Punkt końcowy można zmodyfikować, aby utworzyć kopię zapasową w usłudze zgodnej z S3, takiej jak DigitalOcean Spaces lub Minio. OSTRZEŻENIE: Pozostaw puste, jeśli używasz AWS S3."
    s3_configure_tombstone_policy: "Włącz zasady automatycznego usuwania przy przesyłaniu nagrobków. WAŻNE: Jeśli ta opcja jest wyłączona, nie zostanie odzyskane żadne miejsce po usunięciu przesłanych plików."
    s3_disable_cleanup: "Zapobiegaj usuwaniu starych kopii zapasowych z S3, gdy jest ich więcej niż dozwolone maksimum."
    enable_s3_inventory: "Generuj raporty i weryfikuj przesyłane materiały za pomocą zasobów Amazon S3. WAŻNE: wymaga prawidłowych poświadczeń S3 (zarówno identyfikator klucza dostępu, jak i tajny klucz dostępu)."
    s3_use_acls: "AWS zaleca, aby nie używać list ACL w zasobnikach S3; jeśli postępujesz zgodnie z tą radą, odznacz tę opcję. Ta opcja musi być włączona, jeśli korzystasz z bezpiecznego przesyłania."
    backup_time_of_day: "Godzina (UTC) wykonania kopii zapasowej."
    backup_with_uploads: "Uwzględniaj przesyły w zaplanowanych backupach. Wyłączenie tej opcji spowoduje backup jedynie bazy danych."
    backup_location: "Miejsce przechowywania kopii zapasowych. WAŻNE: S3 wymaga prawidłowych poświadczeń S3 wprowadzonych w ustawieniach plików."
    backup_gzip_compression_level_for_uploads: "Poziom kompresji gzip używany przy kompresowaniu wgranych plików."
    include_thumbnails_in_backups: "Uwzględnij wygenerowane miniatury w kopiach zapasowych. Wyłączenie tego spowoduje, że kopie zapasowe będą mniejsze, ale wymaga ponownego wygenerowania wszystkich wpisów po przywróceniu."
    active_user_rate_limit_secs: "How frequently we update the 'last_seen_at' field, in seconds"
    verbose_localization: "Wyświetlaj dodatkowe identyfikatory tłumaczeń w treści etykiet"
    previous_visit_timeout_hours: "How long a visit lasts before we consider it the 'previous' visit, in hours"
    top_topics_formula_log_views_multiplier: "wartość mnożnika odsłon dziennik (n) w tematach formuła : `log(views_count) * (n) + op_likes_count * 0.5 + LEAST(likes_count / posts_count, 3) + 10 + log(posts_count)`"
    top_topics_formula_first_post_likes_multiplier: "wartość mnożnika polubień pierwszego wpisu (n) w tematach formuła: `log(views_count) * 2 + op_likes_count * (n) + LEAST(likes_count / posts_count, 3) + 10 + log(posts_count)`"
    top_topics_formula_least_likes_per_post_multiplier: "wartość mnożnika najmniejszej liczby polubień na wpis w (n) tematach formuła: `log(views_count) * 2 + op_likes_count * 0.5 + LEAST(likes_count / posts_count, (n)) + 10 + log(posts_count)`"
    enable_safe_mode: "Zezwól użytkownikom na wchodzenie do trybu awaryjnego w celu debudowania wtyczek."
    rate_limit_create_topic: "Po otworzeniu tematu użytkownicy muszą odczekać (n) sekund, zanim otworzą inny temat."
    rate_limit_create_post: "Po napisaniu wpisu użytkownicy muszą odczekać (n) sekund, zanim napiszą inny wpis."
    rate_limit_new_user_create_topic: "Po otworzeniu tematu nowi użytkownicy muszą odczekać (n) sekund, zanim otworzą inny temat."
    rate_limit_new_user_create_post: "Po napisaniu wpisu nowi użytkownicy muszą odczekać (n) sekund, zanim napiszą inny wpis."
    max_likes_per_day: "Maksymalna liczba polubień per użytkownik per dzień"
    max_flags_per_day: "Maksymalna liczba oflagowań per użytkownik per dzień."
    max_bookmarks_per_day: "Maksymalna liczba zakładek per użytkownik per dzień."
    max_edits_per_day: "Maksymalna liczba edycji per użytkownik per dzień."
    max_topics_per_day: "Maksymalna liczba tematów jakie użytkownik może stworzyć jednego dnia."
    max_personal_messages_per_day: "Maksymalna liczba nowych wiadomości osobistych, które użytkownik może utworzyć dziennie."
    max_invites_per_day: "Maksymalna liczba zaproszeń jakie użytkownik może wysłać jednego dnia."
    max_topic_invitations_per_day: "Maksymalna dzienna liczba zaproszeń do tematu, jakie może wysłać użytkownik."
    max_topic_invitations_per_minute: "Maksymalna liczba zaproszeń do tematów, które użytkownik może wysłać na minutę."
    max_logins_per_ip_per_hour: "Maksymalna liczba logowań dozwolona per adres IP na godzinę"
    max_logins_per_ip_per_minute: "Maksymalna liczba logowań dozwolona per adres IP na minutę"
    max_post_deletions_per_minute: "Maksymalna liczba postów, które użytkownik może usunąć w ciągu minuty. Ustaw na 0, aby wyłączyć usuwanie postów."
    max_post_deletions_per_day: "Maksymalna liczba postów, które użytkownik może usunąć dziennie. Ustaw na 0, aby wyłączyć usuwanie postów."
    invite_link_max_redemptions_limit: "Maksymalna dozwolona liczba przypadków wykorzystania linków z zaproszeniem nie może przekraczać tej wartości."
    invite_link_max_redemptions_limit_users: "Maksymalna dozwolona liczba przypadków wykorzystania linków z zaproszeniami generowanych przez zwykłych użytkowników nie może przekraczać tej wartości."
    alert_admins_if_errors_per_minute: "Liczba błędów na minutę do zaalarmowania admina. Wartość 0 wyłącza tę funkcjonalność. UWAGA: wymaga restartu."
    alert_admins_if_errors_per_hour: "Liczba błędów na godzinę do zaalarmowania admina. Wartość 0 wyłącza tę funkcjonalność. UWAGA: wymaga restartu."
    categories_topics: "Liczba tematów do wyświetlenia na stronie / kategorie. Jeśli ustawione na 0, automatycznie spróbuje znaleźć wartość, aby utrzymać dwie kolumny symetryczne (kategorie i tematy)."
    suggested_topics: "Liczba sugerowanych tematów widocznych na końcu aktualnego tematu."
    limit_suggested_to_category: "Sugeruj tematy jedynie z tej samej kategorii."
    suggested_topics_max_days_old: "Sugerowane tematy nie powinny być starsze niż n dni."
    suggested_topics_unread_max_days_old: "Sugerowane nieprzeczytane tematy nie powinny być starsze niż n dni."
    clean_up_uploads: "Usuń osierocone pliki aby zapobiec wykorzystywaniu forum jako hosting. UWAGA: przed włączeniem tej opcji zaleca się wykonanie kopii katalogu /uploads."
    clean_orphan_uploads_grace_period_hours: "Okres karencji (w dniach) przed wysłaniem sierot zostanie skasowany."
    purge_deleted_uploads_grace_period_days: "Okres karencji (w dniach) przed usunięciem upload zostanie skasowany."
    purge_unactivated_users_grace_period_days: "Okres karencji w dniach, po upływie którego nieaktywowane konto użytkownika zostaje usunięte. Ustaw na 0, aby nigdy nie usuwać nieaktywowanych użytkowników."
    enable_s3_uploads: "Umieść przesyły w pamięci Amazon S3. Ważne: wymaga ważnych danych uwierzytelniających (zarówno klucza id i tajnego klucza dostępu)"
    s3_use_iam_profile: 'Użyj <a href="https://docs.aws.amazon.com/IAM/latest/UserGuide/id_roles_use_switch-role-ec2_instance-profiles.html">profilu instancji AWS EC2,</a> aby przyznać dostęp do segmentu S3. UWAGA: włączenie tej opcji wymaga, aby Discourse działał w odpowiednio skonfigurowanej instancji EC2 i zastępuje ustawienia "s3 access key id" i "s3 secret access key".'
    s3_upload_bucket: "Nazwa koszyka Amazon S3, do którego zostaną przesłane pliki. Ostrzeżenie: bez wielkich liter, kropek czy podkreślenia."
    s3_access_key_id: "Identyfikator klucza dostępu Amazon S3, który będzie używany do przesyłania zdjęć, załączników i kopii zapasowych."
    s3_secret_access_key: "Tajny klucz dostępu Amazon S3, który będzie używany do przesyłania zdjęć, załączników i kopii zapasowych."
    s3_region: "Nazwa regionu Amazon S3, która będzie używana do przesyłania zdjęć i kopii zapasowych."
    s3_cdn_url: "URL CDN używany dla wszystkich aktywów s3 (na przykład : https://cdn.somewhere.com). Ostrzeżenie: po zmianie tego ustawienia musisz ponownie przywrócić stare wpisy."
    s3_use_cdn_url_for_all_uploads: "Użyj adresu URL CDN dla wszystkich plików przesłanych do s3, a nie tylko dla obrazów."
    avatar_sizes: "Lista automatycznie wygenerowanych rozmiarów awatarów."
    external_system_avatars_enabled: "Użyj zewnętrzny system awatarów."
    external_system_avatars_url: "Adres URL zewnętrznego dostawcy awatarów. Dozwolone podstawienia: {username} {first_letter} {color} {size}"
    external_emoji_url: "Adres URL zewnętrznej usługi dla obrazów emoji. Pozostaw puste, aby wyłączyć."
    use_site_small_logo_as_system_avatar: "Użyj małego logo witryny zamiast awatara użytkownika system. Wymaga obecności logo."
    restrict_letter_avatar_colors: "Lista 6-cyfrowych szesnastkowych wartości kolorów, które mają być używane jako tło awatara."
    enable_listing_suspended_users_on_search: "Zezwól zwykłym użytkownikom na znajdowanie zawieszonych użytkowników."
    selectable_avatars_mode: "Pozwól użytkownikom wybrać awatar z listy selectable_avatars i ogranicz przesyłanie niestandardowych awatarów do wybranego poziomu zaufania."
    selectable_avatars: "Lista awatarów, z których mogą wybierać użytkownicy."
    allow_all_attachments_for_group_messages: "Zezwól na wszystkie załączniki email dla wiadomości grupowych."
    png_to_jpg_quality: "Jakość skonwertowanego pliku JPG (1 to najniższa jakość, 99 to najlepsza jakość, 100 aby dezaktywować)."
    recompress_original_jpg_quality: "Jakość przesłanych plików graficznych (1 to najniższa jakość, 99 to najlepsza jakość, 100 bez zmian)."
    image_preview_jpg_quality: "Jakość plików graficznych o zmienionym rozmiarze (1 to najniższa jakość, 99 to najlepsza jakość, 100 bez zmian)."
    allow_staff_to_upload_any_file_in_pm: "Pozwól personelowi przesyłać pliki w wiadomościach."
    strip_image_metadata: "Pasek metadanych obrazu."
    composer_media_optimization_image_enabled: "Umożliwia optymalizację przesyłanych plików graficznych po stronie klienta."
    composer_media_optimization_image_bytes_optimization_threshold: "Minimalny rozmiar pliku obrazu do uruchomienia optymalizacji po stronie klienta"
    composer_media_optimization_image_resize_dimensions_threshold: "Minimalna szerokość obrazu, aby wywołać zmianę rozmiaru po stronie klienta"
    composer_media_optimization_image_resize_width_target: "Obrazy o szerokości większej niż `composer_media_optimization_image_dimensions_resize_threshold` zostaną przeskalowane do tej szerokości. Musi być >= niż `composer_media_optimization_image_dimensions_resize_threshold`."
    composer_media_optimization_image_encode_quality: "Jakość kodowania JPG używana w procesie ponownego kodowania."
    min_ratio_to_crop: "Współczynnik stosowany do przycinania wysokich zdjęć. Wpisz wynik szerokości / wysokości."
    simultaneous_uploads: "Maksymalna liczba plików, które można przeciągnąć i upuścić w kompozytorze"
    default_invitee_trust_level: "Domyślny poziom zaufania (0-4) dla zaproszonych użytkowników."
    default_trust_level: "Domyślny poziom zaufania (0-4) dla wszystkich nowych użytkowników. Zmienianie tego narażą na ryzyko sporej ilości Spamu."
    tl1_requires_topics_entered: "Jak wiele tematów musi odwiedzić nowy użytkownik, przed promocją na 1-szy poziom zaufania."
    tl1_requires_read_posts: "Jak wiele wpisów musi przeczytać nowy użytkownik, przed promocją na 1-szy poziom zaufania."
    tl1_requires_time_spent_mins: "Jak wiele minut musi spędzić nowy użytkownik czytając wpisy, przed promocją 1-szy poziom zaufania."
    tl2_requires_topics_entered: "Jak wiele tematów musi odwiedzić użytkownik, przed promocją na 2-gi poziom zaufania."
    tl2_requires_read_posts: "Jak wiele wpisów musi przeczytać użytkownik, przed promocją na 2-gi poziom zaufania."
    tl2_requires_time_spent_mins: "Jak wiele minut musi spędzić użytkownik czytając wpisy, przed promocją na 2-gi poziom zaufania."
    tl2_requires_days_visited: "Ile dni użytkownik musi odwiedzać stronę, zanim otrzyma promocję na 2 poziom zaufania. "
    tl2_requires_likes_received: "Ile polubień musi otrzymać użytkownik, zanim otrzyma promocję na 2 poziom zaufania."
    tl2_requires_likes_given: "Ile polubień musi dać użytkownik, zanim otrzyma promocję na 2 poziom zaufania."
    tl2_requires_topic_reply_count: "Na ile tematów musi odpowiedzieć użytkownik, zanim otrzyma promocję na 2 poziom zaufania."
    tl3_time_period: "Wymagania 3. poziomu zaufania w czasie (w dniach)"
    tl3_requires_days_visited: "Minimalna liczba dni, w których użytkownik powinien odwiedzić stronę w ostatnich (tl3 okres) dniach, aby zakwalifikować się do promocji na poziom zaufania 3. Ustaw większy czas niż tl3, aby wyłączyć awans na tl3. (0 lub większy)"
    tl3_requires_topics_replied_to: "Minimalna liczba tematów, w których użytkownik musi odpowiedzieć w ostatnich (tl3 okres) dniach, aby zakwalifikować się do awansu na poziom zaufania 3. (0 lub większy)"
    tl3_requires_topics_viewed: "Procent tematów utworzony w ostatnich (tl3 okres) dniach, które użytkownik musi zobaczyć, aby zakwalifikować się do awansu na poziom zaufania 3. ( od 0 do 100)"
    tl3_requires_topics_viewed_cap: "Maksymalna liczba potrzebnych wyświetlonych tematów w ostatnich (tl3 okres) dniach."
    tl3_requires_posts_read: "Procent wpisów utworzonych w ostatnich (tl3 okres) dniach, które użytkownik musi zobaczyć, aby zakwalifikować się do promocji na poziom zaufania 3. (0 do 100)"
    tl3_requires_posts_read_cap: "Maksymalna liczba potrzebnych przeczytanych wpisów w ostatnich (tl3 okres) dniach."
    tl3_requires_topics_viewed_all_time: "Minimalna całkowita liczba tematów, które użytkownik musi zobaczyć, aby zakwalifikować się na poziom zaufania 3."
    tl3_requires_posts_read_all_time: "Minimalna łączna ilość wpisów, które użytkownik musi przeczytać, aby kwalifikować się do trzeciego poziomu zaufania."
    tl3_requires_max_flagged: "Użytkownik nie może mieć więcej niż x wpisów oflagowanych przez x różnych użytkowników w ostatnich (tl3 okres) dniach, aby zakwalifikować się do awansu na poziom zaufania 3, gdzie x jest wartością tych ustawień. (0 lub więcej)"
    tl3_promotion_min_duration: "Minimalna liczba dni potrzebnych do promocji na poziom zaufania 3 przed tym, jak użytkownik może zostać cofnięty na 2 poziom zaufania."
    tl3_requires_likes_given: "Minimalna liczba polubień, które muszą zostać rozdane w ostatnich (tl3 okres) dniach, aby zakwalifikować się do awansu na poziom zaufania 3."
    tl3_requires_likes_received: "Minimalna liczba polubień, które użytkownik musi otrzymać w ostatnich (tl3 okres) dniach, aby zakwalifikować się do awansu na poziom zaufania 3."
    tl3_links_no_follow: "Nie usuwaj rel=nofollow z linków od użytkowników z trzecim poziomem zaufania."
    tl4_delete_posts_and_topics: "Zezwól użytkownikom TL4 na usuwanie postów i tematów utworzonych przez innych użytkowników. Użytkownicy TL4 będą również mogli zobaczyć usunięte tematy i posty."
    edit_all_topic_groups: "Zezwalaj użytkownikom w tej grupie na edytowanie tytułów, tagów i kategorii tematów innych użytkowników"
    edit_all_post_groups: "Zezwalaj użytkownikom w tej grupie na edytowanie postów innych użytkowników"
    min_trust_to_create_topic: "The minimum trust level required to create a new topic."
    allow_flagging_staff: "Jeżeli włączone, użytkownicy mogą flagować wpisy członków zespołu."
    min_trust_to_edit_wiki_post: "Minimalny poziom zaufania wymagany do edycji wpisu oznaczonego jako wiki."
    min_trust_to_edit_post: "Minimalny poziom zaufania potrzebny do edytowania wpisów."
    min_trust_to_allow_self_wiki: "Wymagany poziom zaufania, by wpis użytkownika uczynić wiki."
    min_trust_to_send_messages: "PRZESTARZAŁE, zamiast tego użyj ustawienia 'personal message enabled groups'. Minimalny poziom zaufania wymagany do tworzenia nowych wiadomości osobistych."
    min_trust_to_send_email_messages: "Minimalny poziom zaufania jest wymagany do wysyłania osobistych wiadomości pocztą e-mail."
    min_trust_to_flag_posts: "Minimalny poziom zaufania potrzebny do flagowania wpisów"
    min_trust_to_post_links: "Minimalny poziom zaufania potrzebny do umieszczania linków we wpisach"
    min_trust_to_post_embedded_media: "Minimalny poziom zaufania wymagany do osadzania elementów multimedialnych w poście"
    min_trust_level_to_allow_profile_background: "Minimalny poziom zaufania wymagany do przesłania tła profilu"
    min_trust_level_to_allow_user_card_background: "Minimalny poziom zaufania wymagany do przesłania tła karty użytkownika"
    min_trust_level_to_allow_invite: "Minimalny poziom zaufania wymagany do zapraszania użytkowników"
    min_trust_level_to_allow_ignore: "Minimalny poziom zaufania wymagany do ignorowania użytkowników"
    allowed_link_domains: "Domeny, do których użytkownicy mogą tworzyć linki, nawet jeśli nie mają odpowiedniego poziomu zaufania do publikowania linków"
    newuser_max_links: "Ile linków może dodać nowy użytkownik do wpisu."
    newuser_max_embedded_media: "Ile osadzonych elementów multimedialnych nowy użytkownik może dodać do posta."
    newuser_max_attachments: "Ile załączników może dodać nowy użytkownik do wpisu."
    newuser_max_mentions_per_post: "Maksymalna liczba powiadomień poprzez @nazwę w jednym wpisie (dla nowych użytkowników)."
    newuser_max_replies_per_topic: "Maksymalna liczba odpowiedzi, jakie nowy użytkownik może dodać w pojedynczym temacie zanim ktoś odpowie."
    max_mentions_per_post: "Maksymalna liczba powiadomień poprzez @nazwę w jednym wpisie (dla wszystkich)."
    max_users_notified_per_group_mention: "Maksymalna liczba użytkowników, którzy mogą otrzymać powiadomienie jeśli ktoś wspomniał(a) o grupie (jeśli próg został osiągnięty, nie będzie żadnych powiadomień)"
    enable_mentions: "Zezwól użytkownikom na wzmianki innych użytkowników."
    here_mention: "Nazwa używana do @mention, aby umożliwić uprzywilejowanym użytkownikom powiadomienie maksymalnie 'max_here_mentioned' osób uczestniczących w temacie. Nie może to być istniejąca nazwa użytkownika."
    max_here_mentioned: "Maksymalna liczba osób oznaczonych przez @here."
    min_trust_level_for_here_mention: "Minimalny poziom zaufania do oznaczania @here."
    create_thumbnails: "Stwórz miniatury i obrazy lightbox, które są za duże, aby pasować do wpisu."
    email_time_window_mins: "Odczekaj (n) minut przed wysłaniem e-maila z powiadomieniem, aby dać użytkownikom szansę na edytowanie i ukończenie wpisów."
    personal_email_time_window_seconds: "Poczekaj (n) sekund przed wysłaniem powiadomienia na e-mail o prywatnej wiadomości, by użytkownicy mogli edytować i dokończyć swoje wiadomości."
    email_posts_context: "Jak wiele poprzednich wiadomości zawrzeć jako kontekst i emailu powiadamiającym."
    flush_timings_secs: "W sekundach, jak często wysyłamy dane czasowe na serwer."
    title_max_word_length: "Maksymalna dozwolona długość słowa, w znakach, jako tytuł tematu."
    title_min_entropy: "Minimalna entropia tytułu tematu (liczba różnych znaków, zaleca się więcej dla języków innych niż angielski)."
    body_min_entropy: "Minimalna entropia treści wpisu (liczba różnych znaków, zaleca się więcej dla języków innych niż angielski)."
    allow_uppercase_posts: "Zezwól na same wielkie litery w tytule tematu lub treści wpisu."
    enable_filtered_replies_view: 'Przycisk "(n) odpowiedzi" zwija wszystkie pozostałe posty i pokazuje tylko bieżący post i jego odpowiedzi.'
    title_fancy_entities: "Konwertuj typowe znaki ASCII na fantazyjne jednostki HTML w tytułach tematów, ala SmartyPants <a href='https://daringfireball.net/projects/smartypants/' target='_blank'>https://daringfireball.net/projects/smartypants/</a>"
    min_title_similar_length: "Minimalna długość tytułu zanim zostanie sprawdzony z podobnymi tematami."
    desktop_category_page_style: "Styl wizualny dla strony kategorii."
    category_colors: "Lista kolorów w formacie hex do użycia w etykietach kategorii."
    category_style: "Styl etykiet kategorii"
    default_dark_mode_color_scheme_id: "Schemat kolorów używany w trybie ciemnym."
    dark_mode_none: "Brak"
    max_image_size_kb: "Maksymalny rozmiar przesyłanego obrazu w kB. Należy to również skonfigurować w nginx (client_max_body_size) / apache lub proxy. Obrazy większe niż ta wartość i mniejsze niż client_max_body_size zostaną przeskalowane, aby zmieściły się podczas przesyłania."
    max_attachment_size_kb: "Maksymalny rozmiar załącznika w kB. Należy to także skonfigurować dla serwera nginx (client_max_body_size) / Apache lub dla proxy."
    authorized_extensions: "Lista dozwolonych rozszerzeń plików (gwiazdka \"*\" oznacza wszystkie typy plików)"
    authorized_extensions_for_staff: "Lista rozszerzeń plików dozwolonych do przesłania dla użytkowników personelu oprócz listy zdefiniowanej w ustawieniach witryny „uprawnione_rozszerzenia”. (użyj „*”, aby włączyć wszystkie typy plików)"
    theme_authorized_extensions: "Lista dozwolonych rozszerzeń plików dla przesyłania szablonów (gwiazdka \"*\" oznacza wszystkie typy plików)"
    max_similar_results: "Liczba podobnych tematów, jaka zostanie wyświetlona nad oknem edytora podczas tworzenia nowego tematu. Tematy są porównywane na podstawie tytułów i treści."
    max_image_megapixels: "Maksymalna liczba megapikseli dozwolona dla obrazu. Obrazy o większej liczbie megapikseli zostaną odrzucone."
    title_prettify: "Zapobiegaj typowym literówkom i błędom w tytułach, takimi jak cały tekst wielkimi literami, rozpoczęcie małą literą, wiele ! i ?, dodatkowa . na końcu, itp."
    title_remove_extraneous_space: "Usuń wiodące białe znaki przed interpunkcją końcową."
    automatic_topic_heat_values: 'Automatycznie aktualizuj ustawienia „widok tematów ciepło” i „wpis temat jak ciepło” na podstawie aktywności na stronie.'
    topic_views_heat_low: "Po tylu wyświetleniach liczba wyświetleń zostanie lekko wyróżniona."
    topic_views_heat_medium: "Po tylu wyświetleniach liczba wyświetleń zostanie wyróżniona."
    topic_views_heat_high: "Po tylu wyświetleniach liczba wyświetleń zostanie mocno wyróżniona."
    cold_age_days_low: "Po tylu dniach trwania dyskusji data ostatniej aktywności zostanie lekko przyciemniona."
    cold_age_days_medium: "Po tylu dniach trwania dyskusji data ostatniej aktywności zostanie przyciemniona."
    cold_age_days_high: "Po tylu dniach trwania dyskusji data ostatniej aktywności zostanie mocno przyciemniona."
    history_hours_low: "Po upływie tylu godzin od edycji wpisu wskaźnik edycji zostanie lekko wyróżniony."
    history_hours_medium: "Po upływie tylu godzin od edycji wpisu wskaźnik edycji zostanie wyróżniony."
    history_hours_high: "Po upływie tylu godzin od edycji wpisu wskaźnik edycji zostanie mocno wyróżniony."
    topic_post_like_heat_low: "Gdy stosunek liczby polubień do liczby wpisów przekroczy tę wartość, liczba wpisów zostanie lekko wyróżniona."
    topic_post_like_heat_medium: "Gdy stosunek liczby polubień do liczby wpisów przekroczy tę wartość, liczba wpisów zostanie wyróżniona."
    topic_post_like_heat_high: "Gdy stosunek liczby polubień do liczby wpisów przekroczy tę wartość, liczba wpisów zostanie mocno wyróżniona."
    faq_url: "If you have a FAQ hosted elsewhere that you want to use, provide the full URL here."
    tos_url: "If you have a Terms of Service document hosted elsewhere that you want to use, provide the full URL here."
    privacy_policy_url: "If you have a Privacy Policy document hosted elsewhere that you want to use, provide the full URL here."
    log_anonymizer_details: "Czy zachować dane użytkownika w dzienniku po anonimizacji."
    newuser_spam_host_threshold: "Jak wiele razy użytkownik może zamieścić link do tego samego hosta wewnątrz wpisów `newuser_spam_host_threshold` przed rozważeniem spamu."
    allowed_spam_host_domains: "Lista domen wykluczonych z testowania pod kątem spamu. Nowi użytkownicy nigdy nie będą ograniczani w dodawaniu wpisów z linkami do tych domen."
    staff_like_weight: "Jaką wagę polubienia przypisuje się personelowi (użytkownicy mają wagę 1)"
    topic_view_duration_hours: "Licz wyświetlanie nowego tematu na IP/Użytkownika co N godzin"
    user_profile_view_duration_hours: "Licz nowe wyświetlenia profilu użytkownika na IP/Użytkownika co N godzin"
    levenshtein_distance_spammer_emails: "Przy dopasowywaniu emaili spamowych, różnica liczby znaków, która w dalszym ciągu pozwoli na przybliżone dopasowanie."
    max_new_accounts_per_registration_ip: "Jeśli istnieje już (x) kont o poziomie zaufania 0 z tego adresu IP (i żadne z nich nie jest członkiem personelu ani na poziomie TL2 lub wyższym), przestań akceptować nowe rejestracje z tego adresu IP. Ustaw na 0, aby wyłączyć limit."
    min_ban_entries_for_roll_up: "Podczas naciskania na przycisk Przewiń do góry, utwórz nowy wpis blokady podsieci jeśli jest co najmniej (N) wpisów."
    max_age_unmatched_emails: "Usuń niedopasowany ekranowany wpis email po (N) dniach."
    max_age_unmatched_ips: "Usuń niedopasowany ekranowany wpis IP po (N) dniach."
    num_flaggers_to_close_topic: "Minimalna liczba unikalnych oflagowań, które są potrzebne aby automatycznie zatrzymać temat do czasu interwencji."
    num_hours_to_close_topic: "Liczba godzin zatrzymanie tematu dla interwencji."
    auto_respond_to_flag_actions: "Włącz automatyczną odpowiedź, w czasie pozbywania się flagi."
    min_first_post_typing_time: "Minimalny czas w milisekundach, w którym użytkownik musi napisać wpis, jeśli próg nie zostanie osiągnięty wpis zostanie automatycznie dostosowany w zależności od kolejki zatwierdzania potrzeb. Ustaw 0, aby wyłączyć (nie polecane)"
    auto_silence_fast_typers_on_first_post: "Automatycznie wyciszaj użytkowników, którzy nie dotrzymują czasu_pierwszego_poczęcia"
    auto_silence_fast_typers_max_trust_level: "Maksymalny poziom zaufania do automatycznego wyciszania szybkich maszyn do pisania"
    auto_silence_first_post_regex: "Wyrażenie regularne bez uwzględniania wielkości liter, które jeśli zostanie przekazane, spowoduje wyciszenie pierwszego posta użytkownika i wysłanie go do kolejki zatwierdzenia. Przykład: raging|a[bc]a , spowoduje, że wszystkie posty zawierające raging lub aba lub aca zostaną najpierw wyciszone. Dotyczy tylko pierwszego postu. PRZESTARZAŁE: Zamiast tego używaj Silence Watched Words."
    reviewable_claiming: "Czy należy przejrzeć treść, którą można przeglądać, zanim będzie można z niej skorzystać?"
    reviewable_default_topics: "Domyślnie wyświetlaj zawartość do przeglądania pogrupowaną według tematów"
    reviewable_default_visibility: "Nie pokazuj elementów, które można przeglądać, chyba że spełniają ten priorytet"
    reviewable_low_priority_threshold: "Filtr priorytetu ukrywa sprawdzalne elementy, które nie spełniają tego wyniku, chyba że zostanie użyty filtr „(dowolny)”."
    high_trust_flaggers_auto_hide_posts: "Nowe wpisy użytkowników są automatycznie ukryte po oznaczeniu ich jako spam przez użytkownika TL3 +"
    cooldown_hours_until_reflag: "Ile czasu użytkownicy będą musieli poczekać, aż będą mogli zmienić etykietę wpisu"
    slow_mode_prevents_editing: "Czy 'Tryb zwolniony' uniemożliwia edycję, po editing_grace_period?"
    reply_by_email_enabled: "Włącz możliwość odpowiadania na wpisy poprzez email."
    reply_by_email_address: "Template for reply by email incoming email address, for example: %%{reply_key}@reply.example.com or replies+%%{reply_key}@example.com"
    alternative_reply_by_email_addresses: "Lista alternatywnych szablonów do odpowiedzi przez adres email. Przykład: %%{reply_key}@reply.example.com|replies+%%{reply_key}@example.com"
    incoming_email_prefer_html: "Do przychodzących wiadomości e-mail używaj HTML zamiast tekstu."
    strip_incoming_email_lines: "Usuń wiodące i końcowe białe spacje z każdej linii przychodzących wiadomości e-mail."
    disable_emails: "Zapobiegaj wysyłaniu przez Discourse jakichkolwiek wiadomości e-mail. Wybierz „tak”, aby wyłączyć e-maile dla wszystkich użytkowników. Wybierz opcję „nie będący pracownikami”, aby wyłączyć wiadomości e-mail tylko dla użytkowników niebędących członkami personelu."
    strip_images_from_short_emails: "Pasek zdjęć z emaila o rozmiarze mniejszym niż 2800 bajtów"
    short_email_length: "Długość krótkiego emaila w bajtach"
    display_name_on_email_from: "Wyświetl pełne nazwy na emailach z pól"
    unsubscribe_via_email: "Pozwalaj użytkownikom na anulacja subskrypcji poprzez email, wysłanie wiadomośi o temacie lub treści \"Anuluj subskrypcje\""
    unsubscribe_via_email_footer: "Dołącz link mailto: do anulacji subskrypcji przez e-mail do stopki wysłanych e-maili"
    delete_email_logs_after_days: "Usuń logi email po (N) dniach. 0 by trzymać w nieskończoność"
    disallow_reply_by_email_after_days: "Nie zezwalaj na wiadomości e-mail po (N) dniach. 0, aby zachować na czas nieokreślony"
    max_emails_per_day_per_user: "Maksymalna liczba e-maili, jakie użytkownik może wysłać w ciągu dnia. 0 wyłącza ograniczenie."
    enable_staged_users: "Automatycznie twórz użytkowników etapowych podczas przetwarzania przychodzących wiadomości e-mail."
    maximum_staged_users_per_email: "Maksymalna liczba użytkowników etapowych utworzonych podczas przetwarzania przychodzącej wiadomości e-mail."
    maximum_recipients_per_new_group_email: "Blokuj przychodzące e-maile ze zbyt dużą liczbą odbiorców."
    auto_generated_allowlist: "Lista adresów e-mail, które nie będą sprawdzane pod kątem zawartości generowanej automatycznie. Przykład: foo@bar.com|discourse@bar.com"
    block_auto_generated_emails: "Odrzucaj przychodzące e-maile zidentyfikowane jako generowane automatycznie."
    ignore_by_title: "Ignoruj przychodzące wiadomości e-mail w oparciu o ich tytuł."
    mailgun_api_key: "Klucz Mailgun Secret API używany do weryfikacji wiadomości webhook."
    sendgrid_verification_key: "Klucz weryfikacyjny Sendgrid używany do weryfikacji wiadomości webhook."
    mailjet_webhook_token: "Token używany do weryfikacji zawartości webhooka. Musi być przekazany jako parametr zapytania 't' w webhooku, na przykład: https://example.com/webhook/mailjet?t=supersecret"
    mandrill_authentication_key: "Klucz uwierzytelniania Mandrill używany do weryfikowania wiadomości webhook."
    postmark_webhook_token: "Token używany do weryfikacji zawartości webhooka. Musi być przekazany jako parametr zapytania 't' w webhooku, na przykład: https://example.com/webhook/postmark?t=supersecret"
    sparkpost_webhook_token: "Token używany do weryfikacji zawartości webhooka. Musi być przekazany jako parametr zapytania 't' w webhooku, na przykład: https://example.com/webhook/sparkpost?t=supersecret"
    soft_bounce_score: "Wynik odrzucania dodany do użytkownika, gdy ma miejsce tymczasowe odrzucanie."
    hard_bounce_score: "Wynik odrzucania dodany do użytkownika, gdy ma miejsce stałe odrzucanie."
    bounce_score_threshold: "Maksymalny wynik odrzucania przed końcem wysyłania emaili do użytkownika."
    reset_bounce_score_after_days: "Automatyczne resetuj licznik odrzucania po X dniach."
    blocked_attachment_content_types: "Lista słów kluczowych używanych do blokowania załączników na podstawie typu zawartości."
    blocked_attachment_filenames: "Lista słów kluczowych używanych do blokowania załączników na podstawie nazwy pliku."
    forwarded_emails_behaviour: "Jak traktować przesłaną wiadomość e-mail do Discourse"
    always_show_trimmed_content: "Zawsze pokazuj przyciętą część przychodzących e-maili. UWAGA: może ujawniać adresy e-mail."
    trim_incoming_emails: "Przytnij część przychodzących e-maili, które nie są istotne."
    private_email: "Nie umieszczaj treści z wpisów lub tematów w tytule lub treści e-maila. UWAGA: wyłącza także przetrawianie wiadomości e-mail."
    email_total_attachment_size_limit_kb: "Maksymalny łączny rozmiar plików dołączanych do wychodzących e-maili w kB. Ustaw na 0, aby wyłączyć wysyłanie załączników."
    post_excerpts_in_emails: "W wiadomościach e-mail zawsze wysyłaj fragmenty zamiast pełnych wpisów"
    raw_email_max_length: "Ile znaków należy przechowywać dla przychodzących wiadomości e-mail."
    raw_rejected_email_max_length: "Ile znaków należy przechowywać dla odrzuconego przychodzącego e-maila."
    delete_rejected_email_after_days: "Usuń odrzucone wiadomości e-mail starsze niż (n) dni."
    require_change_email_confirmation: "Wymagaj od użytkowników spoza personelu potwierdzenia starego adresu e-mail przed jego zmianą. Nie dotyczy to użytkowników z personelu, zawsze muszą oni potwierdzić swój stary adres e-mail."
    manual_polling_enabled: "Wykorzystuj funkcję push emails za pomocą API dla odpowiedzi na email."
    pop3_polling_enabled: "Ankieta poprzez POP3 dla odpowiedzi przez email."
    pop3_polling_ssl: "Używaj SSL podczas łączenia z serwerem POP3. (Rekomendowane)"
    pop3_polling_openssl_verify: "Sprawdź certyfikat TLS serwera (domyślnie: włączone)"
    pop3_polling_period_mins: "Okres w minutach pomiędzy sprawdzeniem konta POP3 dla emaila. Pamiętaj: wymaga ponownego uruchomienia."
    pop3_polling_port: "Port do przeglądania cyklicznego konta POP3."
    pop3_polling_host: "Host do przeglądania cyklicznego emaila poprzez POP3."
    pop3_polling_username: "Nazwa użytkownika dla konta POP3 do przeglądania cyklicznego emaila."
    pop3_polling_password: "Hasło dla konta POP3 do cyklicznego pobierania e-maili."
    pop3_polling_delete_from_server: "Usuń wiadomości e-mail z serwera. UWAGA: Jeśli to wyłączysz, powinieneś ręcznie wyczyścić swoją skrzynkę pocztową"
    log_mail_processing_failures: "Zapisz wszystkie błędy przetwarzania wiadomości e-mail w <a href='%{base_path}/logs' target='_blank'>/ logs</a>"
    email_in: "Zezwalaj użytkownikom na publikowanie nowych tematów za pośrednictwem poczty e-mail. Po włączeniu tego ustawienia będziesz mógł skonfigurować przychodzące adresy e-mail dla grup i kategorii."
    email_in_min_trust: "Minimalny poziom zaufania, który musi posiadać użytkownik, aby móc dodawać nowe wpisy w tematach poprzez email."
    email_in_authserv_id: "Identyfikator usługi sprawdzającej autentyczność przychodzących wiadomości e-mail. Instrukcje dotyczące konfigurowania znajdują się na <a href='https://meta.discourse.org/t/134358'>https://meta.discourse.org/t/134358</a> ."
    email_in_spam_header: "Nagłówek e-maila do wykrywania spamu."
    enable_imap: "Włącz protokół IMAP do synchronizowania wiadomości grupowych."
    enable_imap_write: "Włącz dwukierunkową synchronizację IMAP. Jeśli opcja jest wyłączona, wszystkie operacje zapisu na kontach IMAP są wyłączone."
    enable_imap_idle: "Użyj mechanizmu IMAP IDLE, aby czekać na nowe wiadomości e-mail."
    enable_smtp: "Włącz SMTP do wysyłania powiadomień o wiadomościach grupowych."
    imap_polling_period_mins: "Okres w minutach między sprawdzaniem kont IMAP pod kątem wiadomości e-mail."
    imap_polling_old_emails: "Maksymalna liczba starych e-maili (przetworzonych) do zaktualizowania za każdym razem, gdy jest odpytywana skrzynka IMAP (0 dla wszystkich)."
    imap_polling_new_emails: "Maksymalna liczba nowych wiadomości e-mail (nieprzetworzonych) do zaktualizowania za każdym razem, gdy odpytywane jest skrzynka IMAP."
    imap_batch_import_email: "Minimalna liczba nowych e-maili uruchamiających tryb importu (wyłącza alerty o postach)."
    email_prefix: "Etykieta używana w temacie emaili. Domyślnie będzie ustawiana jako \"tytuł\", w przypadku braku ustawienia."
    email_site_title: "Tytuł strony używany jako nadawca emaili ze strony. Domyślnie ustawiony jako \"tytuł\", w przypadku braku ustawienia. Jeśli twój \"tytuł\" zawiera znaki, które nie są dozwolone przez ciągi znaków nadawcy emaila, użyj tego ustawienia."
    find_related_post_with_key: "Używaj \"klucza odpowiedzi\" tylko po to, aby znaleźć wpis, na który odpowiadasz. Ostrzeżenie: Wyłączenie tej funkcji, pozwoli na personifikację użytkownika na podstawie adresu email."
    minimum_topics_similar: "Jak wiele tematów musi istnieć przed proponowaniem podobnych tematów podczas tworzenia nowych tematów."
    relative_date_duration: "Liczba dni od wysłania wpisu gdy wyświetlana jest data relatywna (7d) zamiast absolutnej (20 Lut)."
    delete_user_max_post_age: "Nie pozwalaj na usuwanie użytkowników których pierwszy wpis jest starszy niż (x) dni."
    delete_all_posts_max: "Maksymalna liczba wpisów jaka może zostać usunięta jednorazowo przyciskiem \"Usuń Wszystkie Wpisy\". Jeśli użytkownik ma więcej wpisów, ani one ani użytkownik nie mogą one być usunięte."
    delete_user_self_max_post_count: "Maksymalna liczba wpisów, jaką może posiadać użytkownik, umożliwiając usunięcie konta samoobsługowego. Ustaw na -1, aby wyłączyć usuwanie konta samoobsługowego."
    username_change_period: "Maksymalna liczba dni po rejestracji, w których konta mogą zmienić swoją nazwę użytkownika (0, aby uniemożliwić zmianę nazwy użytkownika)."
    email_editable: "Zezwól użytkownikom na zmianę adresu e-mail po rejestracji."
    logout_redirect: "Lokalizacja do przekierowania przeglądarki po wylogowaniu (np .: https://example.com/logout)"
    allow_uploaded_avatars: "Zezwól użytkownikom na przesyłanie niestandardowych zdjęć profilowych."
    default_avatars: "Adresy URL awatarów wykorzystywanych jako domyślne w przypadku nowych użytkowników do momentu, gdy je zmienią."
    automatically_download_gravatars: "Pobierz Gravatary dla użytkowników podczas tworzenia konta lub zmiany hasła."
    digest_topics: "Maksymalna liczba popularnych tematów wyświetlanych w podsumowaniu e-mailowym."
    digest_posts: "Maksymalna liczba popularnych postów wyświetlanych w podsumowaniu e-mailowym."
    digest_other_topics: "Maksymalna liczba tematów wyświetlanych w sekcji \"Śledzone tematy i kategorie\" podsumowania e-mailowego."
    digest_min_excerpt_length: "Minimalny wycinek wpisu (liczba znaków) w podsumowaniu e-mail."
    suppress_digest_email_after_days: "Znieś emaile podsumowujące dla użytkowników niewidocznych na stronie przez więcej niż (n) dni."
    digest_suppress_categories: "Znieś te kategorie z emaili podsumowujących."
    disable_digest_emails: "Wyłącz podsumowania e-mailowe dla wszystkich użytkowników."
    apply_custom_styles_to_digest: "Niestandardowe szablony wiadomości e-mail i css są stosowane do wiadomości e-mail z podsumowaniem."
    email_accent_bg_color: "Kolor akcentu używany jako tło niektórych elementów w wiadomościach HTML. Wprowadź angielską nazwę koloru ('red') lub wartość szesnastkową ('#FF0000')."
    email_accent_fg_color: "Kolor tekstu wyświetlanego na kolorowym tle w e-mailach wysyłanych w trybie HTML. Wprowadź angielską nazwę koloru HTML (\"white\") lub wartość szesnastkową (\"#ffffff\")."
    email_link_color: "Kolor linków w e-mailach wysyłanych w trybie HTML. Wprowadź angielską nazwę koloru HTML (\"blue\") lub wartość szesnastkową (\"#0000ff\")."
    detect_custom_avatars: "Czy sprawdzać, czy użytkownik wgrał własne zdjęcie profilowe?"
    max_daily_gravatar_crawls: "Maksymalna liczba razy Discourse sprawdzi Gravatar w poszukiwaniu nowych niestandardowych avatorów w czasie jednego dnia"
    public_user_custom_fields: "Lista niestandardowych pól użytkownika, które można uzyskać korzystających z interfejsu API."
    staff_user_custom_fields: "Lista pól niestandardowych użytkownika, które można uzyskać przez członków personelu korzystających z interfejsu API."
    enable_user_directory: "Dostarcz katalog użytkowników do wyszukiwania"
    enable_group_directory: "Udostępnij katalog grup do przeglądania"
    enable_category_group_moderation: "Zezwalaj grupom na moderowanie treści w określonych kategoriach"
    group_in_subject: "Ustaw %%{optional_pm} w temacie wiadomości e-mail z nazwą pierwszej grupy w prywatnej wiadomości, zobacz: <a href='https://meta.discourse.org/t/customize-specific-email-templates/88323' target='_blank'>Dostosuj format tematu dla standardowych wiadomości e-mail</a>"
    allow_anonymous_posting: "Zezwól użytkownikom na przechodzenie w tryb anonimowości."
    anonymous_posting_min_trust_level: "Minimalny poziom zaufania potrzebny by aktywować anonimowe wpisy"
    anonymous_account_duration_minutes: "Aby chronić anonimowość twórz nowe anonimowe konto co N minut dla każdego użytkownika. Przykład: jeśli ustawione na 600, dopóki nie minie 600 minut od ostatniego wpisu i użytkownik przełącza się na anon, zostanie utworzone nowe anonimowe konto."
    hide_user_profiles_from_public: "Wyłącz karty użytkownika, profile użytkowników i katalog użytkowników dla użytkowników anonimowych."
    allow_users_to_hide_profile: "Zezwalaj użytkownikom na ukrywanie swojego profilu i statusu dostępności."
    allow_featured_topic_on_user_profiles: "Zezwalaj użytkownikom na umieszczanie linków do tematu na ich karcie i profilu użytkownika."
    show_inactive_accounts: "Pozwól zalogowanym użytkownikom przeglądać profile nieaktywnych kont."
    hide_suspension_reasons: "Nie wyświetlaj publicznie powodów zawieszenia w profilach użytkowników."
    log_personal_messages_views: "Rejestruj wyświetlenia wiadomości osobistych przez administratora dla innych użytkowników/grup."
    ignored_users_count_message_threshold: "Powiadom moderatorów, jeśli dany użytkownik jest ignorowany przez wielu innych użytkowników."
    ignored_users_message_gap_days: "Ile trzeba czekać, zanim ponownie powiadomimy moderatorów o użytkowniku, który został zignorowany przez wielu członków społeczność."
    clean_up_inactive_users_after_days: "Liczba dni do usunięcia nieaktywnego użytkownika (poziom zaufania 0 bez żadnych postów). Aby wyłączyć czyszczenie, ustaw na 0."
    clean_up_unused_staged_users_after_days: "Liczba dni do usunięcia nieużywanego konta użytkownika etapowego (bez żadnych postów). Aby wyłączyć czyszczenie, ustaw na 0."
    user_selected_primary_groups: "Zezwalaj użytkownikom na ustawianie własnej grupy podstawowej"
    max_notifications_per_user: "Maksymalna liczba powiadomień na użytkownika, jeśli ta liczba zostanie przekroczona, stare powiadomienia zostaną usunięte. Egzekwowane co tydzień. Ustaw na 0, aby wyłączyć"
    allowed_user_website_domains: "Witryna użytkownika zostanie zweryfikowana pod kątem tych domen. Lista rozdzielana znakiem pionowej kreski (|)."
    allow_profile_backgrounds: "Zezwól użytkownikom na przesyłanie obrazu tła dla profilu."
    sequential_replies_threshold: "Liczba wpisów dodanych przez użytkownika jeden pod drugim w jednym temacie, po której zostanie on upomniany."
    get_a_room_threshold: "Liczba wpisów dodanych przez użytkownika w odpowiedzi na wpisy tej samej osoby w jednym temacie, po której zostanie on ostrzeżony."
    dont_feed_the_trolls_threshold: "Liczba flag od innych użytkowników przed otrzymaniem ostrzeżenia."
    enable_mobile_theme: "Urządzenia mobilne używają dedykowanego mobilnego szablonu. Wyłącz to, jeśli chcesz użyć własnego, pojedynczego i responsywnego szablonu stylów. "
    dominating_topic_minimum_percent: "Odsetek (%) wpisów dodanych przez użytkownika w jednym temacie, po którym otrzyma on upomnienie, że nadmiernie go dominuje."
    disable_avatar_education_message: "Wyłącz wiadomość edukacyjną dla zmiany avataru."
    pm_warn_user_last_seen_months_ago: "Podczas tworzenia nowej PW ostrzegaj użytkowników, jeśli odbiorca docelowy nie był widziany dłużej niż n miesięcy temu."
    suppress_uncategorized_badge: "Nie pokazuj etykiety z nazwą kategorii Inne na listach tematów."
    header_dropdown_category_count: "Ile kategorii można wyświetlić w rozwijanym menu nagłówka."
    permalink_normalizations: "Zastosuj następujący regex przed dopasowaniem permalinków, na przykład /(topic.*)\\?.*/\\1  spowoduje ściągnięcie ciągu zapytań z dróg tematu. Format to regex+strin używaj \\1 itd aby przechwycić dostęp"
    global_notice: "Wyświetlaj PILNE, AWARYJNE lub zawsze widoczny banner informacyjny, który będzie widoczny dla wszystkich odwiedzających. Ustaw to pole jako puste, aby go ukryć. (HTML dozwolony)"
    disable_system_edit_notifications: "Wyłącz edytowanie powiadomień przez system użytkownika gdy 'download_remote_images_to_local' jest aktywne."
    disable_category_edit_notifications: "Wyłącz powiadomienia o zmianach kategorii tematu."
    disable_tags_edit_notifications: "Wyłącz powiadomienia o edycji tagów tematu."
    notification_consolidation_threshold: "Liczba polubień lub powiadomień o członkostwie otrzymanych przed połączeniem powiadomień w jedno. Ustaw 0 aby wyłączyć."
    likes_notification_consolidation_window_mins: "Czas w minutach, po którym powiadomienia o polubieniach są łączone w jedno powiadomienie. Próg można skonfigurować za pomocą `SiteSetting.notification_consolidation_threshold`."
    automatically_unpin_topics: "Automatycznie odpinaj tematy, gdy użytkownik dotknie dna."
    read_time_word_count: "Licznik słów na minutę dla kalkulacji szacowanego czasu czytania."
    topic_page_title_includes_category: "<a href='https://developer.mozilla.org/en-US/docs/Web/HTML/Element/title' target='_blank'>Tytuł strony</a> zawiera nazwę kategorii."
    native_app_install_banner_ios: "Wyświetla baner aplikacji DiscourseHub na urządzeniach z systemem iOS dla zwykłych użytkowników (poziom zaufania 1) i wyższych."
    native_app_install_banner_android: "Wyświetla baner aplikacji DiscourseHub na urządzeniach z Androidem dla zwykłych użytkowników (poziom zaufania 1) i wyższych."
    app_association_android: "Zawartość punktu końcowego <a href='%{base_path}/.well-known/assetlinks.json'>.well-known/assetlinks.json</a>, używanego przez interfejs Google Digital Asset Links API."
    app_association_ios: "Zawartość punktu końcowego <a href='%{base_path}/apple-app-site-association'>apple-app-site-association</a> używana do tworzenia uniwersalnych linków między tą stroną a aplikacjami iOS."
    share_anonymized_statistics: "Udostępnij anonimowe statystyki użytkowania."
    auto_handle_queued_age: "Automatycznie obsługuj rekordy, które czekają na przejrzenie po tylu dniach. Flagi zostaną zignorowane, a posty oczekujące w kolejce i użytkownicy zostaną odrzuceni. Ustaw na 0, aby wyłączyć tę funkcję."
    penalty_step_hours: "Domyślne kary za wyciszanie lub zawieszanie użytkowników w godzinach. Pierwsze wykroczenie domyślnie jest pierwszą wartością, drugie wykroczenie jest domyślne do drugiej wartości, itd."
    svg_icon_subset: "Dodaj dodatkowe ikony FontAwesome 5, które chcesz umieścić w swoich zasobach. Użyj przedrostka 'fa-' dla wypełnionych ikon, 'far-' dla zwykłych ikon i 'fab-' dla ikon marek."
    max_prints_per_hour_per_user: "Maksymalna liczba wyświetleń strony /print (ustaw na 0, aby wyłączyć drukowanie)"
    full_name_required: "Pełna nazwa jest wymaganym polem profilu użytkownika."
    enable_names: "Pokaż pełną nazwę użytkownika w jego profilu, karcie użytkownika i w e-mailach. Wyłącz, aby ukryć pełną nazwę użytkownika wszędzie."
    display_name_on_posts: "Pokazuj imię i nazwisko użytkownika przy jego wpisach, a także jego @nazwę użytkownika."
    show_time_gap_days: "Jeśli dwa wpisy zostały dodane w dużej przerwie, wyświetl okres w temacie."
    short_progress_text_threshold: "Po tym jak liczba wpisów w tym temacie przekroczy ten numer, ten pasek postępu pokaże tylko bieżącą liczbę wpisów. Jeśli zmienisz szerokość paska postępu, możliwe, że będziesz musiał zmienić tą wartość."
    default_code_lang: "Domyślne podświetlanie składni języka programowania stosowane do bloków kodu (auto, tekst, ruby, python itp.). Ta wartość musi być również obecna w ustawieniu witryny `highlighted languages`."
    warn_reviving_old_topic_age: "Kiedy ktoś rozpoczyna udziela odpowiedzi na dany temat, w którym ostatnia odpowiedź jest starsza niż tak wiele dni, wyświetlone zostanie ostrzeżenie. Wyłącz tą ustawienia ustawiając 0."
    autohighlight_all_code: "Narzuć dodawanie podświetlenia kodu do wszystkich bloków kodu, w przypadku gdy nie jest dokładnie określony język."
    highlighted_languages: "Dołączone reguły podświetlania składni. (Ostrzeżenie: dołączenie zbyt wielu języków może wpłynąć na wydajność) Zobacz: <a href='https://highlightjs.org/static/demo/' target='_blank'>https://highlightjs.org/static/demo</a>, aby zobaczyć wersję demonstracyjną"
    show_copy_button_on_codeblocks: "Dodaj przycisk do bloków kodu, aby skopiować zawartość bloku do schowka użytkownika."
    embed_any_origin: "Zezwalaj na osadzanie zawartości niezależnie od jej pochodzenia. Jest to wymagane w przypadku aplikacji mobilnych ze statycznym kodem HTML."
    embed_topics_list: "Obsługa osadzania list tematów w formacie HTML"
    embed_set_canonical_url: "Ustaw kanoniczny adres URL dla osadzonych tematów w adresie osadzonej zawartości."
    embed_truncate: "Okrój osadzone wpisy."
    embed_unlisted: "Zaimportowane tematy pojawią się na liście tematów dopiero po dodaniu do nich odpowiedzi."
    embed_support_markdown: "Obsługa formatowania Markdown dla osadzonych postów."
    allowed_embed_selectors: "Rozdzielana przecinkami lista elementów CSS, które są dozwolone w osadzaniu."
    allowed_href_schemes: "Projekty dozwolone w linkach jako dodatek do http i https."
    embed_post_limit: "Maksymalna liczba wpisów do osadzenia."
    embed_username_required: "W celu stworzenia tematu potrzebna jest nazwa użytkownika."
    notify_about_reviewable_item_after: "Jeśli po tylu godzinach są elementy do przejrzenia, które jeszcze nie zostały sprawdzone, wyślij wiadomość do moderatorów. Ustaw na 0, aby wyłączyć."
    delete_drafts_older_than_n_days: "Usuń projekty starsze niż (n) dni."
    delete_merged_stub_topics_after_days: "Liczba dni, po których wątki, z których zostały przeniesione wszystkie posty, zostaną automatycznie usunięte. Aby to wyłączyć, ustaw wartość na 0."
    bootstrap_mode_min_users: "Minimalna liczba użytkowników wymagana do wyłączenia trybu bootstrap (ustaw 0, aby wyłączyć, może to potrwać do 24 godzin)"
    prevent_anons_from_downloading_files: "Zablokuj możliwość pobierania załączników przez anonimowych użytkowników."
<<<<<<< HEAD
    secure_media: "PRZESTARZAŁE: Zamiast tego użyj ustawienia secure_uploads, to ustawienie zostanie usunięte w Discourse 3.0."
    secure_uploads: 'Ograniczenie dostępu do WSZYSTKICH przesyłanych plików (obrazów, filmów, audio, tekstów, plików pdf, zipów i innych). Jeśli włączona jest opcja "Wymagane logowanie", tylko zalogowani użytkownicy będą mieli dostęp do przesyłanych materiałów. W przeciwnym razie dostęp będzie ograniczony tylko do przesyłania mediów w prywatnych wiadomościach i prywatnych kategoriach. UWAGA: To ustawienie jest skomplikowane i wymaga głębokiej wiedzy administracyjnej. Szczegóły znajdziesz na stronie <a target="_blank" href="https://meta.discourse.org/t/-/140017">w temacie bezpieczne przesyłanie plików na Meta</a> .'
    secure_media_allow_embed_images_in_emails: "PRZESTARZAŁE: Użyj secure_uploads_allow_embed_images_in_emails, to ustawienie zostanie usunięte w Discourse 3.0."
    secure_uploads_allow_embed_images_in_emails: "Umożliwia osadzanie w wiadomościach e-mail bezpiecznych obrazów, które normalnie byłyby pominięte, jeśli ich rozmiar jest mniejszy niż ustawienie 'secure uploads max email embed image size kb'."
    secure_media_max_email_embed_image_size_kb: "PRZESTARZAŁE: Użyj secure_uploads_max_email_embed_image_size_kb, to ustawienie zostanie usunięte w Discourse 3.0."
=======
    secure_uploads: 'Ograniczenie dostępu do WSZYSTKICH przesyłanych plików (obrazów, filmów, audio, tekstów, plików pdf, zipów i innych). Jeśli włączona jest opcja "Wymagane logowanie", tylko zalogowani użytkownicy będą mieli dostęp do przesyłanych materiałów. W przeciwnym razie dostęp będzie ograniczony tylko do przesyłania mediów w prywatnych wiadomościach i prywatnych kategoriach. UWAGA: To ustawienie jest skomplikowane i wymaga głębokiej wiedzy administracyjnej. Szczegóły znajdziesz na stronie <a target="_blank" href="https://meta.discourse.org/t/-/140017">w temacie bezpieczne przesyłanie plików na Meta</a> .'
    secure_uploads_allow_embed_images_in_emails: "Umożliwia osadzanie w wiadomościach e-mail bezpiecznych obrazów, które normalnie byłyby pominięte, jeśli ich rozmiar jest mniejszy niż ustawienie 'secure uploads max email embed image size kb'."
>>>>>>> 9b339bcd
    secure_uploads_max_email_embed_image_size_kb: "Ograniczenie rozmiaru bezpiecznych obrazów, które będą osadzane w wiadomościach e-mail, jeśli włączone jest ustawienie 'secure uploads allow embed in emails'. Bez włączenia tego ustawienia, to ustawienie nie ma żadnego efektu."
    slug_generation_method: "Wybierz metodę tworzenia ślimaka. 'Zakodowane\" stworzy procentowy ciąg kodujący, \"żadne\" wyłączy tą metodę."
    enable_emoji: "Włącz obsługę emoji"
    enable_emoji_shortcuts: "Typowe tekstowe buźki, takie jak :) :p :( zostaną przekonwertowane na emoji"
    emoji_set: "Jaki jest twój preferowany styl emoji?"
    emoji_autocomplete_min_chars: "Minimalna liczba znaków wymagana do wywołania wyskakującego okienka z autouzupełnianiem"
    enable_inline_emoji_translation: "Włącza tłumaczenie wbudowanych emoji (bez spacji i znaków interpunkcyjnych przed)"
    emoji_deny_list: "Tych emoji nie będzie można używać w menu ani w shortcodes."
    approve_post_count: "Liczba wpisów od nowego lub podstawowego użytkownika, które muszą zostać zatwierdzone"
    approve_unless_trust_level: "Wpisy użytkowników poniżej tego poziomu zaufania muszą być zatwierdzane"
    approve_new_topics_unless_trust_level: "Nowe tematy dodawane przez użytkowników z poziomem zaufania poniżej muszą zostać zaakceptowane"
    approve_unless_staged: "Nowe tematy i posty dla użytkowników etapowych muszą zostać zatwierdzone"
    notify_about_queued_posts_after: "Jeśli są posty, które czekały na sprawdzenie dłużej niż tyle godzin, wyślij powiadomienie do wszystkich moderatorów. Ustaw na 0, aby wyłączyć te powiadomienia."
    auto_close_messages_post_count: "Maksymalna liczba wpisów dozwolonych w wiadomości przed automatycznym zamknięciem (0 aby wyłączyć)"
    auto_close_topics_post_count: "Maksymalna liczba wpisów dozwolona w temacie przed automatycznym zamknięciem (0 aby wyłączyć)"
    auto_close_topics_create_linked_topic: "Utwórz nowy połączony wątek gdy temat jest automatycznie zamknięty w oparciu o ustawienie 'auto close topics post count'"
    code_formatting_style: "Przycisk kodu w kompozytorze narzuci domyśl styl formatowania dla tego kodu"
    max_allowed_message_recipients: "Maksymalna dozwolona liczba odbiorców dla wiadomości."
    watched_words_regular_expressions: "Obserwowane słowa są wyrażeniami regularnymi."
    enable_diffhtml_preview: "Funkcja eksperymentalna, która używa dyfHTML do synchronizacji podglądu zamiast pełnego renderowania"
    enable_fast_edit: "Umożliwia mały wybór tekstu posta do edycji w wierszu."
    old_post_notice_days: "Dni przed tym, jak ogłoszenie pocztowe stanie się stare"
    new_user_notice_tl: "Minimalny poziom zaufania wymagany do wyświetlania powiadomień o wpisach nowych użytkowników."
    returning_user_notice_tl: "Minimalny poziom zaufania wymagany do wyświetlania powiadomień o postach powracających użytkowników."
    returning_users_days: "Ile dni powinno minąć, zanim użytkownik zostanie uznany za powracającego."
    review_media_unless_trust_level: "Pracownicy będą przeglądać posty użytkowników o niższych poziomach zaufania, jeśli zawierają załączniki."
    blur_tl0_flagged_posts_media: "Rozmyj oflagowane obrazy z postów, aby ukryć potencjalną zawartość dla dorosłych (NSFW)."
    enable_page_publishing: "Zezwól personelowi na publikowanie tematów pod nowymi adresami URL z własnym stylem."
    show_published_pages_login_required: "Anonimowi użytkownicy mogą przeglądać opublikowane strony, nawet gdy wymagane jest zalogowanie."
    skip_auto_delete_reply_likes: "Podczas automatycznego usuwania starych odpowiedzi pomiń usuwanie postów z taką lub większą liczbą polubień."
    default_email_digest_frequency: "Domyślnie, jak często użytkownicy otrzymują emaile podsumowujące."
    default_include_tl0_in_digests: "Domyślnie uwzględniaj posty od nowych użytkowników w podsumowaniach e-mailowych. Użytkownicy mogą zmienić to w swoich ustawieniach."
    default_email_level: "Ustaw domyślny poziom powiadomień e-mail dla zwykłych tematów."
    default_email_messages_level: "Ustaw domyślny poziom powiadomień e-mail, gdy ktoś napisze odpowiedź dla użytkownika."
    default_email_mailing_list_mode: "Domyślnie wyślij email dla każdego nowego wpisu."
    default_email_mailing_list_mode_frequency: "Domyślnie użytkownicy, którzy włączą tryb listy mailingowej będą otrzymywać e-maile tak często."
    disable_mailing_list_mode: "Nie zezwalaj użytkownikom na włączanie trybu listy mailingowej (zapobiega wysyłaniu wiadomości e-mail z list mailingowych)."
    default_email_previous_replies: "Domyślnie uwzględniaj poprzednie odpowiedzi w emailach."
    default_email_in_reply_to: "Domyślnie uwzględniaj fragment odpowiedzi do wpisu w emailu."
    default_hide_profile_and_presence: "Domyślnie ukryj publiczny profil użytkownika i funkcje obecności."
    default_other_new_topic_duration_minutes: "Domyślny globalny warunek dla którego temat uznawany jest za nowy."
    default_other_auto_track_topics_after_msecs: "Domyślny globalny czas przed, którym temat jest śledzony automatycznie."
    default_other_notification_level_when_replying: "Globalny domyślny poziom powiadomienia, gdy użytkownik odpowie w temacie."
    default_other_external_links_in_new_tab: "Otwórz linki zewnętrzne w nowej karcie domyślnie."
    default_other_enable_quoting: "Domyślnie zezwól na podświetlone cytowane odpowiedzi."
    default_other_enable_defer: "Domyślnie włącz funkcję odroczenia tematu."
    default_other_dynamic_favicon: "Domyślnie pokazuj liczbę nowych/zaktualizowanych tematów w ikonie przeglądarki."
    default_other_skip_new_user_tips: "Pomiń wskazówki i odznaki dotyczące wprowadzania nowych użytkowników."
    default_other_like_notification_frequency: "Domyślnie informuj użytkowników o polubieniach."
    default_topics_automatic_unpin: "Domyślnie automatycznie odpinaj tematy, gdy użytkownik znajdzie na dole."
    default_categories_watching: "Lista kategorii obserwowanych domyślnie."
    default_categories_tracking: "Lista kategorii śledzonych domyślnie."
    default_categories_muted: "Lista domyślnie wyciszonych kategorii."
    default_categories_watching_first_post: "Lista kategorii, w której domyślnie każdy pierwszy wpis w temacie będzie obserwowany."
    default_categories_normal: "Lista kategorii, które nie są domyślnie wyciszone. Przydatne, gdy włączone jest ustawienie witryny `mute_all_categories_by_default`."
    mute_all_categories_by_default: "Ustaw domyślny poziom powiadomień wszystkich kategorii na wyciszony. Wymagaj od użytkowników wyrażenia zgody na kategorie, aby pojawiały się na stronach 'latest' i 'categories'. Jeśli chcesz zmienić ustawienia domyślne dla anonimowych użytkowników, ustaw ustawienia 'default_categories_'."
    default_tags_watching: "Lista tagów, które są domyślnie obserwowane."
    default_tags_tracking: "Lista tagów, które są śledzone domyślnie."
    default_tags_muted: "Lista tagów, które są domyślnie wyciszone."
    default_tags_watching_first_post: "Lista tagów, w których domyślnie będzie obserwowany pierwszy post w każdym nowym temacie."
    default_text_size: "Rozmiar tekstu, który jest wybrany domyślnie"
    default_title_count_mode: "Tryb domyślny licznika tytułu strony"
    enable_offline_indicator: "Wyświetlaj komunikat użytkownikom, gdy zostanie wykryte, że nie mają oni połączenia z siecią"
    default_sidebar_link_to_filtered_list: "Spraw, aby linki menu nawigacyjnego domyślnie prowadziły do przefiltrowanej listy."
    default_sidebar_show_count_of_new_items: "Spraw, aby łącza menu nawigacyjnego domyślnie pokazywały liczbę nowych elementów zamiast odznak."
    retain_web_hook_events_period_days: "Liczba dni przechowywania rekordów zdarzeń webhooków."
    retry_web_hook_events: "Automatycznie ponów 4 razy nieudane zdarzenia webhooków. Luki czasowe między ponownymi próbami wynoszą 1, 5, 25 i 125 minut."
    revoke_api_keys_days: "Liczba dni do automatycznego unieważnienia nieużywanego klucza API (0 oznacza brak)"
    allow_user_api_keys: "Pozwól na generację kluczy API użytkownika."
    allow_user_api_key_scopes: "Lista zakresów dozwolona dla kluczy API użytkownika."
    min_trust_level_for_user_api_key: |
      Poziom zaufania wymagany do generowania kluczy API użytkownika.<br>
      <b>OSTRZEŻENIE</b>: Zmiana poziomu zaufania uniemożliwi użytkownikom o niższym poziomie zaufania logowanie się przez Discourse Hub
    allowed_user_api_auth_redirects: "Dozwolony adres URL do przekierowania uwierzytelniania dla kluczy interfejsu API użytkownika. Symbol wieloznaczny * może być użyty do dopasowania dowolnej jego części (np. www.example.com/*)."
    allowed_user_api_push_urls: "Dozwolone URLs dla serwera push do API użytkownika"
    expire_user_api_keys_days: "Liczba dni do automatycznego wygaśnięcia klucza API użytkownika (0 oznacza brak)"
    tagging_enabled: "Włączyć tagi w tematach?"
    min_trust_to_create_tag: "Minimalny poziom zaufania potrzebny do stworzenia tagu."
    max_tags_per_topic: "Maksymalna liczba tagów, które mogą zostać połączone z tematem."
    enable_max_tags_per_email_subject: "Użyj max_tags_per_email_subject podczas generowania tematu wiadomości e-mail"
    max_tags_per_email_subject: "Maksymalna liczba tagów, które mogą znajdować się w temacie wiadomości e-mail"
    max_tag_length: "Maksymalna liczba znaków, które mogą być użyte w tagu."
    max_tag_search_results: "Podczas wyszukiwania tagów, maksymalna liczba rezultatów do wyświetlenia."
    max_tags_in_filter_list: "Maksymalna liczba tagów do pokazania w rozwijanym filtrze. Pokazane będą najczęściej używane tagi."
    tags_sort_alphabetically: "Pokaż tagi w alfabetycznym porządku. Domyślne pokazywane są według popularności."
    tags_listed_by_group: "Wyświetl listę tagów według grup tagów na <a href='%{base_path}/tags' target='_blank'>liście tagów</a>."
    tag_style: "Styl etykiet tagów"
    pm_tags_allowed_for_groups: "Zezwalaj członkom uwzględnionych grup na oznaczanie dowolnej wiadomości osobistej"
    min_trust_level_to_tag_topics: "Minimalny poziom zaufania wymagany do tagowania tematów"
    suppress_overlapping_tags_in_list: "Jeśli tagi dopasowane są dokładnie do słów w tytule tematu, nie pokazuj tagu"
    remove_muted_tags_from_latest: "Nie pokazuj tematów oznaczonych tylko wyciszonymi tagami na najnowszej liście tematów."
    force_lowercase_tags: "Wymuś, aby wszystkie nowe tagi były małymi literami."
    create_post_for_category_and_tag_changes: "Utwórz mały post akcji, gdy zmieni się kategoria tematu lub tagi"
    watched_precedence_over_muted: "Powiadamiaj mnie o tematach w obserwowanych przeze mnie kategoriach lub tagach, które również należą do tych, które wyciszyłem."
    company_name: "Nazwa firmy"
    governing_law: "Obowiązujące prawo"
    city_for_disputes: "Miasto sporów"
    shared_drafts_category: "Włącz funkcję współdzielonych szkiców przez wyznaczenie kategorii dla szkiców tematów. Tematy w tej kategorii zostaną ukryte z list tematów dla personelu."
    shared_drafts_min_trust_level: "Zezwalaj użytkownikom na wyświetlanie i edycję wspólnych szkiców."
    push_notifications_prompt: "Wyświetl monit o zgodę użytkownika."
    push_notifications_icon: "Ikona odznaki pojawiająca się w rogu powiadomień. Zalecany jest monochromyczny PNG 96×96 z przezroczystym tłem."
    enable_desktop_push_notifications: "Włącz powiadomienia push na pulpicie"
    push_notification_time_window_mins: "Poczekaj (n) minut przed wysłaniem powiadomienia push. Pomaga zapobiegać wysyłaniu powiadomień push do aktywnego użytkownika online."
    base_font: "Podstawowa czcionka używana dla większości tekstu w witrynie. Motywy można nadpisywać za pomocą niestandardowej właściwości CSS `--font-family`."
    heading_font: "Czcionka używana w nagłówkach witryny. Motywy można nadpisywać za pomocą niestandardowej właściwości CSS `--heading-font-family`."
    enable_sitemap: "Wygeneruj mapę witryny dla swojej strony i umieść ją w pliku robots.txt."
    sitemap_page_size: "Liczba adresów URL do uwzględnienia na każdej stronie mapy witryny. Maksymalnie 50.000"
    enable_user_status: "(eksperymentalne) Zezwól użytkownikom na ustawienie niestandardowego statusu (emoji + opis)."
<<<<<<< HEAD
    enable_user_tips: "(eksperymentalne) Włącz nowe wskazówki dla użytkowników, które opisują najważniejsze funkcje witryny"
=======
    enable_user_tips: "Włącz nowe wskazówki dla użytkowników, które opisują najważniejsze funkcje witryny"
>>>>>>> 9b339bcd
    short_title: "Krótki tytuł będzie używany na ekranie głównym użytkownika, launcherze lub w innych miejscach, gdzie przestrzeń może być ograniczona. Powinien składać się maksymalnie z 12 znaków."
    dashboard_hidden_reports: "Zezwalaj na ukrycie określonych raportów z panelu administracyjnego."
    dashboard_visible_tabs: "Wybierz, które karty panelu administracyjnego są widoczne."
    dashboard_general_tab_activity_metrics: "Wybierz raporty, które mają być wyświetlane jako metryki aktywności na karcie ogólne."
    gravatar_name: "Nazwa dostawcy Gravatar"
    gravatar_base_url: "Adres URL bazy API dostawcy Gravatar"
    gravatar_login_url: "Adres URL powiązany z gravatar_base_url, który zapewnia użytkownikowi logowanie do usługi Gravatar"
    share_quote_buttons: "Określ, które elementy pojawiają się w widżecie udostępniania cytatów i w jakiej kolejności."
    share_quote_visibility: "Określ, kiedy wyświetlać przyciski udostępniania cytatów: nigdy, tylko anonimowym użytkownikom lub wszystkim użytkownikom. "
    create_revision_on_bulk_topic_moves: "Utwórz rewizję dla pierwszych postów, gdy tematy zostaną przeniesione do nowej kategorii zbiorczo."
    allow_changing_staged_user_tracking: "Zezwalaj na zmianę preferencji powiadomień o kategoriach i tagach użytkownika etapowego przez administratora."
    use_email_for_username_and_name_suggestions: "Użyj pierwszej części adresów e-mail jako sugestii dla nazwy użytkownika i pełnej nazwy. Pamiętaj, że ułatwia to odgadnięcie pełnych adresów e-mail użytkowników (ponieważ duża część osób korzysta z wspólnych usług, takich jak `gmail.com`)."
    use_name_for_username_suggestions: "Proponując nazwy użytkownika, używaj imienia i nazwiska użytkownika."
    suggest_weekends_in_date_pickers: "Uwzględnij weekendy (sobota i niedziela) w sugestiach selektora dat (wyłącz tę opcję, jeśli używasz Discourse tylko w dni powszednie, od poniedziałku do piątku)."
    splash_screen: "Wyświetla tymczasowy ekran ładowania podczas ładowania zasobów witryny"
    navigation_menu: "Określ, którego menu nawigacyjnego użyć. Pasek boczny i nawigacja z nagłówka są konfigurowalne przez użytkowników. Opcja przestarzała jest dostępna dla kompatybilności wstecznej."
<<<<<<< HEAD
    default_sidebar_categories: "Wybrane kategorie będą domyślnie wyświetlane w sekcji Kategorie paska bocznego."
    default_sidebar_tags: "Wybrane tagi będą domyślnie wyświetlane w sekcji Tagi paska bocznego."
    enable_new_user_profile_nav_groups: "EKSPERYMENTALNE: Użytkownikom wybranych grup zostanie wyświetlone nowe menu nawigacyjne profilu użytkownika"
    enable_experimental_topic_timeline_groups: "EKSPERYMENTALNE: Użytkownikom wybranych grup zostanie pokazana odświeżona oś czasu tematu"
=======
    default_navigation_menu_categories: "Wybrane kategorie będą domyślnie wyświetlane w sekcji kategorie menu nawigacji."
    default_navigation_menu_tags: "Wybrane tagi będą domyślnie wyświetlane w sekcji Tagi menu nawigacji."
>>>>>>> 9b339bcd
    enable_experimental_hashtag_autocomplete: "EKSPERYMENTALNIE: Użyj nowego systemu autouzupełniania #hashtagów dla kategorii i tagów, który inaczej renderuje wybrany element i usprawnia wyszukiwanie"
    experimental_new_new_view_groups: 'EKSPERYMENTALNE: Włącz nową listę tematów, która łączy nieprzeczytane i nowe tematy i utwórz link "Wszystko" na pasku bocznym.'
    enable_custom_sidebar_sections: "EKSPERYMENTALNIE: Włącz niestandardowe sekcje paska bocznego"
    experimental_topics_filter: "EKSPERYMENTALNE: Włącza eksperymentalną ścieżkę filtrowania tematów w /filter"
    experimental_search_menu_groups: "EKSPERYMENTALNE: Włącza nowe menu wyszukiwania, które zostało ulepszone tak, by korzystało z glimmer"
    enable_experimental_lightbox: "EKSPERYMENTALNIE: Zastąp domyślny lightbox obrazu odświeżonym projektem."
    page_loading_indicator: "Skonfiguruj wskaźnik ładowania, który pojawia się podczas nawigacji po stronie w Discourse. \"Spinner\" to wskaźnik na pełnym ekranie. \"Slider\" wyświetla wąski pasek u góry ekranu."
    errors:
      invalid_css_color: "Nieprawidłowy kolor. Wpisz nazwę koloru lub wartość szesnastkową."
      invalid_email: "Nieprawidłowy adres e-mail."
      invalid_username: "Użytkownik o takiej nazwie nie istnieje."
      valid_username: "Istnieje użytkownik o tej nazwie."
      invalid_group: "Nie ma grupy o takiej nazwie."
      invalid_integer_min_max: "Wartość musi być między %{min} i %{max}."
      invalid_integer_min: "Wartość musi wynosić %{min} albo więcej."
      invalid_integer_max: "Wartość nie może być wyższa niż %{max}."
      invalid_integer: "Wartość musi być liczbą całkowitą."
      regex_mismatch: "Wartość nie jest zgodna z wymaganym formatem."
      must_include_latest: "Górne menu musi zawierać zakładkę 'aktualne'."
      invalid_string: "Nieprawidłowa wartość."
      invalid_string_min_max: "Musi być między %{min} i %{max} znaków."
      invalid_string_min: "Musi być co najmniej %{min} znaków."
      invalid_string_max: "Musi być nie więcej niż %{max} znaków."
      invalid_json: "Nieprawidłowy JSON."
      invalid_reply_by_email_address: "Wartość musi zawierać '%{reply_key}' i musi być inna niż e-mail z powiadomieniem."
      invalid_alternative_reply_by_email_addresses: "Wszystkie wartości muszą zawierać '%{reply_key}' i być inne niż w emailu powiadamiającym."
      invalid_domain_hostname: "Nie może zawierać znaków * lub ?"
      pop3_polling_host_is_empty: "Musisz ustawić 'pop3 polling host' przed włączeniem przeglądania cyklicznego POP3."
      pop3_polling_username_is_empty: "Musisz ustawić 'pop3 polling username' przed włączeniem przeglądania cyklicznego POP3."
      pop3_polling_password_is_empty: "Musisz ustawić 'pop3 polling password' przed włączeniem przeglądania cyklicznego POP3."
      pop3_polling_authentication_failed: "Błąd autoryzacji POP3. Proszę zweryfikować swoje dane uwierzytelniające POP3."
      reply_by_email_address_is_empty: "Musisz ustawić \"odpowiedz poprzez adres email' przed włączeniem odpowiedzi przez email."
      user_locale_not_enabled: "Musisz najpierw włączyć ''pozwól na ustawienia lokalne\" przed włączeniem tych ustawień."
      personal_message_enabled_groups_invalid: "Musisz określić co najmniej jedną grupę dla tego ustawienia. Jeśli nie chcesz, aby ktokolwiek poza personelem wysyłał PW, wybierz grupę personelu."
      invalid_regex: "Wyrażenie regularne jest niepoprawne lub niedozwolone."
      invalid_regex_with_message: "Wyrażenie regularne '%{regex}' zawiera błąd: %{message}"
      email_editable_enabled: "Musisz wyłączyć 'możliwość edycji emaili' przed włączeniem tych ustawień."
      staged_users_disabled: "Przed włączeniem tego ustawienia musisz najpierw włączyć 'staged users'."
      reply_by_email_disabled: "Przed włączeniem tego ustawienia musisz najpierw włączyć opcję 'reply by email'."
      discourse_connect_url_is_empty: "Musisz ustawić 'discourse connect url' przed włączeniem tego ustawienia."
      enable_local_logins_disabled: "Przed włączeniem tego ustawienia musisz najpierw włączyć opcję 'enable local logins'."
      min_username_length_exists: "Nie możesz ustawić minimalnej długości nazwy użytkownika powyżej najkrótszej nazwy użytkownika (%{username})."
      min_username_length_range: "Nie możesz ustawić minimum powyżej maksimum."
      max_username_length_exists: "Nie możesz ustawić maksymalnej długości nazwy użytkownika poniżej najdłuższej nazwy użytkownika (%{username})."
      max_username_length_range: "Nie możesz ustawić maksimum poniżej minimum."
      invalid_hex_value: "Wartości kolorów muszą być sześciocyfrowymi kodami szesnastkowymi."
      empty_selectable_avatars: "Przed włączeniem tego ustawienia należy najpierw przesłać co najmniej dwa wybrane awatary."
      category_search_priority:
        low_weight_invalid: "Nie możesz ustawić wagi na większą lub równą 1."
        high_weight_invalid: "Nie możesz ustawić wagi na mniejszą lub równą 1."
      allowed_unicode_usernames:
        regex_invalid: "Wyrażenie regularne jest nieprawidłowe: %{error}"
        leading_trailing_slash: "Wyrażenie regularne nie może zaczynać się ani kończyć ukośnikiem."
      unicode_usernames_avatars: "Wewnętrzne awatary systemowe nie obsługują nazw użytkowników zawierających unicode."
      list_value_count: "Lista musi zawierać dokładnie %{count} wartości."
      markdown_linkify_tlds: "Nie możesz uwzględnić wartości '*'."
      google_oauth2_hd_groups: "Przed włączeniem tego ustawienia musisz skonfigurować wszystkie ustawienia 'google oauth2 hd'."
      search_tokenize_chinese_enabled: "Musisz wyłączyć 'search_tokenize_chinese' przed włączeniem tego ustawienia."
      search_tokenize_japanese_enabled: "Musisz wyłączyć 'search_tokenize_japanese' przed włączeniem tego ustawienia."
      discourse_connect_cannot_be_enabled_if_second_factor_enforced: "Nie można włączyć DiscourseConnect, jeśli wymuszono 2FA."
      delete_rejected_email_after_days: "To ustawienie nie może być niższe niż ustawienie delete_email_logs_after_days ani większe niż %{max}"
<<<<<<< HEAD
      invalid_uncategorized_category_setting: "Kategoria \"Bez kategorii\" nie może zostać wybrana, jeśli ustawienie 'allow uncategorized topics' jest wyłączone"
=======
      invalid_uncategorized_category_setting: 'Kategorii „Bez kategorii” nie można wybrać, jeśli opcja ''allow uncategorized topics'' nie jest włączona.'
      invalid_search_ranking_weights: "Wartość jest nieprawidłowa dla ustawienia witryny search_ranking_weights. Przykład: '{0.1,0.2,0.3,1.0}'. Należy pamiętać, że maksymalna wartość dla każdej wagi wynosi 1.0."
>>>>>>> 9b339bcd
    placeholder:
      discourse_connect_provider_secrets:
        key: "www.example.com"
        value: "Sekret DiscourseConnect"
  search:
    extreme_load_error: "Strona jest pod ekstremalnym obciążeniem, wyszukiwanie jest wyłączone, spróbuj ponownie później"
    within_post: "#%{post_number} przez %{username}"
    types:
      category: "Kategorie"
      topic: "Wyniki"
      user: "Użytkownicy"
    results_page: "Wyniki wyszukiwania dla '%{term}'"
    audio: "[dźwięk]"
    video: "[wideo]"
  discourse_connect:
    login_error: "Błąd logowania"
    not_found: "Nie można znaleźć Twojego konta. Skontaktuj się z administratorem serwisu."
    account_not_approved: "Twoje konto oczekuje na zatwierdzenie. Otrzymasz powiadomienie e-mail, gdy zostanie zatwierdzone."
    unknown_error: "Wystąpił problem z Twoim kontem. Skontaktuj się z administratorem witryny."
    timeout_expired: "Upłynął limit czasu logowania, spróbuj zalogować się ponownie."
    no_email: "Nie podano adresu e-mail. Skontaktuj się z administratorem witryny."
    blank_id_error: "`external_id` jest wymagane, ale jest puste"
    email_error: "Konto nie może być zarejestrowane pod adresem e-mail <b>%{email}</b>. Skontaktuj się z administratorem witryny."
    missing_secret: "Uwierzytelnianie nie powiodło się z powodu braku sekretnego klucza. Skontaktuj się z administratorami, aby rozwiązać ten problem."
    invite_redeem_failed: "Zaproszenie nie powiodło się. Skontaktuj się z administratorem serwisu."
  original_poster: "Autor pierwszego wpisu"
  most_recent_poster: "Autor najnowszego wpisu"
  frequent_poster: "Aktywny uczestnik"
  poster_description_joiner: ", "
  redirected_to_top_reasons:
    new_user: "Witamy w naszej społeczności! Oto najpopularniejsze najnowsze tematy."
    not_seen_in_a_month: "Witamy ponownie! Długo tu nie zaglądałeś. Oto najpopularniejsze tematy z czasów, kiedy cię tu nie było."
  merge_posts:
    edit_reason:
      one: "Wpis połączony przez %{username}"
      few: "%{count} wpisy połączone przez %{username}"
      many: "%{count} wpisów połączonych przez %{username}"
      other: "%{count} wpisów połączonych przez %{username}"
    errors:
      different_topics: "Nie można połączyć wpisów z różnych tematów."
      different_users: "Nie można połączyć wpisów różnych użytkowników."
      max_post_length: "Nie można scalić postów, ponieważ łączna długość postów jest większa niż dozwolona."
  move_posts:
    new_topic_moderator_post:
      one: "Post został podzielony na nowy temat: %{topic_link}"
      few: "%{count} posty zostały podzielonye na nowy temat: %{topic_link}"
      many: "%{count} postów zostało podzielonych na nowy temat: %{topic_link}"
      other: "%{count} postów zostało podzielonych na nowy temat: %{topic_link}"
    new_message_moderator_post:
      one: "Post został podzielony na nową wiadomość: %{topic_link}"
      few: "%{count} posty zostały podzielone na nową wiadomość: %{topic_link}"
      many: "%{count} postów zostało podzielonych na nową wiadomość: %{topic_link}"
      other: "%{count} postów zostało podzielonych na nową wiadomość: %{topic_link}"
    existing_topic_moderator_post:
      one: "Post został scalony z istniejącym tematem: %{topic_link}"
      few: "%{count} posty zostały scalone z istniejącym tematem: %{topic_link}"
      many: "%{count} postów zostało scalonych z istniejącym tematem: %{topic_link}"
      other: "%{count} postów zostało scalonych z istniejącym tematem: %{topic_link}"
    existing_message_moderator_post:
      one: "Post został scalony z istniejącą wiadomością: %{topic_link}"
      few: "%{count} posty zostały scalone z istniejącą wiadomością: %{topic_link}"
      many: "%{count} postów zostało scalonych z istniejącą wiadomością: %{topic_link}"
      other: "%{count} postów zostało scalonych z istniejącą wiadomością: %{topic_link}"
  change_owner:
    post_revision_text: "Przeniesiono własność"
  publish_page:
    slug_errors:
      blank: "nie może być puste"
      unavailable: "jest niedostępny"
      invalid: "zawiera niepoprawne znaki"
  topic_statuses:
    autoclosed_message_max_posts:
      one: "Wiadomość została automatycznie zamknięta po osiągnięciu maksymalnej liczby %{count} odpowiedzi."
      few: "Wiadomość została automatycznie zamknięta po osiągnięciu maksymalnej liczby %{count} odpowiedzi."
      many: "Wiadomość została automatycznie zamknięta po osiągnięciu maksymalnej liczby %{count} odpowiedzi."
      other: "Wiadomość została automatycznie zamknięta po osiągnięciu maksymalnej liczby %{count} odpowiedzi."
    autoclosed_topic_max_posts:
      one: "Temat został automatycznie zamknięty po osiągnięciu maksymalnej liczby %{count} odpowiedzi."
      few: "Temat został automatycznie zamknięty po osiągnięciu maksymalnej liczby %{count} odpowiedzi."
      many: "Temat został automatycznie zamknięty po osiągnięciu maksymalnej liczby %{count} odpowiedzi."
      other: "Temat został automatycznie zamknięty po osiągnięciu maksymalnej liczby %{count} odpowiedzi."
    autoclosed_enabled_days:
      one: "Ten temat został automatycznie zamknięty po %{count} dniu. Tworzenie nowych odpowiedzi nie jest możliwe."
      few: "Ten temat został automatycznie zamknięty po %{count} dniach. Tworzenie nowych odpowiedzi nie jest możliwe."
      many: "Ten temat został automatycznie zamknięty po %{count} dniach. Tworzenie nowych odpowiedzi nie jest już możliwe."
      other: "Ten temat został automatycznie zamknięty po %{count} dniach. Tworzenie nowych odpowiedzi nie jest już możliwe."
    autoclosed_enabled_hours:
      one: "Ten temat został automatycznie zamknięty po %{count} godzinie. Tworzenie nowych odpowiedzi nie jest już możliwe."
      few: "Ten temat został automatycznie zamknięty po %{count} godzinach. Tworzenie nowych odpowiedzi nie jest już możliwe."
      many: "Ten temat został automatycznie zamknięty po %{count} godzinach. Tworzenie nowych odpowiedzi nie jest już możliwe."
      other: "Ten temat został automatycznie zamknięty po %{count} godzinach. Tworzenie nowych odpowiedzi nie jest już możliwe."
    autoclosed_enabled_minutes:
      one: "Ten temat został automatycznie zamknięty po %{count} minucie. Tworzenie nowych odpowiedzi nie jest już możliwe."
      few: "Ten temat został automatycznie zamknięty po %{count} minutach. Tworzenie nowych odpowiedzi nie jest już możliwe."
      many: "Ten temat został automatycznie zamknięty po %{count} minutach. Tworzenie nowych odpowiedzi nie jest już możliwe."
      other: "Ten temat został automatycznie zamknięty po %{count} minutach. Tworzenie nowych odpowiedzi nie jest już możliwe."
    autoclosed_enabled_lastpost_days:
      one: "Ten temat został automatycznie zamknięty %{count} dzień po ostatnim wpisie. Tworzenie nowych odpowiedzi nie jest już możliwe."
      few: "Ten temat został automatycznie zamknięty %{count} dni po ostatnim wpisie. Tworzenie nowych odpowiedzi nie jest już możliwe."
      many: "Ten temat został automatycznie zamknięty %{count} dni po ostatnim wpisie. Tworzenie nowych odpowiedzi nie jest już możliwe."
      other: "Ten temat został automatycznie zamknięty %{count} dni po ostatnim wpisie. Tworzenie nowych odpowiedzi nie jest już możliwe."
    autoclosed_enabled_lastpost_hours:
      one: "Ten temat został automatycznie zamknięty %{count} godzinę po ostatnim wpisie. Tworzenie nowych odpowiedzi nie jest już możliwe."
      few: "Ten temat został automatycznie zamknięty %{count} godziny po ostatnim wpisie. Tworzenie nowych odpowiedzi nie jest już możliwe."
      many: "Ten temat został automatycznie zamknięty %{count} godzin po ostatnim wpisie. Tworzenie nowych odpowiedzi nie jest już możliwe."
      other: "Ten temat został automatycznie zamknięty %{count} godzin po ostatnim wpisie. Tworzenie nowych odpowiedzi nie jest już możliwe."
    autoclosed_enabled_lastpost_minutes:
      one: "Ten temat został automatycznie zamknięty %{count} minutę po ostatnim wpisie. Tworzenie nowych odpowiedzi nie jest już możliwe."
      few: "Ten temat został automatycznie zamknięty %{count} minuty po ostatnim wpisie. Tworzenie nowych odpowiedzi nie jest już możliwe."
      many: "Ten temat został automatycznie zamknięty %{count} minut po ostatnim wpisie. Tworzenie nowych odpowiedzi nie jest już możliwe."
      other: "Ten temat został automatycznie zamknięty %{count} minut po ostatnim wpisie. Tworzenie nowych odpowiedzi nie jest już możliwe."
    autoclosed_disabled_days:
      one: "Ten temat został automatycznie otwarty po %{count} dniu."
      few: "Ten temat został automatycznie otwarty po %{count} dniach."
      many: "Ten temat został automatycznie otwarty po %{count} dniach."
      other: "Ten temat został automatycznie otwarty po %{count} dniach."
    autoclosed_disabled_hours:
      one: "Ten temat został automatycznie otwarty po %{count} godzinie."
      few: "Ten temat został automatycznie otwarty po %{count} godzinach."
      many: "Ten temat został automatycznie otwarty po %{count} godzinach."
      other: "Ten temat został automatycznie otwarty po %{count} godzinach."
    autoclosed_disabled_minutes:
      one: "Ten temat został automatycznie otwarty po %{count} minucie."
      few: "Ten temat został automatycznie otwarty po %{count} minutach."
      many: "Ten temat został automatycznie otwarty po %{count} minutach."
      other: "Ten temat został automatycznie otwarty po %{count} minutach."
    autoclosed_disabled_lastpost_days:
      one: "Ten temat został automatycznie otwarty po %{count} dniu od ostatniej odpowiedzi."
      few: "Ten temat został automatycznie otwarty po %{count} dniach od ostatniej odpowiedzi."
      many: "Ten temat został automatycznie otwarty po %{count} dniach od ostatniej odpowiedzi."
      other: "Ten temat został automatycznie otwarty po %{count} dniach od ostatniej odpowiedzi."
    autoclosed_disabled_lastpost_hours:
      one: "Ten temat został automatycznie otwarty po %{count} godzinie od ostatniej odpowiedzi."
      few: "Ten temat został automatycznie otwarty po %{count} godzinach od ostatniej odpowiedzi."
      many: "Ten temat został automatycznie otwarty po %{count} godzinach od ostatniej odpowiedzi."
      other: "Ten temat został automatycznie otwarty po %{count} godzinach od ostatniej odpowiedzi."
    autoclosed_disabled_lastpost_minutes:
      one: "Ten temat został automatycznie otwarty po %{count} minucie od ostatniej odpowiedzi."
      few: "Ten temat został automatycznie otwarty po %{count} minutach od ostatniej odpowiedzi."
      many: "Ten temat został automatycznie otwarty po %{count} minutach od ostatniej odpowiedzi."
      other: "Ten temat został automatycznie otwarty po %{count} minutach od ostatniej odpowiedzi."
    autoclosed_disabled: "Temat został otwarty. Dodawanie odpowiedzi jest ponownie możliwe."
    autoclosed_disabled_lastpost: "Temat został otwarty. Pisanie odpowiedzi jest możliwe."
    auto_deleted_by_timer: "Automatycznie usunięte przez regulator czasowy."
  login:
    invalid_second_factor_method: "Wybrana metoda uwierzytelniania dwuskładnikowego jest nieprawidłowa."
    not_enabled_second_factor_method: "Wybrana metoda uwierzytelniania dwuskładnikowego nie jest włączona na Twoim koncie."
    security_key_description: "Po przygotowaniu fizycznego klucza bezpieczeństwa naciśnij przycisk Uwierzytelnij za pomocą klucza bezpieczeństwa poniżej."
    security_key_alternative: "Spróbuj w inny sposób"
    security_key_authenticate: "Uwierzytelnij się za pomocą klucza bezpieczeństwa"
    security_key_not_allowed_error: "Upłynął limit czasu procesu uwierzytelniania klucza bezpieczeństwa lub został on anulowany."
    security_key_no_matching_credential_error: "W podanym kluczu zabezpieczeń nie znaleziono zgodnych poświadczeń."
    security_key_support_missing_error: "Twoje obecne urządzenie lub przeglądarka nie obsługuje używania kluczy bezpieczeństwa. Proszę użyć innej metody."
    security_key_invalid: "Wystąpił błąd podczas weryfikacji klucza bezpieczeństwa."
    not_approved: "Twoje konto nie zostało jeszcze aktywowane. Zostaniesz powiadomiony emailem gdy będziesz mógł/mogła się zalogować."
    incorrect_username_email_or_password: "Niepoprawna nazwa użytkownika, email lub hasło"
    incorrect_password: "Nieprawidłowe hasło"
    wait_approval: "Dziękujemy za rejestrację. Powiadomimy Cię gdy Twoje konto zostanie aktywowane."
    active: "Twoje konto zostało aktywowane i jest gotowe do użycia."
    activate_email: "<p>Już prawie koniec! Wysłaliśmy email aktywacyjny na <b>%{email}</b>. Postępuj zgodnie z instrukcjami w mailu, aby aktywować konto. </p><p>Jeśli email nie przyszedł, sprawdź folder spam.</p>"
    not_activated: "Nie możesz się jeszcze zalogować. Wysłaliśmy do Ciebie email aktywacyjny. Wykonaj instrukcje w nim zawarte by aktywować Twoje konto."
    not_allowed_from_ip_address: "Nie możesz się zalogować jako %{username} z tego adresu IP."
    admin_not_allowed_from_ip_address: "Nie możesz zalogować się jako administrator z tego adresu IP."
    reset_not_allowed_from_ip_address: "Nie możesz zażądać resetowania hasła z tego adresu IP."
    suspended: "Nie możesz się zalogować aż do %{date}."
    suspended_with_reason: "Konto zawieszone do %{date}: %{reason}"
    suspended_with_reason_forever: "Konto zawieszone: %{reason}"
    errors: "%{errors}"
    not_available: "Niedostępny. Może spróbuj %{suggestion}?"
    something_already_taken: "Coś poszło źle. Możliwe, że ta nazwa użytkownika lub email są już zarejestrowane. Spróbuj użyć procedury przypominania hasła."
    omniauth_error:
      generic: "Przepraszamy, wystąpił błąd podczas autoryzacji Twojego konta. Proszę spróbować ponownie."
      csrf_detected: "Upłynął limit czasu autoryzacji lub nastąpiła zmiana przeglądarki. Proszę spróbować ponownie."
      request_error: "Wystąpił błąd podczas rozpoczynania autoryzacji. Proszę spróbować ponownie."
      invalid_iat: "Nie można zweryfikować tokenu autoryzacji z powodu różnic w zegarze serwera. Proszę spróbować ponownie."
    omniauth_error_unknown: "Coś poszło nie tak podczas przetwarzania logowania, spróbuj ponownie."
    omniauth_confirm_title: "Zaloguj się za pomocą %{provider}"
    omniauth_confirm_button: "Kontynuuj"
    authenticator_error_no_valid_email: "Adresy e-mail powiązane z %{account} są niedozwolone. Musisz użyć innego adresu."
    new_registrations_disabled: "Aktualnie nie jest możliwe zarejestrowanie nowego konta."
    password_too_long: "Hasła są ograniczone do 200 znaków."
    email_too_long: "Podałeś/łaś zbyt długi adres email. Nazwa skrzynki pocztowej nie może być dłuższa niż 254 znaki, a nazwa domeny nie może zawierać więcej niż 253 znaki."
    wrong_invite_code: "Wprowadzony kod zaproszenia był nieprawidłowy."
    reserved_username: "Niedozwolona nazwa użytkownika."
    missing_user_field: "Nie wypełniłeś wszystkich pól użytkownika"
    auth_complete: "Uwierzytelnianie zostało zakończone."
    click_to_continue: "Kliknij tutaj aby kontynuować."
    already_logged_in: "Przepraszamy! To zaproszenie jest przeznaczone dla nowych użytkowników, którzy nie mają jeszcze istniejącego konta."
    second_factor_title: "Uwierzytelnianie dwuskładnikowe"
    second_factor_description: "Podaj wymagany kod uwierzytelniający ze swojej aplikacji:"
    second_factor_backup_description: "Proszę wprowadź jeden ze swoich zapasowych kodów:"
    second_factor_backup_title: "Kod zapasowy weryfikacji dwuskładnikowej"
    invalid_second_factor_code: "Nieprawidłowy kod uwierzytelniający. Każdego kodu można użyć tylko raz."
    invalid_security_key: "Nieprawidłowy klucz bezpieczeństwa."
    missing_second_factor_name: "Proszę podać nazwę."
    missing_second_factor_code: "Proszę podać kod."
    second_factor_toggle:
      totp: "Zamiast tego użyj aplikacji uwierzytelniającej lub klucza bezpieczeństwa"
      backup_code: "Zamiast tego użyj kodu zapasowego"
  second_factor_auth:
    challenge_not_found: "Nie udało się znaleźć wyzwania 2FA w bieżącej sesji."
    challenge_expired: "Upłynęło zbyt wiele czasu od wykonania wyzwania 2FA i nie jest ono już ważne. Spróbuj ponownie."
    challenge_not_completed: "Nie ukończyłeś wyzwania 2FA, aby wykonać tę czynność. Ukończ wyzwanie 2FA i spróbuj ponownie."
    actions:
      grant_admin:
        description: "Aby zapewnić dodatkowe środki bezpieczeństwa, musisz potwierdzić swój kod 2FA, zanim %{username} uzyska dostęp administratora."
      discourse_connect_provider:
        description: "%{hostname} poprosił Cię o potwierdzenie Twojego 2FA. Zostaniesz przekierowany z powrotem na stronę, gdy potwierdzisz swoją weryfikację dwuetapową."
  admin:
    email:
      sent_test: "wysłany!"
    user:
      merge_user:
        updating_username: "Aktualizuję nazwę użytkownika ..."
        changing_post_ownership: "Zmiana właściciela wpisu..."
        merging_given_daily_likes: "Łączenie oddanych dziennych polubień..."
        merging_post_timings: "Łączenie czasów postów..."
        merging_user_visits: "Łączenie odwiedzin użytkownika..."
        updating_site_settings: "Aktualizowanie ustawień strony..."
        updating_user_stats: "Aktualizowanie statystyk użytkownika..."
        merging_user_attributes: "Łączenie atrybutów użytkownika..."
        updating_user_ids: "Aktualizuję identyfikatory użytkowników..."
        deleting_source_user: "Usuwanie użytkownika źródłowego..."
  user:
    deactivated: "Został dezaktywowany w związku ze zbyt dużą liczbą odrzuconych emaili na '%{email}'."
    deactivated_by_staff: "Wyłączone przez personel"
    deactivated_by_inactivity:
      one: "Automatycznie dezaktywowano po %{count} dniu braku aktywności"
      few: "Automatycznie dezaktywowano po %{count} dniach braku aktywności"
      many: "Automatycznie dezaktywowano po %{count} dniach braku aktywności"
      other: "Automatycznie dezaktywowano po %{count} dniach braku aktywności"
    activated_by_staff: "Aktywowane przez personel"
    new_user_typed_too_fast: "Nowy użytkownik wpisany zbyt szybko"
    content_matches_auto_silence_regex: "Treść pasuje do wyrażenia regularnego automatycznego wyciszenia"
    username:
      short: "musi zawierać co najmniej %{min} znaków"
      long: "nie może zawierać więcej niż %{max} znaków"
      too_long: "jest za długa"
      characters: "musi zawierać tylko cyfry, litery, myślniki, kropki i podkreślenia"
      unique: "musi być unikalna"
      blank: "musi zostać podana"
      must_begin_with_alphanumeric_or_underscore: "musi zaczynać się literą, cyfrą lub znakiem podkreślenia"
      must_end_with_alphanumeric: "musi kończyć się literą lub cyfrą"
      must_not_contain_two_special_chars_in_seq: "nie może zawierać sekwencji 2 lub więcej znaków specjalnych (.-_)"
      must_not_end_with_confusing_suffix: "nie może kończyć się w sposób wprowadzający w błąd, np. .json, .png itp."
    email:
      blank: "nie może być puste."
      invalid: "jest nieprawidłowy."
      not_allowed: "nie jest dopuszczany od tego dostawcy poczty. Użyj innego adresu email."
      blocked: "nie jest dozwolony."
      revoked: "Maile do \"%{email}\" do %{date} nie będą wysyłane."
      does_not_exist: "N/A"
    ip_address:
      blocked: "Z twojego adresu IP nowe rejestracje nie są możliwe."
      max_new_accounts_per_registration_ip: "Z twojego adresu IP nowe rejestracje nie są możliwe (wyczerpany limit). Skonaktuj się z personelem."
    website:
      domain_not_allowed: "Błędny adres strony internetowej. Dozwolone domeny: %{domains}"
    auto_rejected: "Odrzucono automatycznie ze względu na wiek. Zobacz ustawienia auto_handle_queued_age witryny."
    destroy_reasons:
      unused_staged_user: "Nieużywany użytkownik etapowy"
      fixed_primary_email: "Ustalony główny adres e-mail wystawionego użytkownika"
      same_ip_address: "Taki sam adres IP (%{ip_address}) jak inni użytkownicy"
      inactive_user: "Nieaktywny użytkownik"
      reviewable_reject_auto: "Automatyczna obsługa użytkowników oczekujących sprawdzania"
      reviewable_reject: "Użytkownik odrzucony po weryfikacji"
    email_in_spam_header: "Pierwszy e-mail użytkownika został oznaczony jako spam"
    already_silenced: "Użytkownik został już wyciszony przez %{staff} %{time_ago}."
    already_suspended: "Użytkownik został już zawieszony przez %{staff} %{time_ago}."
    cannot_delete_has_posts:
      one: "Użytkownik %{username} ma %{count} post w publicznym wątku lub prywatnej wiadomości, więc nie można ich usunąć."
      few: "Użytkownik %{username} ma %{count} posty w publicznym wątku lub prywatnej wiadomości, więc nie można ich usunąć."
      many: "Użytkownik %{username} ma %{count} posty w publicznym wątku lub prywatnej wiadomości, więc nie można ich usunąć."
      other: "Użytkownik %{username} ma %{count} postów w publicznych wątkach lub prywatnych wiadomościach, więc nie można ich usunąć."
  unsubscribe_mailer:
    title: "Przestań obserwować mailera"
    subject_template: "Potwierdź, że nie chcesz już otrzymywać powiadomień e-mailowych z %{site_title}"
    text_body_template: |
      Ktoś (może ty?) zażądał, by strona %{site_domain_name} nie wysyłała już powiadomień e-mailowych na ten adres.
      Jeśli potwierdzasz, kliknij w ten link:

      %{confirm_unsubscribe_link}

      Jeśli nadal chcesz otrzymywać powiadomienia e-mailowe, po prostu zignoruj ten e-mail.
  invite_mailer:
    title: "Zaproś mailera"
    subject_template: "%{inviter_name} zaprosił Cię do '%{topic_title}' na %{site_domain_name}"
    text_body_template: |
      %{inviter_name} zaprosił Cię do dyskusji

      > **%{topic_title}**
      >
      > %{topic_excerpt}

      w

      > %{site_title} - %{site_description}

      Jeśli jesteś zainteresowany, kliknij poniższy link:

      %{invite_link}
  custom_invite_mailer:
    title: "Niestandardowe zaproszenie mailera"
    subject_template: "%{inviter_name} zaprosił Cię do '%{topic_title}' na %{site_domain_name}"
    text_body_template: |
      %{inviter_name} zaprosił Cię do dyskusji

      > **%{topic_title}**
      >
      > %{topic_excerpt}

      w

      > %{site_title} - %{site_description}

      Wraz z notatką

      > %{user_custom_message}

      Jeśli jesteś zainteresowany, kliknij link poniżej:

      %{invite_link}
  invite_forum_mailer:
    title: "Zaproś forum mailera"
    subject_template: "%{inviter_name}zaprosił cię do dołączenia do%{site_domain_name}"
    text_body_template: |
      %{inviter_name} zaprosił Cię do dołączenia na

      > **%{site_title}**
      >
      > %{site_description}

      Jeśli jesteś zainteresowany, kliknij link poniżej:

      %{invite_link}
  custom_invite_forum_mailer:
    title: "Niestandardowe zaproszenie forum mailera"
    subject_template: "%{inviter_name}zaprosił cię do dołączenia do%{site_domain_name}"
    text_body_template: |
      %{inviter_name} zaprosił Cię do dołączenia

      > **%{site_title}**
      >
      > %{site_description}

      Z notatką

      > %{user_custom_message}

      Jeśli jesteś zainteresowany, kliknij link poniżej:

      %{invite_link}
  invite_password_instructions:
    title: "Zaproś hasło instrukcje"
    subject_template: "Ustaw hasło dla swojego konta na %{site_name}"
    text_body_template: |
      Dziękujemy za zaakceptowanie zaproszenia do %{site_name} -- witamy!

      Kliknij ten link, by wybrać hasło:

      %{base_url}/u/password-reset/%{email_token}

      (Jeśli powyższy link wygasł, wybierz "Zapomniałem hasła", logując się za pomocą adresu email.)
  download_backup_mailer:
    title: "Ściągnij backup mailer"
    subject_template: "[%{email_prefix}] Ściągnij backup strony"
    text_body_template: |
      Tutaj jest [strona ściągania backupu](%{backup_file_path}), o którą prosiłeś.

      Ze względów bezpieczeństwa wysłaliśmy link do ściągnięcia na twój potwierdzony adres email .

      (Jeśli nie prosiłeś/łaś o ten link, powinieneś być poważnie zaniepokojony - ktoś ma dostęp admina do twojej strony).
    no_token: |
      Przepraszamy, ten link do pobrania backupu został wcześniej użyty lub wygasł.
  admin_confirmation_mailer:
    title: "Potwierdzenie admina"
    subject_template: "[%{email_prefix}] Potwierdź nowe konto admina"
    text_body_template: |
      Potwierdź, że chcesz dodać **%{target_username} (%{target_email})** jako administratora Twojego forum.

      [Potwierdź konto administratora] (%{admin_confirm_url})
  test_mailer:
    title: "Test Powiadomień"
    subject_template: "[%{email_prefix}] Test dostarczania poczty"
    text_body_template: |
      To jest testowa wiadomość e-mail od

      [**%{base_url}**][0]

      Mamy nadzieję, że otrzymałeś ten test dostarczalności wiadomości e-mail!

      Oto [przydatna lista kontrolna do weryfikacji konfiguracji dostarczania poczty e-mail][1].

      Powodzenia,

      Twoi przyjaciele z [Discourse](https://www.discourse.org)

      [0]: %{base_url}
      [1]: https://meta.discourse.org/t/email-delivery-configuration-checklist/209839
  new_version_mailer:
    title: "Nowa wersja powiadomień"
    subject_template: "[%{email_prefix}] Nowa wersja Discourse jest dostępna"
    text_body_template: |
      Hurra, nowa wersja [Discourse](https://www.discourse.org) jest dostępna!

      Twoja wersja: %{installed_version}
      Nowa wersja: **%{new_version}**

      - Uaktualnij za pomocą naszego prostego **[uaktualnienia przez przeglądarkę jednym kliknięciem](%{base_url}/admin/upgrade)**

      - Zobacz, co nowego w [dzienniku zmian](https://meta.discourse.org/tag/release-notes) lub przejrzyj [nieprzetworzony dziennik zmian GitHub](https://github.com/discourse/discourse/commits/main)

      - Odwiedź [meta.discourse.org](https://meta.discourse.org) dla nowości, dyskusji i wsparcia technicznego dla Discourse
  new_version_mailer_with_notes:
    title: "Nowa wersja powiadomień z uwagami"
    subject_template: "[%{email_prefix}] dostępna aktualizacja"
    text_body_template: |
      Hurra, nowa wersja [Discourse](https://www.discourse.org) jest dostępna!

      Twoja wersja: %{installed_version}
      Nowa wersja: **%{new_version}**

      - Uaktualnij za pomocą naszego prostego **[uaktualnienia przez przeglądarkę jednym kliknięciem](%{base_url}/admin/upgrade)**

      - Zobacz, co nowego w [dzienniku zmian](https://meta.discourse.org/tag/release-notes) lub przejrzyj [nieprzetworzony dziennik zmian GitHub](https://github.com/discourse/discourse/commits/main)

      - Odwiedź [meta.discourse.org](https://meta.discourse.org) dla nowości, dyskusji i wsparcia technicznego dla Discourse

      ### Dziennik zmian

      %{notes}
  flag_reasons:
    off_topic: "Twój wpis został oznaczony jako **nie na temat**: społeczność uważa, że nie pasuje do tematu, w którym został dodany, biorąc pod uwagę jego tytuł i treść pierwszego wpisu."
    inappropriate: "Twój post został oznaczony jako **nieodpowiedni**: społeczność uważa, że jest on obraźliwy, stanowi przejaw nienawiści lub narusza [nasze wytyczne dla społeczności](%{base_path}/guidelines)."
    spam: "Twój wpis został oznaczony jako **spam**: społeczność czuje, że jest to reklama, czyli coś nadmiernie promującego, a nie użytecznego czy odnoszącego się do tematu."
    notify_moderators: "Twój wpis został oznaczony jako **do uwagi moderatora**: społeczność czuje, że wpis wymaga ręcznej interwencji członka personelu."
    responder:
      off_topic: "Post został oznaczony jako **nie na temat**: społeczność uważa, że nie pasuje on do tematu, który obecnie określa tytuł i pierwszy post."
      inappropriate: "Post został oznaczony jako **nieodpowiedni**: społeczność uważa, że jest on obraźliwy, stanowi przejaw nienawiści lub narusza [nasze wytyczne dla społeczności](%{base_path}/guidelines)."
      spam: "Post został oznaczony jako **spam**: społeczność uważa, że jest to reklama, lub coś, co ma charakter nadmiernie promocyjny, a nie jest przydatne lub związane z tematem zgodnie z oczekiwaniami."
      notify_moderators: "Post został oznaczony **w celu zwrócenia uwagi moderatora**: społeczność uważa, że coś w tym poście wymaga ręcznej interwencji członka personelu."
  flags_dispositions:
    agreed: "Dziękujemy za zwrócenie uwagi. Zgadzamy się, że jest to problem i przyjrzymy się temu. "
    agreed_and_deleted: "Dziękujemy za zwrócenie uwagi. Zgadzamy się, że jest to problem i wpis został usunięty. "
    disagreed: "Dziękujemy za zwrócenie uwagi. Zajmiemy się tym wkrótce."
    ignored: "Dziękujemy za zwrócenie uwagi. Zajmiemy się tym wkrótce."
    ignored_and_deleted: "Dziękujemy za zwrócenie uwagi. Wpis został usunięty."
  temporarily_closed_due_to_flags:
    one: "Ten temat jest tymczasowo zamknięty na co najmniej %{count} godzinę z powodu dużej liczby flag społeczności."
    few: "Ten temat jest tymczasowo zamknięty na co najmniej %{count} godzin z powodu dużej liczby flag społeczności."
    many: "Ten temat jest tymczasowo zamknięty na co najmniej %{count} godzin z powodu dużej liczby flag społeczności."
    other: "Ten temat jest tymczasowo zamknięty na co najmniej %{count} godzin z powodu dużej liczby flag społeczności."
  system_messages:
    reviewables_reminder:
      subject_template: "W kolejce do sprawdzenia znajdują się elementy, które wymagają uwagi"
      text_body_template:
        one: "%{mentions} Wiadomości zostały wysłane ponad %{count} godzinę temu. [Sprawdź je](%{base_url}/review)."
        few: "%{mentions} Wiadomości zostały wysłane ponad %{count} godziny temu. [Sprawdź je](%{base_url}/review)."
        many: "%{mentions} Wiadomości zostały wysłane ponad %{count} godzin temu. [Sprawdź je](%{base_url}/review)."
        other: "%{mentions} Wiadomości zostały wysłane ponad %{count} godzin temu. [Sprawdź je](%{base_url}/review)."
    private_topic_title: "Temat#%{id}"
    contents_hidden: "Proszę przejść do wpisu, aby wyświetlić jego zawartość."
    post_hidden:
      title: "Ukryty wpis"
      subject_template: "Wpis został ukryty z powodu oflagowania przez społeczność"
      text_body_template: |
        Witaj,

        To jest automatyczna wiadomość od %{site_name} aby poinformować Cię, że Twój post został ukryty.

        <%{base_url}%{url}>

        %{flag_reason}

        Ten post został ukryty z powodu flag społeczności, więc zastanów się, jak możesz poprawić swój wpis, aby odzwierciedlić ich opinie. **Możesz edytować swój post po %{edit_delay} minutach, a zostanie on automatycznie przywrócony.**

        Jeśli jednak post zostanie ukryty przez społeczność po raz drugi, pozostanie ukryty, dopóki nie zostanie zaakceptowany przez personel.

        Aby uzyskać dodatkowe wskazówki, zapoznaj się z naszymi [wytycznymi dla społeczności](%{base_url}/guidelines).
    post_hidden_again:
      title: "Post ukryty ponownie"
      subject_template: "Wpis ukryty przez społeczność, powiadomiono personel"
      text_body_template: |
        Witaj,

        To jest automatyczna wiadomość od %{site_name} informująca, że Twój post został ponownie ukryty.

        <%{base_url}%{url}>

        %{flag_reason}

        Społeczność oznaczyła ten post i teraz jest ukryty. **Ponieważ ten post był ukrywany więcej niż raz, Twój post pozostanie ukryty, dopóki nie zostanie zaakceptowany przez personel.**

        Aby uzyskać dodatkowe wskazówki, zapoznaj się z naszymi [wytycznymi dla społeczności](%{base_url}/guidelines).
    queued_by_staff:
      title: "Post wymaga zatwierdzenia"
      subject_template: "Post ukryty przez personel, oczekujący na zatwierdzenie"
      text_body_template: |
        Witaj,

        To jest automatyczna wiadomość od %{site_name} aby poinformować Cię, że Twój post został ukryty.

        <%{base_url}%{url}>

        Twój post pozostanie ukryty, dopóki pracownik go nie przejrzy.

        Aby uzyskać dodatkowe wskazówki, zapoznaj się z naszymi [wytycznymi dla społeczności](%{base_url}/guidelines).
    flags_disagreed:
      title: "Oznaczony post został przywrócony przez personel"
      subject_template: "Oznaczony post został przywrócony przez personel"
      text_body_template: |
        Witaj,

        To jest automatyczna wiadomość od %{site_name} z informacją, że [Twój post](%{base_url}%{url}) został przywrócony.

        Ten post został oflagowany przez społeczność, a członek personelu zdecydował się go przywrócić.

        [details="Kliknij, aby rozwinąć przywrócony post"]
        ``` markdown
        %{flagged_post_raw_content}
        ```
        [/details]
    flags_agreed_and_post_deleted:
      title: "Oznaczony post został usunięty przez personel"
      subject_template: "Oznaczony post został usunięty przez personel"
      text_body_template: |
        Witaj,

        Jest to automatyczna wiadomość od %{site_name} , aby poinformować Cię, że [twój wpis](%{base_url}%{url}) został usunięty.

        %{flag_reason}

        Ten post został oznaczony przez społeczność, a personel zdecydował się go usunąć.

        ``` markdown
        %{flagged_post_raw_content}
        ```

        Zapoznaj się z naszymi [wytycznymi społeczności](%{base_url}/guidelines) po więcej szczegółów.
    flags_agreed_and_post_deleted_for_responders:
      title: "Odpowiedź usunięta z oflagowanego postu przez personel"
      subject_template: "Odpowiedź usunięta z oflagowanego postu przez personel"
      text_body_template: |
        Witaj,

        To jest automatyczna wiadomość od %{site_name} informująca, że [post](%{base_url}%{url}), na który odpowiedziałeś, został usunięty.

        %{flag_reason}

        Ten post został oznaczony przez społeczność, a członek personelu zdecydował się go usunąć.

        ``` markdown
        %{flagged_post_raw_content}
        ```

        Na który odpowiedziałeś

        ``` markdown
        %{flagged_post_response_raw_content}
        ```

        Aby uzyskać więcej informacji na temat powodu usunięcia, zapoznaj się z naszymi [wytycznymi dla społeczności](%{base_url}/guidelines).
    usage_tips:
      text_body_template: |
        Aby uzyskać kilka szybkich wskazówek, jak zacząć jako nowy użytkownik, [przeczytaj ten post na blogu](https://blog.discourse.org/2016/12/discourse-new-user-tips-and-tricks/).

        Gdy będziesz uczestniczyć w dyskusji, poznamy Cię i tymczasowe ograniczenia dla nowych użytkowników zostaną zniesione. Z biegiem czasu zyskasz [poziomy zaufania](https://blog.discourse.org/2018/06/understanding-discourse-trust-levels/), które obejmują specjalne umiejętności pomagające nam wspólnie zarządzać naszą społecznością.
    welcome_user:
      title: "Witaj Użytkowniku"
      subject_template: "Witaj na %{site_name}!"
      text_body_template: |
        Dziękujemy za rejestrację na %{site_name} i witamy!

        %{new_user_tips}

        Staramy się budować społeczność opartą o [cywilizowaną dyskusję](%{base_url}/guidelines).

        Miłego użytkowania!
    welcome_tl1_user:
      title: "Witaj Użytkowniku TL1"
      subject_template: "Dzięki, że jesteś z nami"
      text_body_template: |
        No hej. Widzimy, że byłeś/łaś zajęty czytaniem, co jest fantastyczne, więc awansowaliśmy Cię na następny [poziom zaufania!](https://blog.discourse.org/2018/06/understanding-discourse-trust-levels/)

        Cieszymy się, że spędzasz z nami czas i chcielibyśmy dowiedzieć się o Tobie więcej. Poświęć chwilę, aby [wypełnić swój profil](%{base_url}/my/preferences/profile), lub śmiało [rozpocznij nowy temat](%{base_url}/categories).
    welcome_staff:
      title: "Witamy nowego członka personelu"
      subject_template: "Gratulacje, przyznano Ci status %{role}!"
      text_body_template: |
        Personel przyznał Ci status %{role} .

        Jako %{role} masz teraz dostęp do <a href='%{base_url}/admin' target='_blank'>interfejsu administratora</a>.

        Z wielką mocą wiąże się wielka odpowiedzialność. Jeśli nie masz doświadczenia w moderowaniu, zapoznaj się z [przewodnikiem moderacji](https://meta.discourse.org/t/discourse-moderation-guide/63116).
    welcome_invite:
      title: "Zaproszenie powitalne"
      subject_template: "Witaj na %{site_name}!"
      text_body_template: |
        Dziękujemy za przyjęcie zaproszenia do %{site_name} – witamy!

        Twoja automatycznie wygenerowana nazwa użytkownika: **%{username}**. Możesz ją zmienić w każdej chwili w [swoich ustawieniach][prefs].

        Aby zalogować się:

        A) Zaloguj się przyciskiem logowania przez zewnętrzny serwis. Pamiętaj, aby podpięty pod wybrany serwis adres e-mail **był taki sam** jak ten na który dostałeś/łaś swoje zaproszenie. W przeciwnym wypadku nie będziemy mogli stwierdzić, że ty to Ty!

        B) Stwórz unikalne hasło w [swoich ustawieniach][prefs] i zaloguj się przy jego pomocy.

        %{new_user_tips}

        Wierzymy w [cywilizowane zachowanie](%{base_url}/guidelines) jako podstawę naszej społeczności.

        Miłego uczestnictwa!

        [prefs]: %{user_preferences_url}
    tl2_promotion_message:
      subject_template: "Gratulujemy awansu na następny poziom zaufania!"
      text_body_template: |
        Awansowaliśmy Cię o kolejny [poziom zaufania](https://blog.discourse.org/2018/06/understanding-discourse-trust-levels/)!

        Osiągnięcie 2. poziomu zaufania oznacza, że przeczytałeś(-aś) i aktywnie uczestniczyłeś(-aś) w życiu społeczności na tyle, by być uznanym za jej członka.

        Jako doświadczony użytkownik możesz docenić [tę listę przydatnych wskazówek i trików](https://blog.discourse.org/2016/12/discourse-new-user-tips-and-tricks/).

        Zapraszamy Cię do dalszego zaangażowania - cieszymy się, że jesteś z nami.
    backup_succeeded:
      title: "Kopia zapasowa została utworzona "
      subject_template: "Kopia zapasowa jest gotowa"
      text_body_template: |
        Kopia zapasowa powiodła się.

        Odwiedź sekcję [Administracja > Kopie zapasowe](%{base_url}/admin/backups), aby pobrać nową kopię zapasową.

        Oto dziennik:

        %{logs}
    backup_failed:
      title: "Kopia zapasowa nie została utworzona "
      subject_template: "Kopia zapasowa nieudana"
      text_body_template: |
        Kopia zapasowa nie powiodła się.

        Oto dziennik:

        %{logs}
    restore_succeeded:
      title: "Przywracanie udane"
      subject_template: "Przywrócenie udane"
      text_body_template: |
        Przywrócenie powiodło się.

        Oto dziennik:

        %{logs}
    restore_failed:
      title: "Przywracanie nieudane"
      subject_template: "Przywracanie nieudane"
      text_body_template: |
        Przywracanie nie powiodło się

        Oto dziennik:

        %{logs}
    bulk_invite_succeeded:
      title: "Zaproszenia hurtowe udane"
      subject_template: "Przetwarzanie masowej ilości zaproszeń zakończyło się sukcesem."
      text_body_template: |
        Twój zbiorczy plik zaproszeń użytkowników został przetworzony, %{sent} zaproszeń wysłanych, %{skipped} pominięto i %{warnings} ostrzeżeń.

        ``` text
        %{logs}
        ```
    bulk_invite_failed:
      title: "Zaproszenia hurtowe Nieudane"
      subject_template: "Plik z zaproszeniami został przetworzony z błędami."
      text_body_template: |
        Twój zbiorczy plik zaproszeń użytkowników został przetworzony, wysłano %{sent} zaproszeń, %{skipped} pominięto, %{warnings} z ostrzeżeniami i %{failed} z błędami.

        Oto dziennik:

        ``` tekst
        %{logs}
        ```
    user_added_to_group_as_owner:
      title: "Dodano do grupy jako właściciel"
      subject_template: "Zostałeś/łaś dodany jako właściciel grupy %{group_name}"
      text_body_template: |
        Dodano Cię jako właściciela grupy [%{group_name}](%{base_url}%{group_path}).
    user_added_to_group_as_member:
      title: "Dodano do grupy jako członek"
      subject_template: "Zostałeś/łaś dodany jako członek grupy %{group_name}"
      text_body_template: |
        Zostałeś/łaś dodany jako członek grupy [%{group_name}] (%{base_url}%{group_path}).
    csv_export_succeeded:
      title: "Eksport CSV udany "
      subject_template: "[%{export_title}] Eksport danych zakończony"
      text_body_template: |
        Twój eksport danych powiódł się! :dvd:

        %{download_link}

        Powyższy link do pobrania będzie ważny przez 48 godzin.

        Dane są kompresowane jako archiwum zip. Jeśli archiwum nie rozpakuje się po otwarciu, użyj narzędzia zalecanego tutaj: https://www.7-zip.org/
    csv_export_failed:
      title: "Eksport CSV nieudany "
      subject_template: "Nieudany eksport danych"
      text_body_template: "Przepraszamy, ale eksport danych zakończył się niepowodzeniem. Sprawdź logi lub [skontaktuj się z operatorami serwisu](%{base_url}/about)."
    email_reject_insufficient_trust_level:
      title: "Odrzucenie emaila niedostateczny poziom zaufania"
      subject_template: "[%{email_prefix}] Problem z pocztą elektroniczną - niewystarczający poziom zaufania"
      text_body_template: |
        Przepraszamy, ale twoja wiadomość email do %{destination} (zatytułowana %{former_title}) nie została wysłana.
        Twoja konto nie posiada wystarczających uprawnień do zamieszczania wpisów w nowych tematach poprzez ten adres. Jeśli wydaję ci się, że jest to błąd, [skontaktuj się z obsługą](%{base_url}/o nas).
    email_reject_user_not_found:
      title: "Email odrzucony Użytkownik nie odnaleziony"
      subject_template: "[%{email_prefix}] Problem z pocztą elektroniczną - Użytkownik nie znaleziony"
      text_body_template: |
        Przepraszamy, ale twoja wiadomość email do %{destination} (zatytułowana %{former_title}) nie została wysłana.

        Twoja odpowiedź została wysłana z nieznanego adresu email. Spróbuj wysłać wiadomość z innego adresu email lub [skontaktuj się z obsługą](%{base_url}/about).
    email_reject_screened_email:
      title: "Odrzucenie emaila ekranowany email"
      subject_template: "[%{email_prefix}] Problem z pocztą elektroniczną - zablokowany email"
      text_body_template: |
        Przepraszamy, ale twoja wiadomość email do %{destination}(zatytułowana %{former_title}) nie została wysłana.

        Twoja odpowiedź została wysłana z zablokowanego adresu email. Spróbuj ją wysłać z innego adresu email, lub [skontaktuj się z obsługą] %{base_url}/o nas).
    email_reject_not_allowed_email:
      title: "E-mail odrzucony: niedozwolony e-mail"
      subject_template: "[%{email_prefix}] Problem z pocztą elektroniczną - zablokowany email"
      text_body_template: |
        Przepraszamy, ale twoja wiadomość email do %{destination}(zatytułowana %{former_title}) nie została wysłana.

        Twoja odpowiedź została wysłana z zablokowanego adresu email. Spróbuj ją wysłać z innego adresu email, lub [skontaktuj się z obsługą] %{base_url}/o nas).
    email_reject_inactive_user:
      title: "Email odrzucony Użytkownik nieaktywny"
      subject_template: "[%{email_prefix}] Problem z pocztą elektroniczną - nieaktywny użytkownik"
      text_body_template: |
        Przepraszamy, ale twoja wiadomość email do %{destination}(zatytułowana %{former_title}) nie została wysłana.

        Twoja konto powiązane z tym adresem email nie jest aktywne. Proszę aktywować konto przed wysyłaniem emaili.
    email_reject_silenced_user:
      title: "E-mail odrzucony: wyciszony użytkownik"
      subject_template: "[%{email_prefix}] Problem z pocztą elektroniczną - wyciszony użytkownik"
      text_body_template: |
        Przepraszamy, ale Twoja wiadomość e-mail do %{destination} (zatytułowana %{former_title}) nie działa.

        Twoje konto powiązane z tym adresem e-mail zostało wyciszone.
    email_reject_reply_user_not_matching:
      title: "Email odrzucony Użytkownik nie pasuje"
      subject_template: "[%{email_prefix}] Problem z pocztą - Nieoczekiwany adres odpowiedzi"
      text_body_template: |
        Przepraszamy, ale twoja wiadomość email do %{destination}(zatytułowana %{former_title}) nie została wysłana.

        Twoja odpowiedź została wysłana z innego adresu email niż się spodziewaliśmy. Nie jesteśmy pewni czy jest to ta sama osoba, spróbuj wysłać wiadomość z innego adresu email lub [skontaktuj się z obsługą] %{base_url}/about).
    email_reject_empty:
      title: "Email odrzucony Pusty"
      subject_template: "[%{email_prefix}] Problem z pocztą elektroniczną - brak zawartości"
      text_body_template: |
        Przepraszamy, ale twoja wiadomość email do %{destination}(zatytułowana %{former_title}) nie została wysłana.

        Nie znaleźliśmy żadnej zawartości w twoim emailu.

        Jeśli otrzymałeś/łaś tą wiadomość, a dodałeś/łaś zawartość do odpowiedzi, spróbuj ponownie z prostszym formatowaniem.
    email_reject_parsing:
      title: "Odrzucenie emaila Rozbiór gramatyczny zdania"
      subject_template: "[%{email_prefix}] Problem z pocztą elektroniczną - Nierozpoznana zawartość"
      text_body_template: |
        Przepraszamy, ale twoja wiadomość email do %{destination}(zatytułowana %{former_title}) nie została wysłana.

        Nie mogliśmy znaleźć twojej odpowiedzi w emailu. ** Upewnij się, że twoja odpowiedzieć jest na wierzchu emaila** - nie możemy przetworzyć wewnętrznych odpowiedzi
    email_reject_invalid_access:
      title: "Email odrzucony Nieprawidłowy dostęp"
      subject_template: "[%{email_prefix}] Problem z pocztą elektroniczną - nieprawidłowy dostęp"
      text_body_template: |
        Przepraszamy, ale twoja wiadomość email do %{destination}(zatytułowana %{former_title}) nie została wysłana.

        Twoje konto nie ma przywilejów , aby dodać nowe tematy w tej kategorii. Jeśli wydaje ci się, że jest to błąd, [skontaktuj się z obsługą](%{base_url}/about).
    email_reject_strangers_not_allowed:
      title: "Odrzucenie emaila Nieznajomi niedozwoleni"
      subject_template: "[%{email_prefix}] Problem z pocztą elektroniczną - nieprawidłowy dostęp"
      text_body_template: |
        Przepraszamy, ale twoja wiadomość email do %{destination}(zatytułowana %{former_title}) nie została wysłana.

        Kategoria, do której został wysłany ten email pozwala jedynie na odpowiedzi od użytkowników z ważnymi kontami i znanymi adresami email. Jeśli wydaje ci się, że jest to błąd [skontaktuj się z obsługą](%{base_url}/about).
    email_reject_invalid_post:
      title: "Odrzucenia emaila niewłaściwy wpis"
      subject_template: "[%{email_prefix}] Problem z pocztą elektroniczną - błąd dodawania"
      text_body_template: |
        Przepraszamy, ale twoja wiadomość email do %{destination}(zatytułowana %{former_title}) nie została wysłana.

        Niektóre możliwe przyczyny: złożone formowanie, zbyt długa wiadomość, zbyt krótka wiadomość. Prosimy spróbuj ponownie lub dodaj wpis przez przeglądarkę, jeśli problem będzie się powtarzał.
    email_reject_invalid_post_specified:
      title: "Odrzucenie emaila nieprawidłowy wpis"
      subject_template: "[%{email_prefix}] Problem z pocztą elektroniczną - błąd dodawania"
      text_body_template: |
        Przepraszamy, ale twoja wiadomość email do %{destination}(zatytułowana %{former_title}) nie została wysłana.

        Przyczyna:

        %{post_error}

        Jeśli możesz poprawić ten błąd, spróbuj ponownie.
      date_invalid: "Nie znaleziono daty utworzenia wpisu. Czy w wiadomości e-mail brakuje nagłówka Date:?"
    email_reject_post_too_short:
      title: "E-mail odrzucony: post zbyt krótki"
      subject_template: "[%{email_prefix}] Problem z e-mailem - zbyt krótki post"
      text_body_template: |
        Przepraszamy, ale Twoja wiadomość e-mail do %{destination} (zatytułowana %{former_title}) nie działa.

        Aby promować bardziej szczegółowe rozmowy, bardzo krótkie odpowiedzi są niedozwolone. Czy możesz odpowiedzieć, używając co najmniej %{count} znaków? Możesz też polubić post przez e-mail, odpowiadając za pomocą "+1".
    email_reject_invalid_post_action:
      title: "Email odrzucony nieprawidłowa akcja wpisu"
      subject_template: "[%{email_prefix}] Problem z pocztą elektroniczną - nieprawidłowa akcja wpisu"
      text_body_template: |
        Przepraszamy, ale twoja wiadomość email do %{destination}(zatytułowana %{former_title}) nie została wysłana.

        Akcja dotycząca wpisu nie została rozpoznana. Prosimy spróbować ponownie lub dodać wiadomość poprzez stronę internetową, jeśli problem będzie się powtarzał.
    email_reject_reply_key:
      title: "Odrzucony email klawisz odpowiedzi"
      subject_template: "[%{email_prefix}] Problem z pocztą elektroniczną - Nieznany klucz odpowiedzi"
      text_body_template: |
        Przepraszamy, ale twoja wiadomość email do %{destination}(zatytułowana %{former_title}) nie została wysłana.

        Klucz odpowiedzi w tym emailu jest nieprawidłowy lub nieznany, nie możemy dowiedzieć się odpowiedzią na co jest ten email. [skontaktuj się z obsługą] (%{base_url}/o nas).
    email_reject_bad_destination_address:
      title: "Odrzucony email zły adres docelowy"
      subject_template: "[%{email_prefix}] Problem z pocztą elektroniczną -- Nieznany: adres"
      text_body_template: |
        Przepraszamy, ale Twoja wiadomość e-mail do %{destination} (zatytułowana %{former_title}) nie została dostarczona.

        Oto kilka rzeczy do sprawdzenia:

          - Czy używasz więcej niż jednego adresu e-mail? Czy odpowiedziałeś/łaś z innego adresu e-mail niż ten, którego użyłeś/łaś pierwotnie? Odpowiedzi e-mailowe wymagają podania tego samego adresu e-mail podczas odpowiadania.

          - Czy Twój program pocztowy prawidłowo używał adresu zwrotnego: podczas odpowiadania? Niestety, niektóre programy pocztowe niepoprawnie wysyłają odpowiedzi na adres From:, który nie działa.

          - Czy nagłówek Message-ID w e-mailu został zmodyfikowany? Identyfikator wiadomości musi być spójny i niezmieniony.

        Potrzebujesz więcej pomocy? Skontaktuj się z nami, korzystając z danych kontaktowych pod adresem %{base_url}/about
    email_reject_old_destination:
      title: "E-mail odrzucony: stare miejsce docelowe"
      subject_template: "[%{email_prefix}] Problem z e-mailem - próbujesz odpowiedzieć na stare powiadomienie"
      text_body_template: |
        Przepraszamy, ale Twoja wiadomość e-mail do %{destination} (zatytułowana %{former_title}) nie działa.

        Odpowiedzi na oryginalne powiadomienia przyjmujemy tylko przez %{number_of_days} dni. Proszę [odwiedź temat](%{short_url}), aby kontynuować rozmowę.
    email_reject_topic_not_found:
      title: "Odrzucenie emaila nie znaleziono tematu"
      subject_template: "[%{email_prefix}] Problem z e-mailem -- Nie znaleziono tematu"
      text_body_template: |
        Przepraszamy, twoja wiadomość email do%{destination}( zatytułowana %{former_title}) nie została wysłana.

        Dany temat przestał istnieć - możliwe, że został usunięty? Jeśli wydaje ci się, że jest to błąd, [skontaktuj się obsługą] (%{base_url})/o nas).
    email_reject_topic_closed:
      title: "Email odrzucony Temat zamknięty"
      subject_template: "[%{email_prefix}] Problem z e-mailem -- Temat zamknięty"
      text_body_template: |
        Przepraszamy, twoja wiadomość email do%{destination}( zatytułowana %{former_title}) nie została wysłana.

        Temat, w którym dokonujesz odpowiedzi jest obecnie zamknięty i nie można dodawać nowych komentarzy. Jeśli wydaję ci się, że jest to błąd, [skontaktuj się z obsługą](%{base_url}/o nas).
    email_reject_auto_generated:
      title: "Odrzucenie email wygenerowane automatycznie"
      subject_template: "[%{email_prefix}] Problem z e-mailem -- Odpowiedź wygenerowana automatycznie"
      text_body_template: |
        Przepraszamy, twoja wiadomość email do%{destination}( zatytułowana %{former_title}) nie została wysłana.

        Twój email został oznaczony jako "wygenerowany automatycznie", co oznacza, że został automatycznie stworzony przez komputer, zamiast wpisany przez człowieka; nie akceptujemy tego typu emaili. Jeśli wydaję ci się, że jest to błąd, [skontaktuj się z obsługą](%{base_url})/o nas).
    email_reject_unrecognized_error:
      title: "Odrzucony email nierozpoznany błąd"
      subject_template: "[%{email_prefix}] Problem z pocztą elektroniczną - Nierozpoznany błąd."
      text_body_template: |
        Przepraszamy, ale twoja wiadomość email do %{destination}(zatytułowana %{former_title}) nie została wysłana.

        Wykryto nierozpoznany błąd podczas przetwarzania twojego emaila i nie został opublikowany. Powinieneś spróbować ponownie lub [skontaktować się z obsługą](%{base_url}/o nas).
    email_reject_attachment:
      title: "Załącznik e-mail odrzucony"
      subject_template: "[%{email_prefix}] Problem z e-mailem - załącznik odrzucony"
      text_body_template: |
        Niestety, niektóre załączniki w Twojej wiadomości e-mail do %{destination} (zatytułowane %{former_title}) zostały odrzucone.

        Szczegóły:
        %{rejected_errors}

        Jeśli uważasz, że to pomyłka, [skontaktuj się z personelem](%{base_url}/about).
    email_reject_reply_not_allowed:
      title: "E-mail odrzucony: odpowiedź niedozwolona"
      subject_template: "[%{email_prefix}] Problem z e-mailem - odpowiedź nie jest niedozwolona"
      text_body_template: |
        Przepraszamy, ale Twoja wiadomość e-mail do %{destination} (zatytułowana %{former_title}) nie działa.

        Nie masz uprawnień, aby odpowiedzieć w temacie. Jeśli uważasz, że to błąd, [skontaktuj się z członkiem personelu](%{base_url}/about).
    email_reject_reply_to_digest:
      title: "E-mail odrzucony: odpowiedź na podsumowanie"
      subject_template: "[%{email_prefix}] Problem z e-mailem - odpowiedź na podsumowanie"
      text_body_template: |
        Przepraszamy, ale Twoja wiadomość e-mail do %{destination} (zatytułowana %{former_title}) nie działa.

        Odpowiedziałeś/łaś na wiadomość e-mail z podsumowaniem, która nie została zaakceptowana.

        Jeśli uważasz, że to błąd, [skontaktuj się z nami](%{base_url}/about).
    email_reject_too_many_recipients:
      title: "E-mail odrzucony -- Zbyt wielu odbiorców"
      subject_template: "[%{email_prefix}] Problem z e-mailem -- Zbyt wielu odbiorców"
      text_body_template: |
        Przepraszamy, ale Twoja wiadomość e-mail do %{destination} (tytuł %{former_title}) nie została wysłana.

        Próbowałeś wysłać wiadomość e-mail do więcej niż %{max_recipients_count} osób, a nasz system automatycznie otagował Twój e-mail jako spam.

        Jeśli uważasz, że jest to błąd, [skontaktuj się z członkiem personelu](%{base_url}/about).
    email_error_notification:
      title: "Błąd emaila powiadomienie"
      subject_template: "[%{email_prefix}] Problem z pocztą elektroniczną - błąd autoryzacji POP"
      text_body_template: |
        Niestety, wystąpił błąd autoryzacji podczas odbierania e-maili z serwera POP.

        Proszę upewnij się, że prawidłowo skonfigurowałeś/łaś referencje POP w [ustawieniach strony](%{base_url}/admin/site_settings/category/email).

        Jeśli to konto e-mail ma UI, możesz należy zalogować się na stronie i sprawdzić tam ustawienia.
    email_revoked:
      title: "E-mail odwołany"
      subject_template: "Czy adres email jest poprawny?"
      text_body_template: |
        Przepraszamy, ale mamy problem z skontaktowaniem się z Tobą przez e-mail. Kilka ostatnich e-maili do Ciebie wróciło jako niemożliwe do dostarczenia.

        Czy możesz upewnić się, że [Twój adres e-mail](%{base_url}/my/preferences/email) jest prawidłowy i działa? Możesz również dodać nasz adres e-mail do swojej książki adresowej lub listy kontaktów, aby poprawić dostarczalność.
    email_bounced: |
      Wiadomość do %{email} została zwrócona.

      ### Szczegóły

      ``` text
      %{raw}
      ```
    ignored_users_summary:
      title: "Ignorowanie użytkownika"
      subject_template: "Użytkownik jest ignorowany przez wielu innych użytkowników"
      text_body_template: |
        Witaj,

        To jest automatyczna wiadomość od %{site_name} informująca, że @%{username} został zignorowany przez %{ignores_threshold} użytkowników. Może to oznaczać, że w Twojej społeczności rozwija się problem.

        Możesz chcieć [przejrzeć ostatnie posty](%{base_url}/u/%{username}/summary) od tego użytkownika i potencjalnie innych użytkowników w [raporcie ignorowanych i wyciszonych użytkowników](%{base_url}/admin/reports/top_ignored_users).

        Aby uzyskać dodatkowe wskazówki, zapoznaj się z naszymi [wytycznymi dla społeczności](%{base_url}/guidelines).
    too_many_spam_flags:
      title: "Zbyt wiele spamowych flag."
      subject_template: "Nowe konto zawieszone"
      text_body_template: |
        Dzień dobry,

        To jest automatyczna wiadomość od %{site_name} aby poinformować Cię, że Twoje posty zostały tymczasowo ukryte, ponieważ zostały oflagowane przez społeczność.

        Jako środek zapobiegawczy, Twoje nowe konto zostało wyciszone i nie będzie mogło tworzyć odpowiedzi ani tematów, dopóki personel przejrzy Twoje konto. Przepraszamy za niedogodności.

        Aby uzyskać dodatkowe wskazówki, zapoznaj się z naszymi [wytycznymi dla społeczności](%{base_url}/guidelines).
    too_many_tl3_flags:
      title: "Zbyt wiele flag TL3"
      subject_template: "Nowe konto zawieszone"
      text_body_template: |
        Dzień dobry,

        Jest to wiadomość zautomatyzowana od %{site_name} , aby poinformować Cię, że Twoje konto zostało zawieszone z powodu dużej liczby flag społeczności.

        Jako środek zapobiegawczy, Twoje nowe konto zostało pozbawione możliwości tworzenia nowych odpowiedzi lub tematów do czasu sprawdzenia Twojego konta. Przepraszamy za niedogodności.

        Aby uzyskać dodatkowe wskazówki, zapoznaj się z naszymi [wytycznymi społeczności](%{base_url}/guidelines).
    silenced_by_staff:
      title: "Wyciszony przez personel"
      subject_template: "Konto tymczasowo zawieszone"
      text_body_template: "Dzień dobry, \n\nTo jest automatyczna wiadomość od %{site_name}, aby poinformować cię, że twoje konto zostało tymczasowo zablokowane jako środek zapobiegawczy.\n\nMożesz kontynuować przeglądanie, ale nie będzie mógł/mogła dodawać odpowiedzi lub tworzyć tematów dopóki [członek obsługi](%{base_url}/o nas) przejrzy twoje ostatnie wpisy. Przepraszamy za niedogodności.\n\nW celu uzyskania dodatkowych wskazówek, proszę przejść do naszych [wskazówek społeczności](%{base_url}/about).\n"
    user_automatically_silenced:
      title: "Użytkownik automatycznie wyciszony"
      subject_template: "Nowy użytkownik %{username} wyciszony przez flagi społeczności"
      text_body_template: |
        To jest automatyczna wiadomość.

        Nowy użytkownik [%{username}](%{user_url}) został automatycznie wyciszony, ponieważ wielu użytkowników oflagowało post(y) %{username}.

        Proszę [przejrzyj zgłoszenia](%{base_url}/review). Jeśli %{username} został nieprawidłowo wyciszony, kliknij przycisk odciszenia na stronie [administratora tego użytkownika](%{user_url}).

        Ten próg można zmienić w ustawieniach witryny `silence_new_user`.
    spam_post_blocked:
      title: "Spam Zablokowany"
      subject_template: "Wpisy nowego użytkownika %{username} zablokowane za powtarzanie linków"
      text_body_template: |
        To jest automatyczna wiadomość.

        Nowy użytkownik [%{username}] (%{user_url}) próbował utworzyć wiele postów z linkami do %{domains}, ale te posty zostały zablokowane, aby uniknąć spamu. Użytkownik nadal może tworzyć nowe posty, które nie prowadzą do %{domains}.

        Proszę [sprawdzić użytkownika](%{user_url}).

        To może być modyfikowana poprzez zmodyfikowanie `newuser_spam_host_threshold` oraz `allowed_spam_host_domains` w ustawieniach serwisu. Rozważ dodanie %{domains} do dozwolonej listy, jeśli powinny być zwolnione z ręcznej weryfikacji.
    unsilenced:
      title: "Niewyciszony"
      subject_template: "Konto odblokowane"
      text_body_template: |
        Witaj,

        Wysyłamy tę automatyczną wiadomość z %{site_name} aby poinformować Cię, że Twoje konto zostało odblokowane po interwencji zespołu.

        Możesz znowu tworzyć wpisy i tematy. Dziękujemy za cierpliwość.
    pending_users_reminder:
      title: "Oczekujący użytkownicy przypomnienie"
      subject_template:
        one: "%{count} użytkownik czeka na zatwierdzenie"
        few: "%{count} użytkowników czeka na zatwierdzenie"
        many: "%{count} użytkowników czeka na zatwierdzenie"
        other: "%{count} użytkowników czeka na zatwierdzenie"
      text_body_template: |
        Pojawiają się nowi użytkownicy oczekujących na zatwierdzenie (lub odrzucenie), zanim będą mogli uzyskać dostęp do tego forum.

        [Przejrzyj ich](%{base_url}/review).
    download_remote_images_disabled:
      title: "Pobieranie Zdalne Obrazów Wyłączone"
      subject_template: "Pobieranie zdalne obrazów wyłączone"
      text_body_template: "Ustawienie `download_remote_images_to_local` zostało dezaktywowane ponieważ został osiągnięty limit miejsca na dysku `download_remote_images_threshold`."
    new_user_of_the_month:
      title: "Jesteś nowym użytkownikiem miesiąca!"
      subject_template: "Jesteś nowym użytkownikiem miesiąca!"
      text_body_template: |
        Gratulacje, zdobyłeś/łaś nagrodę **Nowy użytkownik miesiąca za %{month_year}**. :trophy:

        Ta nagroda jest przyznawana tylko dwóm nowym użytkownikom miesięcznie i będzie widoczna na [stronie odznak](%{url}).

        Szybko stałeś/łaś się cennym członkiem naszej społeczności. Dziękujemy za dołączenie i robienie wspaniałej pracy!
    queued_posts_reminder:
      title: "Przypomnienie o wpisach w kolejce"
      subject_template:
        one: "%{count} wpis czeka na przejrzenie"
        few: "%{count} wpisy czekają na przejrzenie"
        many: "%{count} wpisów czeka na przejrzenie;"
        other: "%{count} wpisów czeka na przejrzenie"
      text_body_template: |
        Witam,

        Posty od nowych użytkowników zostały przekazane do moderacji i obecnie czekają na przejrzanie. [Zatwierdzić lub odrzucić je tutaj](%{base_url}/review?type=ReviewableQueuedPost).
  unsubscribe_link: |
    Aby zrezygnować z otrzymywania tych e-maili, [kliknij tutaj](%{unsubscribe_url}).
  unsubscribe_link_and_mail: |
    Aby zrezygnować z otrzymywania tych e-maili, [kliknij tutaj](%{unsubscribe_url}).
  unsubscribe_mailing_list: |
    Otrzymujesz tą wiadomość, ponieważ włączyłeś/łaś tryb listy mailingowej.

    Aby zrezygnować z tych e-maili, [kliknij tutaj](%{unsubscribe_url}).
  subject_re: "Re: "
  subject_pm: "[PW] "
  email_from: "%{user_name} z %{site_name}"
  email_from_without_site: "%{group_name}"
  user_notifications:
    previous_discussion: "Poprzednie odpowiedzi"
    reached_limit:
      one: "Uwaga: Wysyłamy maksymalnie %{count} dzienną wiadomość e-mail. Sprawdź witrynę, aby zobaczyć te, które mogą być aktualnie wstrzymane."
      few: "Uwaga: Wysyłamy maksymalnie %{count} dzienne wiadomości e-mail. Sprawdź witrynę, aby zobaczyć te, które mogą być aktualnie wstrzymane."
      many: "Uwaga: Wysyłamy maksymalnie %{count} dziennych wiadomości e-mail. Sprawdź witrynę, aby zobaczyć te, które mogą być aktualnie wstrzymane."
      other: "Uwaga: Wysyłamy maksymalnie %{count} dziennych wiadomości e-mail. Sprawdź witrynę, aby zobaczyć te, które mogą być aktualnie wstrzymane."
    in_reply_to: "W odpowiedzi do"
    reply_by_email: "[Zobacz Temat](%{base_url}%{url}) lub odpowiedz na ten email aby odpowiedzieć"
    reply_by_email_pm: "[Wyświetl wiadomość](%{base_url}%{url}) lub odpowiedz na tego e-maila, aby odpowiedzieć na %{participants}."
    only_reply_by_email: "Powtórz ten email dla odpowiedzi."
    only_reply_by_email_pm: "Odpowiedz na tego e‐maila, by odpowiedzieć %{participants}."
    visit_link_to_respond: "[Zobacz Temat](%{base_url}%{url}) aby odpowiedzieć."
    visit_link_to_respond_pm: "[Wyświetl wiadomość] (%{base_url}%{url}), aby odpowiedzieć na %{participants}."
    reply_above_line: "## Wpisz swoją odpowiedź powyżej tej linii. ##"
    posted_by: "Dodany przez %{username} w dniu %{post_date}"
    pm_participants: "Uczestnicy: %{participants}"
    more_pm_participants:
      one: "%{participants} i %{count} inny"
      few: "%{participants} i %{count} inni"
      many: "%{participants} i %{count} innych"
      other: "%{participants} i %{count} innych"
    invited_group_to_private_message_body: |
      %{username} zaprosił @%{group_name} do wiadomości

      > ** [%{topic_title}] (%{topic_url}) **
      >
      > %{topic_excerpt}

      w

      > %{site_title} - %{site_description}

      Aby dołączyć do wiadomości, kliknij poniższe łącze:

      %{topic_url}
    invited_to_private_message_body: |
      %{username} zaprosił Cię do wiadomości

      > ** [%{topic_title}] (%{topic_url}) **
      >
      > %{topic_excerpt}

      w

      > %{site_title} - %{site_description}

      Aby dołączyć do wiadomości, kliknij poniższy link:

      %{topic_url}
    invited_to_topic_body: |
      %{username} zaprosiło Cię do dyskusji

      > ** [%{topic_title}] (%{topic_url}) **
      >
      > %{topic_excerpt}

      w

      > %{site_title} - %{site_description}

      Aby dołączyć do dyskusji, kliknij poniższe łącze:

      %{topic_url}
    user_invited_to_private_message_pm_group:
      title: "Użytkownik zaproszony grupy do PM"
      subject_template: "[%{email_prefix}]%{username} zaprosił @%{group_name} do wiadomości '%{topic_title}'"
      text_body_template: |
        %{header_instructions}

        %{message}

        %{respond_instructions}
    user_invited_to_private_message_pm:
      title: "Użytkownik zaprosił do PW"
      subject_template: "[%{email_prefix}]%{username} zaprosił cię do wiadomości '%{topic_title}'"
      text_body_template: |
        %{header_instructions}

        %{message}

        %{respond_instructions}
    user_invited_to_private_message_pm_staged:
      title: "Użytkownik zaproszony do stopniowego PM"
      subject_template: "[%{email_prefix}] %{username} zaprasza cię do wiadomości '%{topic_title}'"
      text_body_template: |
        %{header_instructions}

        %{message}

        %{respond_instructions}
    user_invited_to_topic:
      title: "Użytkownik zaprosił do Tematu"
      subject_template: "[%{email_prefix}] %{username} zaprasza cię do '%{topic_title}'"
      text_body_template: |
        %{header_instructions}

        %{message}

        %{respond_instructions}
    user_replied:
      title: "Użytkownik odpowiedział"
      subject_template: "[%{email_prefix}] %{topic_title}"
      text_body_template: |
        %{header_instructions}

        %{message}

        %{context}

        %{respond_instructions}
    user_replied_pm:
      title: "Użytkownik odpowiedział przez PW"
      subject_template: "[%{email_prefix}] [PW] %{topic_title}"
      text_body_template: |
        %{header_instructions}

        %{message}

        %{context}

        %{respond_instructions}
    user_quoted:
      title: "Użytkownik Zacytował"
      subject_template: "[%{email_prefix}] %{topic_title}"
      text_body_template: |
        %{header_instructions}

        %{message}

        %{context}

        %{respond_instructions}
    user_linked:
      title: "Użytkownik podał link"
      subject_template: "[%{email_prefix}] %{topic_title}"
      text_body_template: |
        %{header_instructions}

        %{message}

        %{context}

        %{respond_instructions}
    user_mentioned:
      title: "Użytkownik Wspomniany"
      subject_template: "[%{email_prefix}] %{topic_title}"
      text_body_template: |
        %{header_instructions}

        %{message}

        %{context}

        %{respond_instructions}
    user_mentioned_pm:
      title: "Użytkownik wspomniał(a) PW"
      subject_template: "[%{email_prefix}] [PW] %{topic_title}"
      text_body_template: |
        %{header_instructions}

        %{message}

        %{context}

        %{respond_instructions}
    user_group_mentioned:
      title: "Grupa Użytkowników Wspomniana"
      subject_template: "[%{email_prefix}] %{topic_title}"
      text_body_template: |
        %{header_instructions}

        %{message}

        %{context}

        %{respond_instructions}
    user_group_mentioned_pm:
      title: "Wspomniana grupa użytkowników PW"
      subject_template: "[%{email_prefix}] [PW] %{topic_title}"
      text_body_template: |
        %{header_instructions}

        %{message}

        %{context}

        %{respond_instructions}
    user_group_mentioned_pm_group:
      title: "Wspomniana grupa użytkowników PW"
      subject_template: "[%{email_prefix}] [PW] %{topic_title}"
      text_body_template: |
        %{header_instructions}

        %{message}

        %{context}

        %{respond_instructions}
    user_posted:
      title: "Użytkownik Opublikował"
      subject_template: "[%{email_prefix}] %{topic_title}"
      text_body_template: |
        %{header_instructions}

        %{message}

        %{context}

        %{respond_instructions}
    user_watching_category_or_tag:
      title: "Użytkownik obserwuje kategorię lub tag"
      subject_template: "[%{email_prefix}] %{topic_title}"
      text_body_template: |
        %{header_instructions}

        %{message}

        %{context}

        %{respond_instructions}
    user_watching_first_post:
      title: "Użytkownik Przegląda pierwszy wpis"
      subject_template: "[%{email_prefix}] %{topic_title}"
      text_body_template: |
        %{header_instructions}

        %{message}

        %{context}

        %{respond_instructions}
    user_posted_pm:
      title: "Użytkownik Napisał PM"
      subject_template: "[%{email_prefix}] [PW] %{topic_title}"
      text_body_template: |
        %{header_instructions}

        %{message}

        %{context}

        %{respond_instructions}
    user_posted_pm_staged:
      title: "Użytkownik dodał stopniowe PM"
      subject_template: "%{optional_re}%{topic_title}"
      text_body_template: |2

        %{message}
    account_suspended:
      title: "Konto zawieszone"
      subject_template: "[%{email_prefix}] Twoje konto zostało zawieszone"
      text_body_template: |
        Zostałeś zawieszony na forum do %{suspended_till}.

        Powód - %{reason}
    account_suspended_forever:
      title: "Konto zawieszone"
      subject_template: "[%{email_prefix}] Twoje konto zostało zawieszone"
      text_body_template: |
        Zostałeś zawieszony na forum.

        Powód - %{reason}
    account_silenced:
      title: "Konto uciszone"
      subject_template: "[%{email_prefix}] Twoje konto zostało wyciszone"
      text_body_template: |
        Zostałeś wyciszony na forum do %{silenced_till}.

        Powód - %{reason}
    account_silenced_forever:
      title: "Konto uciszone"
      subject_template: "[%{email_prefix}] Twoje konto zostało wyciszone"
      text_body_template: |
        Zostałeś uciszony na forum.

        Powód - %{reason}
    account_exists:
      title: "Konto już istnieje"
      subject_template: "[%{email_prefix}] Konto już istnieje"
      text_body_template: |
        Właśnie próbowałeś/łaś założyć konto na %{site_name} lub próbowałeś/łaś zmienić adres e-mail aktualnego konta na %{email}. Jednak konto z adresem %{email} już istnieje.

        Jeśli zapomniałeś/łaś hasła, [zresetuj je teraz](%{base_url}/password-reset).

        Jeśli nie próbowałeś/łaś utworzyć konta dla %{email} lub zmienić adresu e-mail, nie martw się - możesz bezpiecznie zignorować tę wiadomość.

        Jeśli masz jakieś pytania, [skontaktuj się z naszym przyjaznym personelem](%{base_url}/about).
    account_second_factor_disabled:
      title: "Uwierzytelnianie dwuskładnikowe wyłączone"
      subject_template: "[%{email_prefix}] Uwierzytelnianie dwuskładnikowe wyłączone"
      text_body_template: |
        Uwierzytelnianie dwuskładnikowe zostało wyłączone na Twoim koncie na %{site_name}. Teraz możesz zalogować się tylko przy użyciu hasła; dodatkowy kod uwierzytelniania nie jest już wymagany.

        Jeśli nie zdecydowałeś/łaś się wyłączyć uwierzytelniania dwuskładnikowego, ktoś uzyskać niepowołany dostęp do Twojego konta.

        Jeśli masz jakieś pytania, [skontaktuj się z naszym przyjaznym personelem](%{base_url}/about).
    digest:
      why: "Krótkie podsumowanie aktywności na %{site_link} od twojej ostatniej wizyty w dniu %{last_seen_at}."
      since_last_visit: "Od twojej ostatniej wizyty"
      new_topics: "Nowe tematy"
      unread_notifications: "Nieprzeczytane Powiadomienia"
      unread_high_priority: "Nieprzeczytane powiadomienia o wysokim priorytecie"
      liked_received: "Otrzymane Polubienia"
      new_users: "Nowi użytkownicy"
      popular_topics: "Popularne tematy"
      join_the_discussion: "Czytaj więcej"
      popular_posts: "Popularne wpisy"
      more_new: "Nowe dla ciebie"
      subject_template: "[%{email_prefix}] Podsumowanie"
      unsubscribe: "To podsumowanie jest wysyłane z %{site_link} gdy nie widzieliśmy Cię od jakiegoś czasu. Zmień %{email_preferences_link} lub %{unsubscribe_link}, aby anulować subskrypcję."
      your_email_settings: "twoje ustawienia e‐mail"
      click_here: "kliknij tutaj"
      from: "%{site_name}"
      preheader: "Podsumowanie aktywności od Twojej ostatniej wizyty w dniu %{last_seen_at}"
    forgot_password:
      title: "Zapomniane hasło"
      subject_template: "[%{email_prefix}] Reset hasła"
      text_body_template: |
        Ktoś poprosił o zresetowanie Twojego hasła na [%{site_name}](%{base_url}).

        Jeśli to nie Ty, możesz bezpiecznie zignorować tę wiadomość.

        Kliknij na poniższy link by wybrać nowe hasło:
        %{base_url}/u/password-reset/%{email_token}
    email_login:
      title: "Zaloguj za pomocą linku"
      subject_template: "[%{email_prefix}] Zaloguj się przez link"
      text_body_template: |
        Oto Twój link do logowania się na [%{site_name}](%{base_url}).

        Jeśli nie prosiłeś/łaś o ten link, możesz bezpiecznie zignorować tę wiadomość e-mail.

        Kliknij poniższy link, aby się zalogować:
        %{base_url}/session/email-login/%{email_token}
    set_password:
      title: "Ustaw hasło"
      subject_template: "[%{email_prefix}] Ustaw hasło"
      text_body_template: |
        Ktoś poprosił o dodanie hasła do twojego konta [%{site_name}](%{base_url}). Możesz się zalogować przy pomocy konta w i innym serwisie (Google, Facebook, itd.) które zostało powiązane z twoim potwierdzonym adresem email.

        Jeśli to nie była twoja prośba, możesz zignorować tą wiadomość.

        Kliknij odnośnik poniżej by ustawić hasło:
        %{base_url}/u/password-reset/%{email_token}
    admin_login:
      title: "Logowanie administratora. "
      subject_template: "[%{email_prefix}] Login"
      text_body_template: |
        Ktoś poprosił o zalogowanie się na Twoje konto na [%{site_name}] (%{base_url}).

        Jeśli nie wysłałeś/łaś tej prośby, możesz bezpiecznie zignorować tę wiadomość e-mail.

        Kliknij poniższy link, aby się zalogować:
        %{base_url}/session/email-login/%{email_token}
    account_created:
      title: "Utworzono Konto"
      subject_template: "[%{email_prefix}] Twoje Nowe Konto"
      text_body_template: |
        Utworzyliśmy Twoje konto na %{site_name}

        Kliknij na link poniżej, aby ustawić swoje hasło:
        %{base_url}/u/password-reset/%{email_token}
    confirm_new_email:
      title: "Potwierdź Nowy Email"
      subject_template: "[%{email_prefix}] Potwierdź swój nowy adres email"
      text_body_template: |
        Potwierdź swój nowy adres e-mail na %{site_name} klikając na poniższy link:

        %{base_url}/u/confirm-new-email/%{email_token}

        Ta zmiana e-mail została zgłoszona przez administratora witryny. Jeśli nie prosiłeś/łaś o tę zmianę, skontaktuj się z [administratorem witryny](%{base_url}/about).
    confirm_new_email_via_admin:
      title: "Potwierdź nowy e-mail"
      subject_template: "[%{email_prefix}] Potwierdź swój nowy adres email"
      text_body_template: |
        Potwierdź swój nowy adres e-mail dla %{site_name} klikając na poniższy link:

        %{base_url}/u/confirm-new-email/%{email_token}

        Ta zmiana e-mail została zgłoszona przez administratora witryny. Jeśli nie prosiłeś/łaś o tę zmianę, skontaktuj się z [administratorem witryny](%{base_url}/about).
    confirm_old_email:
      title: "Potwierdź stary email"
      subject_template: "[%{email_prefix}] Potwierdź aktualny adres email"
      text_body_template: |
        Zanim będziemy mogli zmienić Twój adres e-mail, musisz potwierdzić, że kontrolujesz
        bieżące konto e-mail. Po wykonaniu tego kroku poprosimy Cię o
        potwierdzenie nowego adresu e-mail.

        Potwierdź swój aktualny adres e-mail na %{site_name}, klikając poniższy link:
        %{base_url}/u/confirm-old-email/%{email_token}
    confirm_old_email_add:
      title: "Potwierdź stary adres e-mail (Dodaj)"
      subject_template: "[%{email_prefix}] Potwierdź aktualny adres email"
      text_body_template: |
        Zanim będziemy mogli dodać nowy adres e-mail, musisz potwierdzić, że kontrolujesz
        bieżące konto e-mail. Po wykonaniu tego kroku poprosimy Cię o
        potwierdzenie nowego adresu e-mail.

        Potwierdź swój aktualny adres e-mail na %{site_name}, klikając poniższy link:

        %{base_url}/u/confirm-old-email/%{email_token}
    notify_old_email:
      title: "Powiadom Stary Email"
      subject_template: "[%{email_prefix}] Twój adres email został zmieniony"
      text_body_template: |
        To jest wiadomość automatyczna, aby cię poinformować, że twój adres email na stronie %{site_name}został zmieniony. Jeśli działania te zostały dokonane przez przypadek, proszę skontaktować się z administratorem strony.

        Twój adres email został zmieniony na:

        %{new_email}
    notify_old_email_add:
      title: "Informacja o starym adresie e-mail (Dodaj)"
      subject_template: "[%{email_prefix}] Dodano nowy adres e-mail"
      text_body_template: |
        To jest wiadomość automatyczna, aby cię poinformować, że twój adres email na stronie %{site_name} został dodany. Jeśli działania te zostały dokonane przez przypadek, proszę skontaktować się z administratorem strony.

        Twój dodany adres e-mail to:

        %{new_email}
    signup_after_approval:
      title: "Zarejestruj się po zatwierdzeniu"
      subject_template: "Zostałeś/łaś zaakceptowany na forum %{site_name}!"
      text_body_template: |
        Witamy na %{site_name}!

        Personel zatwierdził Twoje konto na %{site_name}.

        Możesz teraz uzyskać dostęp do swojego nowego konta, logując się pod adresem:
        %{base_url}

        Jeśli powyższego łącza nie można kliknąć, spróbuj je skopiować i wkleić w pasku adresu swojej przeglądarki internetowej.

        %{new_user_tips}

        Zawsze wierzymy w [zachowanie cywilizowanej społeczności](%{base_url}/guidelines).

        Życzymy udanego pobytu!
    signup_after_reject:
      title: "Zarejestruj się po odrzuceniu"
      subject_template: "Odrzucono Cię na %{site_name}"
      text_body_template: |
        Członek obsługi odrzucił Twoje konto na %{site_name}.

        %{reject_reason}
    signup:
      title: "Podpis"
      subject_template: "[%{email_prefix}] Potwierdź swoje nowe konto"
      text_body_template: |
        Witaj na %{site_name}!

        Kliknij na poniższy link by potwierdzić i aktywować Twoje nowe konto:
        %{base_url}/u/activate-account/%{email_token}

        Jeśli powyższy link nie działa, spróbuj skopiować i wkleić go do pasku adresu Twojej przeglądarki.
    activation_reminder:
      title: "Przypomnienie o aktywacji"
      subject_template: "[%{email_prefix}] Przypomnienie o potwierdzeniu konta"
      text_body_template: |
        Witaj na %{site_name}!

        Kliknij na poniższy link by potwierdzić i aktywować Twoje nowe konto:
        %{base_url}/u/activate-account/%{email_token}

        Jeśli powyższego łącza nie można kliknąć, spróbuj je skopiować i wkleić w pasku adresu swojej przeglądarki internetowej.
    suspicious_login:
      title: "Alert nowego logowania"
      subject_template: "[%{site_name}] Nowe logowanie z %{location}"
      text_body_template: |
        Witaj,

        Zauważyliśmy logowanie z urządzenia lub miejsca, którego zwykle nie używasz. Czy to byłeś Ty?

         - Lokalizacja: %{location} (%{client_ip})
         - Przeglądarka: %{browser}
         - Urządzenie: %{device} - %{os}

        Jeśli to byłeś Ty, to świetnie! Nie musisz robić nic więcej.

        Jeśli to nie byłeś Ty, proszę [przejrzyj swoje dotychczasowe sesje] (%{base_url}/my/preferences/security) i rozważ zmianę hasła.
    post_approved:
      title: "Twój post został zatwierdzony"
      subject_template: "[%{site_name}] Twój post został zatwierdzony"
      text_body_template: |
        Witaj,

        To jest automatyczna wiadomość od %{site_name} aby poinformować Cię, że [Twój post](%{base_url}%{post_url}) został zatwierdzony.
  page_forbidden:
    title: "Ups! Ta strona jest prywatna."
  site_setting_missing: "Ustawienie `%{name}` musi być ustawione."
  page_not_found:
    page_title: "Nie znaleziono strony"
    title: "Ups! Ta strona nie istnieje lub jest prywatna."
    popular_topics: "Popularne"
    recent_topics: "Ostatnie"
    see_more: "Więcej"
    search_title: "Szukaj w serwisie"
    search_button: "Wyszukaj"
  offline:
    title: "Nie można załadować aplikacji"
    offline_page_message: "Wygląda na to, że jesteś offline! Sprawdź połączenie sieciowe i spróbuj ponownie."
  login_required:
    welcome_message: "# [Witamy na %{title}](#welcome)"
  upload:
    edit_reason: "lokalne kopie pobranych obrazów"
    unauthorized: "Sorry, the file you are trying to upload is not authorized (authorized extensions: %{authorized_extensions})."
    pasted_image_filename: "Wklejone zdjęcie"
    store_failure: "Błąd zapisu załączników #%{upload_id} dla użytkownika #%{user_id}."
    file_missing: "Przepraszamy, należy podać plik do przesłania."
    empty: "Przepraszamy, plik który wysłałeś/łaś jest pusty."
    failed: "Przepraszamy, ale przesyłanie nie powiodło się. Proszę spróbuj ponownie."
    png_to_jpg_conversion_failure_message: "Wystąpił błąd podczas konwersji z PNG na JPG."
    optimize_failure_message: "Wystąpił błąd podczas optymalizacji przesłanego obrazu."
    download_failure: "Pobieranie pliku od zewnętrznego dostawcy nie powiodło się."
    size_mismatch_failure: "Rozmiar pliku przesłanego do S3 nie odpowiadał zamierzonemu rozmiarowi zewnętrznego przesyłania. %{additional_detail}"
    create_multipart_failure: "Nie udało się utworzyć wieloczęściowego przesyłania w zewnętrznym sklepie."
    abort_multipart_failure: "Nie udało się przerwać przesyłania wieloczęściowego do magazynu zewnętrznego."
    complete_multipart_failure: "Nie udało się ukończyć przesyłania wieloczęściowego w magazynie zewnętrznym."
    external_upload_not_found: "Przesłany plik nie został znaleziony w magazynie zewnętrznym. %{additional_detail}"
    checksum_mismatch_failure: "Suma kontrolna przesłanego pliku nie zgadza się. Zawartość pliku mogła ulec zmianie podczas przesyłania. Proszę spróbuj ponownie."
    cannot_promote_failure: "Przesyłanie nie może zostać zakończone, być może zostało już zakończone lub wcześniej zakończone niepowodzeniem."
    size_zero_failure: "Przepraszamy, wygląda na to, że coś poszło nie tak, plik, który próbujesz przesłać ma 0 bajtów. Spróbuj ponownie."
    attachments:
      too_large: "Przepraszamy, plik który chcesz wczytać jest zbyt duży (maximum to is %{max_size_kb}KB)."
      too_large_humanized: "Przepraszamy, plik, który próbujesz przesłać, jest za duży (maksymalny rozmiar to %{max_size})."
    images:
      too_large: "Przepraszamy, obraz, który próbujesz przesłać jest zbyt duży (maksymalny rozmiar to %{max_size_kb}KB), proszę zmienić rozmiar i spróbować ponownie."
      too_large_humanized: "Przepraszamy, obraz, który próbujesz przesłać jest za duży (maksymalny rozmiar to %{max_size}), zmień jego rozmiar i spróbuj ponownie."
      larger_than_x_megapixels: "Przepraszamy, obraz który próbujesz dodać jest zbyt duży (maksymalny wymiar to %{max_image_megapixels}-megapikseli), proszę zmienić rozmiar i spróbować ponownie."
      size_not_found: "Przepraszamy, ale nie udało się ustalić rozmiaru obrazu. Może twój obraz jest uszkodzony?"
    placeholders:
      too_large: "(obraz większy niż %{max_size_kb}KB)"
      too_large_humanized: "(obraz większy niż %{max_size})"
  avatar:
    missing: "Przepraszamy, nie możemy odnaleźć żadnego avatara przypisanego do tego konta email. Spróbuj załadować go ponownie"
  flag_reason:
    sockpuppet: "Nowy użytkownik stworzył temat, a inny nowy użytkownik z tym samym adresem IP (%{ip_address}) odpowiedział. <a href='%{base_path}/admin/site_settings/category/spam'>'flag_sockpuppets'</a> ustawienia strony."
    spam_hosts: "Ten nowy użytkownik próbował utworzyć wiele postów z linkami do tej samej domeny. Wszystkie posty tego użytkownika zawierające linki powinny zostać przejrzane. Zobacz ustawienie witryny <a href='%{base_path}/admin/site_settings/category/spam'>`newuser_spam_host_threshold`</a>."
  skipped_email_log:
    exceeded_emails_limit: "Przekroczono maksymalną, dzienną liczbę emaili dla użytkownika"
    exceeded_bounces_limit: "Przekroczono bounce_score_threshold "
    mailing_list_no_echo_mode: "Powiadomienia listy mailingowej wyłączone dla własnych postów użytkownika."
    user_email_no_user: "Nie można znaleźć użytkownika z ID %{user_id}"
    user_email_post_not_found: "Nie można odnaleźć wpisu z numerem %{post_id}"
    user_email_anonymous_user: "Użytkownik anonimowy"
    user_email_user_suspended_not_pm: "Użytkownik jest zawieszony, nie wiadomość"
    user_email_seen_recently: "Użytkownik był widziany niedawno"
    user_email_notification_already_read: "Powiadomienie o czym jest ten e-mailu już zostało przeczytane"
    user_email_notification_topic_nil: "wpis.temat jest zerowy"
    user_email_post_user_deleted: "Użytkownik tego wpisu został usunięty."
    user_email_post_deleted: "Wpis został usunięty przez autora"
    user_email_user_suspended: "użytkownik został zawieszony"
    user_email_already_read: "użytkownik przeczytał ten wpis"
    user_email_access_denied: "użytkownik nie może zobaczyć tego postu"
    user_email_no_email: "Żaden adres e-mail nie jest powiązany z identyfikatorem użytkownika %{user_id}"
    sender_message_blank: "wiadomość jest pusta"
    sender_message_to_blank: "wiadomość.do jest pusta"
    sender_text_part_body_blank: "text_part.body jest pusta"
    sender_body_blank: "Wiadomość jest pusta"
    sender_post_deleted: "wpis został usunięty"
    sender_message_to_invalid: "odbiorca ma nieprawidłowy adres e‐mail"
    sender_topic_deleted: "temat został usunięty"
    group_smtp_post_deleted: "wpis został usunięty"
    group_smtp_topic_deleted: "temat został usunięty"
    group_smtp_disabled_for_group: "smtp został wyłączony dla grupy"
  color_schemes:
    base_theme_name: "Podstawa"
    light: "Jasny"
    dark: "Ciemny"
    neutral: "Neutralne"
    grey_amber: "Szary bursztyn"
    shades_of_blue: "Odcienie niebieskiego"
    latte: "Latte"
    summer: "Lato"
    dark_rose: "Ciemna róża"
    wcag: "Jasny WCAG"
    wcag_theme_name: "Jasny WCAG"
    dracula: "Dracula"
    dracula_theme_name: "Dracula"
    solarized_light: "Jasny Solarized"
    solarized_light_theme_name: "Jasny Solarized"
    solarized_dark: "Ciemny Solarized"
    solarized_dark_theme_name: "Ciemny Solarized"
    wcag_dark: "Ciemny WCAG"
    wcag_dark_theme_name: "Ciemny WCAG"
    default_theme_name: "Domyślny"
    light_theme_name: "Jasny"
    dark_theme_name: "Ciemny"
    neutral_theme_name: "Neutralne"
    grey_amber_theme_name: "Szary bursztyn"
    shades_of_blue_theme_name: "Odcienie niebieskiego"
    latte_theme_name: "Latte"
    summer_theme_name: "Lato"
    dark_rose_theme_name: "Ciemna róża"
  edit_this_page: "Edytuj tę stronę"
  csv_export:
    boolean_yes: "Tak"
    boolean_no: "Nie"
    rate_limit_error: "Wpisy mogą być pobierane raz dziennie, spróbuj ponownie jutro."
  static_topic_first_reply: |
    Edytuj pierwszy wpis w tym temacie by zmienić zawartość strony %{page_name}.
  guidelines_topic:
    title: "FAQ/Przewodnik"
    body: |
      <a name="civilized"></a>

      ## [To cywilizowane miejsce do publicznej dyskusji](#civilized)

      Traktuj to forum dyskusyjne z takim samym szacunkiem jak miejsce publiczne. To platforma dyskusyjna - miejsce, w którym poprzez stałą komunikację możesz dzielić się umiejętnościami, wiedzą i zainteresowaniami.

      To nie są sztywne i szybkie zasady, to tylko wskazówki, aby odwiedzający mieli pozytywną opinię o naszej społeczności. Postaraj się postępować zgodnie z tymi zaleceniami, aby to forum zawsze pozostawało ciekawą i pouczającą platformą dla cywilizowanych dyskusji publicznych.

      <a name="improve"></a>

      ## [Ulepsz dyskusje](#improve)

      Pomóż nam uczynić to forum atrakcyjnym miejscem wymiany poglądów, pracując nad poprawą dyskusji, nawet od czasu do czasu. Jeśli nie masz pewności, czy Twoja wiadomość wnosi coś przydatnego do rozmowy, zastanów się jeszcze raz nad tym, co chcesz powiedzieć i spróbuj ponownie później.

      Jednym ze sposobów usprawnienia dyskusji jest odkrycie tych, które się już zdarzyły. Poświęć czas na przeglądanie tematów tutaj, zanim odpowiesz lub zaczniesz tworzyć własne, a będziesz mieć większą szansę na poznanie innych osób, które podzielają Twoje zainteresowania.

      Tematy tutaj omawiane są dla nas ważne i chcemy, abyś działał tak, jakby były one również dla ważne Ciebie. Szanuj tematy i osoby, które je omawiają, nawet jeśli nie zgadzasz się z częścią tego, co zostało powiedziane.

      <a name="agreeable"></a>

      ## [Bądź miły, nawet jeśli się nie zgadzasz](#agreeable)

      Możesz odpowiedzieć, nie zgadzając się. W porządku. Ale pamiętaj, aby _krytykować pomysły, a nie ludzi_. Staraj się unikać:

      * Wyzwisk
      * Odpowiadania na ton postu zamiast na jego rzeczywistą treść
      * Reakcji wywoływanych przez emocje

      Zamiast tego przedstaw przemyślane spostrzeżenia, które poprawią dyskusje.

      <a name="participate"></a>

      ## [Twój udział się liczy](#participate)

      Pytania zadawane na forum nadają ogólny ton dyskusji. Pomóż nam kształtować przyszłość tej społeczności, uczestnicząc w dyskusjach, które czynią to forum bardziej interesującym i unikając dyskusji, które Twoim zdaniem nie są tego warte.

      Discourse zapewnia narzędzia, które pozwalają społeczności wspólnie określać najlepszy (i najgorszy) wkład: ulubione, zakładki, polubienia, skargi, odpowiedzi, historię zmian i wiele innych. Użyj tego zestawu narzędzi, aby wzbogacić zarówno swoje doświadczenie, jak i doświadczenia innych.

      Sprawmy, aby to forum było lepsze niż zastałeś je wcześniej.

      <a name="flag-problems"></a>

      ## [Jeśli widzisz problem, zgłoś go](#flag-problems)

      Moderatorzy mają specjalne uprawnienia; są odpowiedzialni za to forum. Ale ty też. Z Twoją pomocą moderatorzy mogą być mediatorami społeczności, a nie tylko dozorcami czy policją.

      Kiedy widzisz złe zachowanie, nie odpowiadaj. Odpowiadanie na takie wpisy zachęca do złego zachowania, uznając je, zużywa energię i marnuje czas wszystkich. _Wystarczy to zgłosić_. Jeśli pojawi się wystarczająca liczba flag, działania zostaną podjęte automatycznie lub przez interwencję moderatora.

      W celu utrzymania naszej społeczności moderatorzy zastrzegają sobie prawo do usunięcia wszelkich treści i dowolnego konta użytkownika z dowolnego powodu w dowolnym momencie. Moderatorzy nie przeglądają nowych postów; moderatorzy i operatorzy witryn nie ponoszą odpowiedzialności za treści publikowane przez społeczność.

      <a name="be-civil"></a>

      ## [Bądź uprzejmy](#be-civil)

      Nic tak nie sabotuje zdrowej rozmowy jak niegrzeczność:

      * Bądź uprzejmy. Nie publikuj niczego, co rozsądna osoba uznałaby za obraźliwe, obraźliwe lub nienawistne.
      * Przestrzegaj przyzwoitości. Nie publikuj niczego nieprzyzwoitego lub erotycznego.
      * Szanujmy się nawzajem. Nie poniżaj rozmówców, nie denerwuj, nie podszywaj się pod kogoś innego i nie ujawniaj danych osobowych innych użytkowników.
      * Szanuj forum. Nie wysyłaj spamu ani innych niepotrzebnych wiadomości.

      Nie mówimy o żadnych konkretnych terminach - unikaj zamieszczania takich informacji. Jeśli nie masz pewności co do jakości publikacji, zadaj sobie pytanie, jak byś się czuł, gdyby ta informacja została umieszczona na pierwszej stronie popularnego magazynu.

      To forum jest otwarte, więc wyszukiwarki indeksują wszystkie dyskusje. Upewnij się, że nie musisz się wstydzić za publikowanie wiadomości, linki i obrazy przed znajomymi i rodziną.

      <a name="keep-tidy"></a>

      ## [Utrzymuj porządek](#keep-tidy)

      Włóż trochę wysiłku w utrzymanie dyskusji, abyśmy mogli poświęcić więcej czasu na dyskusję, a mniej na sprzątanie:

       * Nie publikuj tematu w złym dziale
       * Nie publikuj tego samego postu w wielu wątkach
      * Nie odbiegaj od tematu dyskusji
      * Nie zmieniaj omawianego tematu, zmieniając go w trakcie.
      * Nie podpisuj swoich postów &mdash; każdy post zawiera informacje o Twoim profilu.

      Zamiast publikować „+1” lub „Zgadzam sie”, użyj przycisku lubię to. Zamiast kierować istniejący temat w zupełnie innym kierunku, użyj opcji odpowiedz jako temat połączony.

      <a name="stealing"></a>

      ## [Publikuj tylko własne rzeczy](#stealing)

      Nie możesz publikować niczego cyfrowego, co należy do kogoś innego, bez pozwolenia. Nie możesz publikować opisów, linków ani metod kradzieży czyjejś własności intelektualnej (oprogramowania, wideo, audio, obrazów) lub łamania jakiegokolwiek innego prawa.

      <a name="power"></a>

      ## [Napędzany przez Ciebie](#power)

      Ta witryna jest obsługiwana przez [przyjazny lokalny personel](%{base_path}/about) i *Ciebie*, społeczność. Jeśli masz dodatkowe pytania dotyczące tego, jak powinno to działać, otwórz nowy temat w [kategorii opinii o witrynie](%{base_path}/c/site-feedback) i porozmawiajmy! Jeśli wystąpi krytyczny lub pilny problem, którego nie można rozwiązać za pomocą tematu lub flagi, skontaktuj się z nami za pośrednictwem [strony personelu](%{base_path}/about).

      <a name="tos"></a>

      ## [Warunki usługi](#tos)

      Tak, język prawniczy jest nudny, ale musimy się chronić &ndash; co za tym idzie, Ciebie i Twoje dane &ndash; przeciwko nieprzyjaznym ludziom. Mamy [Warunki korzystania z usługi](%{base_path}/tos) opisujące Twoje (i nasze) zachowanie oraz prawa związane z treścią, prywatnością i przepisami. Aby korzystać z tej usługi, musisz zgodzić się na przestrzeganie naszych[TOS](%{base_path}/tos).
  tos_topic:
    title: "Warunki użytkowania"
    body: |
      <h2 id="heading--change-me"><a href="#heading--change-me">Zmień mnie</a></h2>

      Administratorze forum, poniżej znajdziesz przykładowy szablon polityki prywatności, który powinieneś dostosować do potrzeb swojej strony.

      Te warunki nie dotyczą, ale mogą kiedyś dotyczyć korzystania z forum internetowego pod adresem <%{base_url}>. W takim przypadku, aby korzystać z forum, musisz uzgodnić te warunki z firmą %{company_name}, która prowadzi forum.

      Firma ta może oferować inne produkty i usługi, na innych warunkach. Te warunki dotyczą tylko korzystania z forum.

      Przejdź do:

      - Ważne warunki](#heading--important-terms)
      - [Twoje pozwolenie na korzystanie z forum](#heading--permission)
      - [Warunki korzystania z forum](#heading--conditions)
      - [Dopuszczalne użytkowanie](#heading--acceptable-use)
      - [Standardy treści](#heading--content-standards)
      - [Egzekwowanie](#heading--enforcement)
      - [Twoje konto](#heading--your-account)
      - [Twoja treść](#heading--your-content)
      - [Twoja odpowiedzialność](#heading--responsibility)
      - [Zastrzeżenia](#heading--disclaimers)
      - [Ograniczenia odpowiedzialności](#heading--liability)
      - [Informacje zwrotne](#heading--feedback)
      - [Wypowiedzenie](#heading--termination)
      - [Spory](#heading--disputes)
      - [Warunki ogólne](#heading--general)
      - [Kontakt](#heading--contact)
      - [Zmiany](#heading--changes)

      <h2 id="heading--important-terms"><a href="#heading--important-terms">Ważne warunki</a></h2>

      ***Te warunki zawierają wiele ważnych postanowień, które wpływają na Twoje prawa i obowiązki, takich jak zastrzeżenia w [Zastrzeżenia](#heading--disclaimers), ograniczenia odpowiedzialności firmy wobec Ciebie w [Ograniczenia odpowiedzialności](#heading--liability), Twoja zgoda na pokrycie strat spowodowanych przez niewłaściwe korzystanie z forum w [Ograniczenia odpowiedzialności](#heading--responsibility) oraz umowa o arbitrażu sporów w [Spory](#heading--disputes).***

      <h2 id="heading--permission"><a href="#heading--permission">Twoje pozwolenie na korzystanie z forum</a></h2>

      Zgodnie z tymi warunkami firma udziela ci pozwolenia na korzystanie z forum. Każdy musi wyrazić zgodę na te warunki, aby móc korzystać z forum.

      <h2 id="heading--conditions"><a href="#heading--conditions">Warunki korzystania z forum</a></h2>

      Twoje pozwolenie na korzystanie z forum podlega następującym warunkom:

      1. Musisz mieć co najmniej trzynaście lat.

      2. Nie możesz dłużej korzystać z forum, jeśli firma skontaktuje się z Tobą bezpośrednio i powie, że nie możesz.

      3. Musisz korzystać z forum zgodnie z zasadami [Dopuszczalne użytkowanie](#heading--acceptable-use) i [Standardy zawartości](#heading--content-standards).

      <h2 id="heading--acceptable-use"><a href="#heading--acceptable-use">Dopuszczalne użytkowanie</a></h2>

      1. Nie możesz łamać prawa używając forum.

      2. Nie możesz używać lub próbować używać konta innej osoby na forum bez jej zgody.

      3. Nie możesz kupować, sprzedawać lub w inny sposób handlować nazwami użytkowników lub innymi unikalnymi identyfikatorami na forum.

      4. Nie wolno Ci wysyłać reklam, łańcuszków lub innych ogłoszeń za pośrednictwem forum, ani wykorzystywać forum do zbierania adresów lub innych danych osobowych do komercyjnych list mailingowych lub baz danych.

      5. Nie możesz zautomatyzować dostępu do forum ani monitorować go, np. za pomocą przeglądarki internetowej, wtyczki lub dodatku do przeglądarki lub innego programu komputerowego, który nie jest przeglądarką internetową. Możesz przeszukiwać forum w celu indeksowania go w publicznie dostępnych wyszukiwarkach, jeśli taką prowadzisz.

      6. Nie możesz używać forum do wysyłania wiadomości na listy dystrybucyjne, grupy dyskusyjne lub aliasy grupowe.

      7. Nie możesz fałszywie sugerować, że jesteś związany z firmą lub przez nią wspierany.

      8. Nie możesz umieszczać na innych stronach internetowych hiperłączy do obrazów lub innych niehipertekstowych treści na forum.

      9. Nie możesz usuwać żadnych znaków wskazujących na własność z materiałów pobranych z forum.

      10. Nie możesz pokazywać żadnej części forum na innych stronach internetowych przez tag `<iframe>`.

      11. Nie wolno Ci wyłączać, unikać lub obchodzić jakichkolwiek zabezpieczeń lub ograniczeń dostępu do forum.

      12. Nie możesz obciążać infrastruktury forum nadmierną ilością żądań lub żądań mających na celu nadmierne obciążenie systemów informatycznych, na których opiera się forum.

      13. Nie możesz podszywać się pod inne osoby za pośrednictwem forum.

      14. Nie możesz zachęcać ani pomagać nikomu w naruszeniu tych zasad.

      <h2 id="heading--content-standards"><a href="#heading--content-standards">Standardy dotyczące treści</a></h2>

      1. Nie możesz umieszczać na forum treści nielegalnych, obraźliwych lub w inny sposób szkodliwych dla innych. Dotyczy to również treści nękających, nieodpowiednich, obraźliwych i nienawistnych.

      2. Nie możesz umieszczać na forum treści, które naruszają prawo, naruszają czyjeś prawa własności intelektualnej, naruszają czyjąś prywatność lub łamią umowy zawarte z innymi osobami.

      3. Nie możesz umieszczać na forum treści zawierających złośliwy kod komputerowy, taki jak wirusy komputerowe lub oprogramowanie szpiegujące.

      4. Nie wolno Ci umieszczać na forum treści, które są jedynie miejscem przechowywania określonego adresu, nazwy użytkownika lub innego unikalnego identyfikatora.

      5. Nie możesz używać forum do ujawniania informacji, których nie masz prawa ujawniać, takich jak poufne lub osobiste informacje innych osób.

      <h2 id="heading--enforcement"><a href="#heading--enforcement">Egzekwowanie prawa</a></h2>

      Firma może badać i ścigać naruszenia tych warunków w pełnym zakresie prawnym. Spółka może powiadomić organy ścigania i współpracować z nimi w ściganiu naruszeń prawa i niniejszych warunków.

      Firma zastrzega sobie prawo do zmiany, przeredagowania i usunięcia treści na forum z dowolnego powodu. Jeśli uważasz, że ktoś umieścił na forum treści naruszające te warunki, [skontaktuj się z nami natychmiast](#heading--contact).

      <h2 id="heading--your-account"><a href="#heading--your-account">Twoje konto</a></h2>

      Aby korzystać z niektórych funkcji forum, musisz utworzyć i zalogować się na konto.

      Aby utworzyć konto, musisz podać kilka informacji o sobie. Zakładając konto, zobowiązujesz się do podania co najmniej poprawnego adresu e-mail oraz do aktualizowania tego adresu. Możesz zamknąć swoje konto w dowolnym momencie, wysyłając e-mail na adres <%{contact_email}>.

      Zgadzasz się ponosić odpowiedzialność za wszystkie działania podejmowane przy użyciu twojego konta, niezależnie od tego, czy zostały one przez ciebie autoryzowane, czy też nie, do momentu zamknięcia konta lub powiadomienia firmy o naruszeniu dostępu do konta. Zobowiązujesz się do natychmiastowego powiadomienia firmy, jeśli podejrzewasz, że dostęp do twojego konta został naruszony. Zgadzasz się wybrać bezpieczne hasło do swojego konta i zachować je w tajemnicy.

      Firma może ograniczyć, zawiesić lub zamknąć Twoje konto na forum zgodnie z jej zasadami postępowania z prośbami o usunięcie treści związanych z prawami autorskimi lub jeśli firma ma podstawy sądzić, że złamano którąś z zasad zawartych w tym regulaminie.

      <h2 id="heading--your-content"><a href="#heading--your-content">Twoje treści</a></h2>

      Żaden z zapisów tego regulaminu nie daje firmie prawa własności do własności intelektualnej, którą dzielisz z forum, takiej jak informacje o Twoim koncie, posty lub inne treści, które przesyłasz na forum. Żaden z zapisów tego regulaminu nie daje Ci również żadnych praw własności do własności intelektualnej firmy.

      Ty i firma ponosicie wyłączną odpowiedzialność za treści umieszczane przez Ciebie na forum. Zgadzasz się nie sugerować, że treści zamieszczane na forum są sponsorowane lub zatwierdzone przez firmę. Niniejsze warunki nie zobowiązują firmy do przechowywania, utrzymywania lub dostarczania kopii treści przesłanych przez Ciebie oraz do ich zmiany zgodnie z tymi warunkami.

      Treść, którą przesyłasz na forum, należy do Ciebie i to Ty decydujesz, jakie pozwolenie udzielisz innym na jej wykorzystanie. Jednak w minimalnym zakresie udzielasz firmie licencji na udostępnianie treści przesłanych przez Ciebie na forum innym użytkownikom forum. Ta specjalna licencja pozwala firmie na kopiowanie, publikowanie i analizowanie treści, które zamieszczasz na forum.

      W momencie usunięcia treści z forum, czy to przez Ciebie, czy przez firmę, licencja specjalna firmy wygasa w momencie, gdy ostatnia kopia zniknie z kopii zapasowych, pamięci podręcznej i innych systemów firmy. Inne licencje, które stosujesz do przesyłanych przez siebie treści, takie jak licencje [Creative Commons](https://creativecommons.org), mogą obowiązywać również po ich usunięciu. Licencje te mogą dawać innym osobom lub samej firmie prawo do ponownego udostępniania Twoich treści na forum.

      Inne osoby, które otrzymają treści przesłane przez Ciebie na forum, mogą naruszyć warunki, na jakich udzielasz licencji na swoje treści. Zgadzasz się, że firma nie będzie ponosić odpowiedzialności za takie naruszenia lub ich konsekwencje.

      <h2 id="heading--responsibility"><a href="#heading--responsibility">Twoja odpowiedzialność</a></h2>

      Zgadzasz się zabezpieczyć firmę przed roszczeniami prawnymi innych osób związanymi z naruszeniem przez Ciebie niniejszych warunków lub naruszeniem tych warunków przez inne osoby korzystające z Twojego konta na forum. Zarówno Ty, jak i firma zgadzacie się na jak najszybsze powiadomienie drugiej strony o wszelkich roszczeniach prawnych, w związku z którymi firma może być zmuszona do wypłaty odszkodowania. Jeśli firma nie powiadomi Cię o roszczeniach prawnych bezzwłocznie, nie będziesz musiał wypłacać firmie odszkodowania za szkody, przed którymi mógłbyś się bronić lub które mógłbyś ograniczyć, gdybyś został niezwłocznie powiadomiony. Zgadzasz się zezwolić firmie na kontrolowanie dochodzenia, obrony i rozstrzygania roszczeń prawnych, za które musiałbyś wypłacić odszkodowanie, oraz na współpracę przy tych działaniach. Firma zobowiązuje się nie zgadzać na żadne ugody, które przyznają się do winy lub nakładają na Ciebie zobowiązania bez Twojej wcześniejszej zgody.

      <h2 id="heading--disclaimers"><a href="#heading--disclaimers">Zastrzeżenia</a></h2>

      ***Akceptujesz całe ryzyko związane z korzystaniem z forum i treści na nim zawartych. O ile pozwala na to prawo, firma i jej dostawcy dostarczają forum w takim stanie, w jakim jest, bez jakiejkolwiek gwarancji.***

      Forum może zawierać hiperłącza i integrować fora i usługi prowadzone przez inne podmioty. Firma nie udziela żadnej gwarancji na usługi prowadzone przez inne podmioty ani na treści przez nie dostarczane. Korzystanie z serwisów prowadzonych przez inne podmioty może być regulowane przez inne warunki zawarte pomiędzy Tobą a podmiotem prowadzącym serwis.

      <h2 id="heading--liability"><a href="#heading--liability">Ograniczenia odpowiedzialności</a></h2>

      ***Ani firma, ani jej dostawcy nie będą odpowiedzialni wobec Ciebie za szkody wynikające z naruszenia umowy, których ich personel nie mógł przewidzieć, gdy zgodziłeś się na te warunki.***

      ***W zakresie, w jakim pozwala na to prawo, całkowita odpowiedzialność wobec Ciebie za wszelkiego rodzaju roszczenia związane z forum lub treściami na nim zamieszczonymi będzie ograniczona do 50 dolarów.***

      <h2 id="heading--feedback"><a href="#heading--feedback">Informacje zwrotne</a></h2>

      Firma z radością przyjmuje Twoje opinie i sugestie dotyczące forum. Zobacz sekcję [Kontakt](#heading--contact) poniżej, aby dowiedzieć się, jak się z nami skontaktować.

      Zgadzasz się, że firma będzie miała swobodę działania w oparciu o dostarczone przez Ciebie opinie i sugestie oraz że firma nie będzie musiała Cię informować o tym, że Twoje opinie zostały wykorzystane, uzyskiwać Twojej zgody na ich wykorzystanie ani płacić Ci za to. Zgadzasz się nie przesyłać opinii lub sugestii, które Twoim zdaniem mogą być poufne lub zastrzeżone dla Ciebie lub innych osób.

      <h2 id="heading--termination"><a href="#heading--termination">Wypowiedzenie</a></h2>

      Zarówno Ty, jak i spółka możecie w każdej chwili zakończyć umowę zawartą w niniejszym regulaminie. Kiedy nasza umowa wygasa, wygasa również Twoje pozwolenie na korzystanie z forum.

      Następujące postanowienia pozostają w mocy po zakończeniu naszej umowy: [Twoja treść](#heading--your-content), [Feedback](#heading--feedback), [Twoja odpowiedzialność](#heading--responsibility), [Zastrzeżenia](#heading--disclaimers), [Ograniczenia odpowiedzialności](#heading--liability) oraz [Warunki ogólne](#heading--general).

      <h2 id="heading--disputes"><a href="#heading--disputes">Spory</a></h2>

      %{governing_law} reguluje wszelkie spory związane z tymi warunkami lub korzystaniem z forum przez użytkownika.

      Ty i firma zgadzacie się na dochodzenie nakazów sądowych związanych z tymi warunkami tylko w sądzie okręgowym lub rejonowym w %{city_for_disputes}. Ani Ty, ani firma nie będziecie sprzeciwiać się jurysdykcji, forum lub miejscu w tych sądach.

      ***Z wyjątkiem dochodzenia nakazu sądowego lub roszczeń wynikających z ustawy o oszustwach i nadużyciach komputerowych, użytkownik i spółka będą rozstrzygać wszelkie spory w drodze wiążącego arbitrażu. Arbitraż będzie przebiegał według zasad arbitrażu handlowego AAA oraz procedur uzupełniających dla sporów konsumenckich. Arbitraż odbędzie się w %{city_for_disputes}. Wszelkie spory będziesz rozstrzygać indywidualnie, a nie w ramach pozwu zbiorowego lub innego postępowania reprezentacyjnego, czy to jako powód, czy członek klasy. Żaden arbiter nie będzie łączył sporu z innym arbitrażem bez zgody firmy.***

      Każde orzeczenie arbitrażowe będzie zawierało koszty arbitrażu, uzasadnione honoraria adwokackie oraz uzasadnione koszty świadków. Zarówno Ty, jak i spółka możecie wnieść orzeczenie arbitrażowe do dowolnego właściwego sądu.

      <h2 id="heading--general"><a href="#heading--general">Warunki ogólne</a></h2>

      Jeśli jakieś postanowienie niniejszych warunków jest niewykonalne w formie pisemnej, ale można je zmienić tak, aby było wykonalne, należy je zmodyfikować w minimalnym stopniu, aby było wykonalne. W przeciwnym razie postanowienie to powinno zostać usunięte.

      Nie możesz przenieść swojej umowy z firmą. Firma może przenieść Twoją umowę na dowolny oddział firmy, dowolną inną firmę, która uzyska kontrolę nad firmą lub dowolną inną firmę, która kupi aktywa firmy związane z forum. Wszelkie próby cesji wbrew tym warunkom nie mają mocy prawnej.

      Ani wykonanie jakiegokolwiek prawa wynikającego z niniejszej Umowy, ani zrzeczenie się jakiegokolwiek naruszenia niniejszej Umowy nie uchyla jakiegokolwiek innego naruszenia niniejszej Umowy.

      Niniejszy regulamin zawiera wszystkie warunki umowy pomiędzy Tobą a firmą dotyczące korzystania z forum. Niniejsze warunki całkowicie zastępują wszelkie inne umowy dotyczące korzystania z forum, pisemne lub nie.

      <h2 id="heading--contact"><a href="#heading--contact">Kontakt</a></h2>

      Możesz powiadomić firmę na mocy tych warunków i wysłać pytania do firmy na adres <%{contact_email}>.

      Firma może powiadomić Cię zgodnie z tymi warunkami używając adresu e-mail, który podałeś dla swojego konta na forum, lub umieszczając wiadomość na stronie głównej forum lub stronie Twojego konta.

      <h2 id="heading--changes"><a href="#heading--changes">Zmiany</a></h2>

      Firma ostatnio zaktualizowała te warunki w dniu [WSTAW TUTAJ DATĘ OSTATNIEJ AKTUALIZACJI] i może je ponownie zaktualizować. Firma będzie umieszczać wszystkie aktualizacje na forum. W przypadku aktualizacji zawierających istotne zmiany, firma zgodzi się wysłać do ciebie e-mail, jeśli założysz konto i podasz prawidłowy adres e-mail. Firma może również informować o aktualizacjach za pomocą specjalnych wiadomości lub alertów na forum.

      Po otrzymaniu powiadomienia o aktualizacji warunków, musisz zgodzić się na nowe warunki, aby nadal korzystać z forum.
  privacy_topic:
    title: "Polityka prywatności"
  badges:
    mass_award:
      errors:
        invalid_csv: Natrafiliśmy na błąd w linii %{line_number}. Upewnij się, że plik CSV zawiera jeden adres w każdej linii.
        too_many_csv_entries: Za dużo wpisów w pliku CSV. Podaj plik CSV zawierający nie więcej niż %{count} wpisów.
        badge_disabled: Najpierw włącz odznakę %{badge_name}.
        cant_grant_multiple_times: Nie można wielokrotnie przyznać odznaki %{badge_name} pojedynczemu użytkownikowi.
    editor:
      name: Edytor
      description: Pierwsza edycja
      long_description: |
        Ta odznaka jest przyznawana, gdy po raz pierwszy edytujesz jeden ze swoich postów. Chociaż nie będziesz mógł/mogła edytować swoich postów na zawsze, zachęcamy do edycji - możesz poprawić formatowanie, naprawić drobne błędy lub dodać wszystko, co przegapiłeś, gdy pisałeś/łaś swój post po raz pierwszy. Edytuj, aby Twoje posty były jeszcze lepsze!
    wiki_editor:
      name: Redaktor Wiki
      description: Pierwsza edycja Wiki
      long_description: |
        Ta odznaka jest przyznawana za pierwszą edycję wpisu na wiki.
    basic_user:
      name: Podstawowy
      description: <a href="https://blog.discourse.org/2018/06/understanding-discourse-trust-levels/">Otrzymano</a> wszystkie niezbędne funkcje społeczności.
      long_description: |
        Ta odznaka jest przyznawana za zdobycie 1. poziomu zaufania. Dziękujemy, że jesteś z nami i czytasz różne tematy, aby poznać naszą społeczność. Ograniczenia nałożone na Ciebie jako na nowego użytkownika / nową użytkowniczkę zostały zniesione i otrzymujesz dostęp do wszystkich niezbędnych funkcji społecznościowych, takich jak wysyłanie wiadomości prywatnych, flagowanie wpisów, edytowanie wiki czy możliwość dodawania wielu obrazków i linków we wpisach.
    member:
      name: Uczestnik
      description: <a href="https://blog.discourse.org/2018/06/understanding-discourse-trust-levels/">Przyznano</a>możliwość zapraszania, wysyłania wiadomości grupowych, więcej polubień
      long_description: |
        Ta odznaka jest przyznawana za zdobycie 2. poziomu zaufania. Dziękujemy za prawdziwe włączenie się w naszą społeczeność poprzez udzielanie się przez ostatnich kilka tygodni. Możesz teraz wysyłać zaproszenia ze swojej strony użytkownika lub z tematów, tworzyć konwersacje grupowe i otrzymywać dziennie więcej polubień.
    regular:
      name: Stały bywalec
      description: <a href="https://blog.discourse.org/2018/06/understanding-discourse-trust-levels/">Przyznano</a>możliwość zmiany kategorii i nazwy, tworzenie linków dofollow, wiki, więcej polubień
      long_description: |
        Ta odznaka jest przyznawana za zdobycie 3. poziomu zaufania. Dziękujemy za bycie stałym bywalcem naszej społeczności przez ostatnich kilka miesięcy. Jesteś jednym z najbardziej aktywnych czytelników i masz realny wkład w ulepszanie naszej społeczności. Możesz teraz rekategoryzować tematy i zmieniać ich nazwy, używać skuteczniejszych metod flagowania, korzystać z dostępu do Salonu oraz otrzymywać o wiele więcej polubień dziennie.
    leader:
      name: Weteran
      description: <a href="https://blog.discourse.org/2018/06/understanding-discourse-trust-levels/">Przyznano</a> możliwość globalnej edycji, przypinania, zamykania, archiwizacji, dzielenia i scalania tematów oraz więcej polubień
      long_description: |
        Ta odznaka jest przyznawana za zdobycie 4. poziomu zaufania. Jesteś wybranym przez zespół administracyjny weteranem i stawiasz dobry przykład reszcie społeczności poprzez swoje akcje i wypowiedzi. Możesz edytować wszystkie wpisy i dokonywać akcji typowych dla moderatorów: przypinania, zamykania, usuwanie z list, archiwizowania, dzielenia i scalania tematów.
    welcome:
      name: Powitanie
      description: Otrzymano polubienie
      long_description: |
        Ta odznaka jest przyznawana za otrzymanie pierwszego polubienia przy wpisie. Gratulacje, napisałeś/napisałaś coś, co inni użytkownicy uznali za interesujące, fajne lub użyteczne!
    autobiographer:
      name: Autobiograf
      description: Wypełniono<a href="%{base_uri}/my/preferences/profile">profil</a>użytkownika
      long_description: |
        Ta odznaka jest przyznawana za wypełnienie <a href="%{base_uri}/my/preferences/profile">profilu użytkownika</a>i wybranie zdjęcia profilowego. Dając się lepiej poznać i pokazując swoje zainteresowania czynisz społeczność lepszą i silniej związaną. Dołącz do nas!
    anniversary:
      name: Rocznica
      description: Aktywność przez rok, co najmniej jeden wpis
      long_description: |
        Ta odznaka jest przyznawana, gdy jesteś członkiem od roku i masz co najmniej jeden post w tym roku. Dziękujemy za pozostawanie w pobliżu i wkład w naszą społeczność. Nie moglibyśmy tego zrobić bez Ciebie.
    nice_post:
      name: Niezła odpowiedź
      description: Otrzymano 10 polubień w odpowiedzi
      long_description: |
        Ta odznaka jest przyznawana, gdy Twoja odpowiedź otrzyma 10 polubień. Twoja odpowiedź wywarła wrażenie na społeczności i pomogła posunąć rozmowę do przodu.
    good_post:
      name: Dobra odpowiedź
      description: Otrzymano 25 polubień w odpowiedzi
      long_description: |
        Ta odznaka jest przyznawana, gdy Twoja odpowiedź otrzyma 25 polubień. Twoja odpowiedź była wyjątkowa i uczyniła rozmowę o wiele bardziej interesującą.
    great_post:
      name: Świetna odpowiedź
      description: Otrzymano 50 polubień w odpowiedzi
      long_description: |
        Ta odznaka jest przyznawana, gdy Twoja odpowiedź otrzyma 50 polubień. Wow! Twoja odpowiedź była inspirująca, fascynująca, zabawna lub wnikliwa, a społeczność ją pokochała!
    nice_topic:
      name: Niezły Temat
      description: Otrzymano 10 polubień w temacie.
      long_description: |
        Ta odznaka jest przyznawana, gdy Twój temat uzyska 10 polubień. Rozpocząłeś/łaś interesującą rozmowę, która spodobała się społeczności.
    good_topic:
      name: Dobry Temat
      description: Otrzymano 25 polubień w temacie.
      long_description: |
        Ta odznaka jest przyznawana, gdy Twój temat uzyska 25 polubień. Rozpocząłeś/łaś ożywioną rozmowę, wokół której zebrała się społeczność.
    great_topic:
      name: Świetny Temat
      description: Otrzymano 50 polubień w temacie.
      long_description: |
        Ta odznaka jest przyznawana, gdy Twój temat uzyska 50 polubień. Rozpocząłeś/łaś fascynującą rozmowę, a społeczność pokochała ożywioną dyskusję, która zaowocowała w dobry temat!
    nice_share:
      name: Niezłe udostępnienie
      description: Udostępniono wpis z 25 unikalnymi odwiedzającymi.
      long_description: |
        Ta odznaka przyznawana jest za udostępnienie linku, który został naciśnięty przez co najmniej 25 osób. Dziękujemy za rozpowszechnianie naszych konwersacji i tej społeczności.
    good_share:
      name: Dobre udostępnienie
      description: Udostępniono wpis z 300 unikalnymi odwiedzającymi.
      long_description: |
        Ta odznaka jest przyznawana za udostępnienie linku, który został kliknięty przez 300 zewnętrznych gości. Dobra robota! Pokazałeś/łaś świetną dyskusję kilku nowym osobom i pomogłeś/łaś tej społeczności się rozwijać.
    great_share:
      name: Świetne udostępnienie
      description: Udostępniono wpis z 1000 unikalnych odwiedzających.
      long_description: |
        Ta odznaka jest przyznawana za udostępnienie linku, który został kliknięty przez 1000 zewnętrznych gości. Wow! Wypromowałeś/łaś interesującą dyskusję wśród ogromnej liczby nowych odbiorców i pomogłeś/łaś nam w dużym stopniu rozwinąć naszą społeczność!
    first_like:
      name: Pierwsze polubienie
      description: Polubiono wpis
      long_description: |
        Ta odznaka jest przyznawana, gdy po raz pierwszy polubisz wpis poprzez przycisk :heart:. Dokonywanie polubień jest świetnym sposobem aby poinformować członków społeczności, że ich wpis jest naprawdę interesujący, przydatny, fajny, zabawny. Dziel się miłością!
    first_flag:
      name: Pierwsza flaga
      description: Zgłoszenie wpisu
      long_description: |
        Ta odznaka jest przyznawana za pierwszym oflagowaniem posta. Dzięki flagowaniu wszyscy pomagamy utrzymać to miejsce przyjaznym dla wszystkich. Jeśli zauważysz jakiekolwiek posty, które z jakiegokolwiek powodu wymagają uwagi moderatora, nie wahaj się ich oflagować. Jeśli widzisz problem, :flag_black: oflaguj go!
    promoter:
      name: Promotor
      description: Zaproszenie użytkownika
      long_description: |
        Ta odznaka jest przyznawana, gdy zaprosisz kogoś do społeczności za pomocą przycisku zapraszania na stronie użytkownika lub w dolnej części tematu. Zapraszanie znajomych, którzy mogą być zainteresowani konkretnymi dyskusjami, to świetny sposób na wprowadzenie nowych osób do naszej społeczności, więc dzięki!
    campaigner:
      name: Działacz
      description: Zaproszenie 3 użytkowników
      long_description: |
        Ta odznaka jest przyznawana, gdy zaprosiłeś/łaś 3 osoby, które następnie spędziły wystarczająco dużo czasu na stronie, aby stać się regularnymi użytkownikami. Żywa społeczność potrzebuje regularnego napływu nowych osób, które regularnie uczestniczą i dodają swoje opinie do dyskusji.
    champion:
      name: Mistrz
      description: Zaproszono 5 użytkowników
      long_description: |
        Ta odznaka jest przyznawana, gdy zaprosisz 5 osób, które następnie spędziły w witrynie wystarczająco dużo czasu, aby zostać pełnoprawnymi użytkownikami. Wow! Dziękujemy za rozszerzenie różnorodności naszej społeczności o nowe osoby!
    first_share:
      name: Pierwsze udostępnienie
      description: Udostępniono wpis
      long_description: |
        Ta odznaka jest przyznawana, kiedy po raz pierwszy dzielisz się linkiem odpowiedzi albo tematu, posługując się przyciskiem "Prześlij". Dzielenie się linkami to znakomity sposób na pokazanie ciekawej dyskusji innym i na powiększenie grona znajomych.
    first_link:
      name: Pierwszy link
      description: Dodano wewnętrzny link do innego tematu
      long_description: |
        Ta odznaka jest przyznawana, kiedy po raz pierwszy podajesz link do innego tematu w odpowiedzi. Udostępnianie tematów pomaga innym czytającym w odnalezieniu powiązanych interesujących dyskusji, pokazując związki między tematami w obydwu kierunkach.
    first_quote:
      name: Pierwszy cytat
      description: Zacytowano wpis
      long_description: |
        Ta odznaka jest przyznawana, gdy po raz pierwszy zacytujesz post w swojej odpowiedzi. Cytowanie w odpowiedzi odpowiednich fragmentów wcześniejszych postów pomaga utrzymać dyskusję na temat. Najłatwiejszym sposobem cytowania jest zaznaczenie fragmentu wpisu, a następnie naciśnięcie dowolnego przycisku odpowiedzi. Cytuj hojnie!
    read_guidelines:
      name: Przeczytany przewodnik
      description: Przeczytaj <a href="%{base_uri}/guidelines">wytyczne dla społeczności</a>
      long_description: |
        Ta odznaka jest przyznana za przeczytanie <a href="%{base_uri}/guidelines">wytycznych społeczności</a>. Przestrzeganie tych prostych zasad i dzielenie się nimi pomaga zbudować bezpieczną, zabawną i zrównoważoną społeczność dla wszystkich użytkowników. Zawsze pamiętaj, że po drugiej stronie ekranu jest inny człowiek, bardzo podobny do Ciebie. Bądź miły!
    reader:
      name: Czytelnik
      description: Przeczytanie każdego odpowiedzi w temacie z ponad 100 wpisami
      long_description: |
        Ta odznaka jest przyznawana, gdy po raz pierwszy przeczytasz dłuższy temat z więcej niż 100 wpisami. Dokładne czytanie konwersacji pozwala na śledzenie dyskusji, zrozumienie różnych punktów widzenia i prowadzi do bardziej interesującej konwersacji. Im więcej czytasz, tym lepsza staję się konwersacja. Lubimy powtarzać, że czytanie to właśnie fundament! :slight_smile:
    popular_link:
      name: Popularny link
      description: Opublikowanie zewnętrznego linku, który otrzymał co najmniej 50 kliknięć
      long_description: |
        Ta odznaka jest przyznawana, gdy link, który udostępniłeś/łaś zostanie otwarty przynajmniej 50 razy. Dziękujemy za dodawanie przydatnych linków, które mają wyraźny wkład w zawartość konwersacji!
    hot_link:
      name: Gorący link
      description: Opublikowanie zewnętrznego linku, który otrzymał co najmniej 300 kliknięć
      long_description: |
        Ta odznaka jest przyznawana, gdy link, który udostępniłeś/łaś zostanie otwarty przynajmniej 300 razy. Dziękujemy za udostępnienie ciekawe linku, który pozwolił rozwinąć konwersację i dodać nowy punkt widzenia dyskusji!
    famous_link:
      name: Popularny link
      description: Opublikowanie zewnętrznego linku, który otrzymał co najmniej 1000 kliknięć
      long_description: |
        Ta odznaka jest przyznawana, gdy link, który udostępniłeś/łaś zostanie otwarty przynajmniej 1000 razy. Wow! Udostępniłeś/łaś link, który wyraźnie przyczynił się do ulepszenia konwersacji poprzez dodanie niezbędnych szczegółów, zawartości i informacji. Dobra robota!
    appreciated:
      name: Doceniony
      description: Otrzymano 1 polubienie w 20 wpisach
      long_description: |
        Ta odznaka jest przyznawana, gdy otrzymasz przynajmniej 20 polubień różnych wpisów. Społeczność lubi twój wkład do konwersacji!
    respected:
      name: Szanowany
      description: Otrzymano 2 polubienia w 100 wpisach
      long_description: |
        Ta odznaka jest przyznawana, gdy otrzymasz przynajmniej 2 polubienia na 100 różnych wpisach. Społeczność zaczyna szanować twój wkład do konwersacji.
    admired:
      name: Podziwiany
      description: Otrzymano 5 polubień w 300 wpisach
      long_description: |
        Ta odznaka jest przyznawana, gdy otrzymasz przynajmniej 5 polubień na 300 różnych wpisach. Wow! Społeczność docenia twój częsty i wysokiej jakości wkład w konwersacje.
    out_of_love:
      name: Z miłości
      description: Wykorzystano %{max_likes_per_day} polubień w ciągu dnia
      long_description: |
        Ta odznaka jest przyznawana, gdy wykorzystasz wszystkie %{max_likes_per_day} swoich codziennych polubień. Pamiętając o tym, aby poświęcić chwilę i polubić posty, które lubisz i cenisz, zachęcasz innych członków społeczności do tworzenia jeszcze lepszych dyskusji w przyszłości.
    higher_love:
      name: Wyższa miłość
      description: Użyto %{max_likes_per_day} polubień w ciągu dnia 5 razy
      long_description: |
        Ta odznaka jest przyznawana, gdy wykorzystasz wszystkie %{max_likes_per_day} swoich codziennych polubień przez 5 dni. Dziękujemy za poświęcenie czasu na aktywne zachęcanie użytkowników do nowych rozmów każdego dnia!
    crazy_in_love:
      name: Szaleńczo zakochany
      description: Użyto %{max_likes_per_day} polubień w ciągu dnia 20 razy
      long_description: |
        Ta odznaka jest przyznawana, gdy wykorzystasz wszystkie %{max_likes_per_day} swoich codziennych polubień przez 20 dni. Wow! Jesteś wzorem do naśladowania, jeśli chodzi o zachęcanie do dyskusji innych członków naszej społeczności!
    thank_you:
      name: Dziękuje
      description: Ma 20 polubionych wpisów i dał 10 polubień
      long_description: |
        Ta odznaka jest przyznawana, gdy masz co najmniej 20 polubionych wpisów i dałeś/łaś w zamian 10 lub więcej polubień. Gdy ktoś polubi twój wpis, znajdź czas, by polubić również wpisy innych użytkowników.
    gives_back:
      name: Daje coś od siebie
      description: Ma 100 polubionych wpisów i dał 100 polubień
      long_description: |
        Ta odznaka jest przyznawana, gdy masz co najmniej 100 polubionych wpisów i dałeś/łaś w zamian 100 lub więcej polubień. Dziękujemy za twoją aktywność!
    empathetic:
      name: Empatyczny
      description: Ma 500 polubionych wpisów i dał 1000 polubień
      long_description: |
        Ta odznaka jest przyznawana, gdy posiadasz 500 polubionych postów i oddałeś/łaś 1000 lub więcej polubień w zamian. Wow! Jesteś wzorem hojności i wzajemnego uznania :two_hearts:.
    first_emoji:
      name: Pierwsze Emoji
      description: Użyto Emoji we Wpisie
      long_description: |
        Ta odznaka jest przyznawana za pierwszym razem, gdy dodasz Emoji do swojego posta :thumbsup:. Emoji pozwalają wyrazić emocje w swoich wypowiedziach, od szczęścia :smiley: przez smutek :anguished: po złość :angry: i wszystko pomiędzy :sunglasses:. Po prostu wpisz : (dwukropek) lub naciśnij przycisk Emoji na pasku narzędzi w edytorze, aby wybrać spośród setek opcji do wyboru :ok_hand:
    first_mention:
      name: Pierwsze Wspomnienie
      description: Wspomniano o użytkowniku we wpisie
      long_description: |
        Ta plakietka jest przyznawana, gdy po raz pierwszy wspomnisz czyjąś @nazwę użytkownika w swoim poście. Każda wzmianka generuje powiadomienie do tej osoby, aby ta wiedziała o Twoim poście. Po prostu zacznij wpisywać @ (w symbolu), aby wspomnieć o dowolnym użytkowniku lub, jeśli jest to dozwolone, grupie - jest to wygodny sposób zwrócenia uwagi.
    first_onebox:
      name: Pierwszy Onebox
      description: Dodany link został poddany funkcji oneboxe
      long_description: |
        Ta odznaka jest przyznawana za pierwszym razem, gdy publikujesz link w osobnym wierszu, który automatycznie rozwija się w ramkę z podsumowaniem, tytułem i (jeśli jest dostępne) zdjęciem.
    first_reply_by_email:
      name: Pierwsza Odpowiedz przez Email
      description: Odpowiedział na wpis poprzez email
      long_description: |
        Ta odznaka jest przyznawana kiedy pierwszy raz odpowiesz na post przez e-mail. :e-mail:
    new_user_of_the_month:
      name: "Nowy Użytkownik Miesiąca"
      description: Wybitny wkład w pierwszym miesiącu
      long_description: |
        Ta odznaka jest przyznawana, aby pogratulować dwóm użytkownikom każdego miesiąca za ich wkład w rozwój; mierzone na podstawie tego jak często ich wpisy dostawały polubienia i przez kogo.
    enthusiast:
      name: Entuzjasta
      description: Odwiedziono 10 kolejnych dni
      long_description: |
        Ta odznaka jest przydzielana za odwiedzanie 10 dni pod rząd.
        Dziękujemy za bycie z nami przez ponad tydzień!
    aficionado:
      name: Miłośnik
      description: Odwiedziono 100 kolejnych dni
      long_description: |
        Ta odznaka jest przyznawana za odwiedzanie forum przez 100 kolejnych dni. To więcej niż trzy miesiące!
    devotee:
      name: Wielbiciel
      description: Odwiedziono 365 kolejnych dni
      long_description: |
        Ta odznaka jest przyznawana za odwiedzanie forum przez 365 kolejnych dni. Wow, to cały rok!
    badge_title_metadata: "%{display_name} odznaka na %{site_title}"
  admin_login:
    success: "Email wysłany"
    errors:
      unknown_email_address: "Nieznany adres e-mail."
      invalid_token: "Nieprawidłowy token."
    email_input: "Email administratora. "
    submit_button: "Wyślij Email"
    safe_mode: "Tryb awaryjny: wyłącz wszystkie motywy/wtyczki podczas logowania"
  performance_report:
    initial_post_raw: Ten temat zawiera codzienne raporty wydajności dla twojej strony.
    initial_topic_title: Raporty wydajności strony
  tags:
    title: "Etykiety"
    restricted_tag_disallowed: 'Nie można zastosować tagu "%{tag}”.'
    restricted_tag_remove_disallowed: 'Nie możesz usunąć tagu „%{tag}”.'
    minimum_required_tags:
      one: "Musisz wybrać co najmniej %{count} tag."
      few: "Musisz wybrać co najmniej %{count} tagi."
      many: "Musisz wybrać co najmniej %{count} tagów."
      other: "Musisz wybrać co najmniej %{count} tagów."
    upload_row_too_long: "Plik CSV powinien zawierać jeden tag w każdym wierszu. Opcjonalnie po tagu można umieścić przecinek, a następnie nazwę grupy tagów."
    forbidden:
      invalid:
        one: "Nie można użyć wybranego tagu"
        few: "Nie można użyć wybranych tagów"
        many: "Nie można użyć wybranych tagów"
        other: "Nie można użyć wybranych tagów"
      in_this_category: '"%{tag_name}" nie może być użyty w tej kategorii'
      restricted_to:
        one: '"%{tag_name}" jest ograniczony do kategorii "%{category_names}"'
        few: '"%{tag_name}" jest ograniczony do kategorii "%{category_names}"'
        many: '"%{tag_name}" jest ograniczony do kategorii "%{category_names}"'
        other: '"%{tag_name}" jest ograniczony do kategorii "%{category_names}"'
      synonym: 'Synonimy nie są dozwolone. Zamiast tego użyj "%{tag_name}".'
      has_synonyms: 'Nie można użyć "%{tag_name}", ponieważ zawiera synonimy.'
      restricted_tags_cannot_be_used_in_category:
        one: 'Tag "%{tags}" nie może być użyty w kategorii "%{category}". Usuń go.'
        few: 'Następujące tagi nie mogą być używane w kategorii "%{category}": %{tags}. Usuń je.'
        many: 'Następujące tagi nie mogą być używane w kategorii "%{category}": %{tags}. Usuń je.'
        other: 'Następujące tagi nie mogą być używane w kategorii "%{category}": %{tags}. Usuń je.'
      category_does_not_allow_tags:
        one: 'Kategoria "%{category}" nie pozwala na użycie tagu: "%{tags}". Proszę go usunąć.'
        few: 'Kategoria "%{category}" nie pozwala na użycie tagów: "%{tags}". Proszę je usunąć.'
        many: 'Kategoria "%{category}" nie pozwala na użycie tagów: "%{tags}". Proszę je usunąć.'
        other: 'Kategoria "%{category}" nie pozwala na użycie tagów: "%{tags}". Proszę je usunąć.'
    required_tags_from_group:
      one: "Musisz dołączyć co najmniej %{count} %{tag_group_name} tag. Tagi w tej grupie to: %{tags}."
      few: "Musisz dołączyć co najmniej %{count} %{tag_group_name} tagi. Tagi w tej grupie to: %{tags}."
      many: "Musisz dołączyć co najmniej %{count} %{tag_group_name} tagów. Tagi w tej grupie to: %{tags}."
      other: "Musisz dołączyć co najmniej %{count} %{tag_group_name} tagów. Tagi w tej grupie to: %{tags}."
    limited_to_one_tag_from_group: "Tagi %{tags} nie mogą być używane jednocześnie. Prosimy o uwzględnienie tylko jednego z nich."
    invalid_target_tag: "nie może być synonimem synonimu"
    synonyms_exist: "nie jest dozwolone, gdy istnieją synonimy"
  rss_by_tag: "Tematy otagowane %{tag}"
  finish_installation:
    congratulations: "Gratulacje, zainstalowałeś/łaś Discourse!"
    register:
      button: "Zarejestruj"
      title: "Zarejestrowano konto administratora"
      help: "Zarejestruj nowe konto, aby rozpocząć."
      no_emails: "Niestety, podczas instalacji nie zdefiniowano żadnych e-maili administratora, więc finalizacja konfiguracji może być trudna. Dodaj adres e-mail programisty w pliku konfiguracyjnym lub <a href='https://meta.discourse.org/t/create-admin-account-from-console/17274'>utwórz konto administratora z konsoli</a>."
    confirm_email:
      title: "Potwierdzenie przez email"
      message: "<p>Wysłaliśmy wiadomość aktywacyjną na adres <b>%{email}</b>. Postępuj zgodnie z instrukcjami zawartymi w wiadomości e-mail, aby aktywować swoje konto.</p><p>Jeśli nie dotrze, sprawdź folder spamu i <a href='https://meta.discourse.org/t/troubleshooting-email-on-a-new-discourse-install/16326'>upewnij się, że poprawnie skonfigurowałeś/łaś e-maile</a>.</p>"
    resend_email:
      title: "Ponowne przesyłanie emaila aktywacyjnego"
      message: "<p>Powtórnie przesłaliśmy e-maila aktywacyjnego do <b>%{email}</b>"
  safe_mode:
    title: "Wejście w tryb bezpieczny"
    description: "Tryb bezpieczny umożliwia testowanie witryny bez ładowania motywów i wtyczek po stronie klienta. Wtyczki po stronie serwera pozostają włączone."
    no_themes: "Wyłącz motywy i komponenty motywu"
    no_unofficial_plugins: "Wyłącz nieoficjalne dostosowania wtyczek po stronie klienta"
    no_plugins: "Wyłącz wszystkie dostosowania wtyczek po stronie klienta"
    enter: "Włącz Tryb Bezpieczny"
    must_select: "Musisz wybrać przynajmniej jedną opcję, by wejść do trybu bezpiecznego."
  wizard:
    title: "Instalacja Discourse"
    step:
      introduction:
        title: "O Twojej witrynie"
        description: "Będą one wyświetlane podczas logowania i na wszystkich stronach publicznych. Zawsze możesz je później zmienić."
        fields:
          title:
            label: "Nazwa społeczności"
            placeholder: "Hangout Jane"
          site_description:
            label: "Opisz swoja społeczność w jednym zdaniu."
            placeholder: "Miejsce dla Jane i jej przyjaciół na dyskusje o fajnych sprawach."
          default_locale:
            label: "Język"
      privacy:
        title: "Doświadczenie użytkownika"
        fields:
          login_required:
            placeholder: "Prywatne"
            extra_description: "Tylko zalogowani użytkownicy mają dostęp do społeczności"
          invite_only:
            placeholder: "Tylko zaproszenie"
            extra_description: "Użytkownicy muszą zostać zaproszeni przez zaufanych użytkowników lub personel, w przeciwnym razie użytkownicy mogą zarejestrować się samodzielnie"
          must_approve_users:
            placeholder: "Wymaga zatwierdzenia"
            extra_description: "Użytkownicy muszą być zatwierdzeni przez personel"
          chat_enabled:
            placeholder: "Włącz czat"
            extra_description: "Współpracuj ze swoimi członkami w czasie rzeczywistym"
          enable_sidebar:
            placeholder: "Włącz pasek boczny"
            extra_description: "Uzyskaj łatwy dostęp do ulubionych przestrzeni"
      ready:
        title: "Twoja strona jest gotowa!"
        description: "Otóż to! Wykonałeś podstawowe czynności związane z utworzeniem swojej społeczności. Teraz możesz wejść i rozejrzeć się, napisać temat powitalny i wysłać zaproszenia!<br><br>Baw się dobrze!"
      styling:
        title: "Wygląd i odczucia"
        fields:
          color_scheme:
            label: "Schemat kolorów"
          body_font:
            label: "Czcionka"
          heading_font:
            label: "Czcionka nagłówków"
          styling_preview:
            label: "Podgląd"
          homepage_style:
            label: "Styl strony głównej"
            choices:
              latest:
                label: "Ostatnie Tematy"
              categories_only:
                label: "Tylko kategorie"
              categories_with_featured_topics:
                label: "Kategorie z wybranymi tematami"
              categories_and_latest_topics:
                label: "Kategorie i ostatnie tematy"
              categories_and_latest_topics_created_date:
                label: "Kategorie i najnowsze tematy (sortuj według daty utworzenia tematu)"
              categories_and_top_topics:
                label: "Kategorie i najlepsze tematy"
              categories_boxes:
                label: "Bloki kategorii"
              categories_boxes_with_topics:
                label: "Bloki kategorii z tematami"
              subcategories_with_featured_topics:
                label: "Podkategorie z polecanymi tematami"
      branding:
        title: "Logo witryny"
        fields:
          logo:
            label: "Podstawowe logo"
            description: "Zalecany rozmiar: 600 x 200"
          logo_small:
            label: "Kwadratowe logo"
            description: "Zalecany rozmiar: 512 x 512. Używany również jako favicon i ikona aplikacji mobilnej na ekranie głównym."
      corporate:
        title: "Twoja organizacja"
        description: "Następujące informacje zostaną użyte na stronach warunki użytkowania serwisu i o witrynie. Możesz pominąć, jeśli żadna firma nie istnieje."
        fields:
          company_name:
            label: "Nazwa firmy"
            placeholder: "Organizacja Acme"
          governing_law:
            label: "Obowiązujące prawo"
            placeholder: "Prawo kalifornijskie"
          contact_url:
            label: "Strona internetowa"
            placeholder: "https://www.example.com/contact-us"
          city_for_disputes:
            label: "Miasto do sporów"
            placeholder: "Kalifornia, San Francisco"
          site_contact:
            label: "Automatyczne wiadomości"
            description: "Wszystkie automatyczne wiadomości prywatne Discourse będą wysyłane z tego użytkownika, jak na przykład ostrzeżenia o flagach i powiadomienia ukończenia backupu."
          contact_email:
            label: "Punkt kontaktu"
            placeholder: "example@user.com"
            description: "Adres e-mail do kluczowej osoby kontaktowej odpowiedzialnej za tę witrynę. Używany do krytycznych powiadomień i wymieniony na Twojej stronie <a href='%{base_path}/about' target='_blank'>o witrynie</a> w pilnych sprawach."
      invites:
        title: "Zaproś administrację"
        description: "Już prawie koniec! Teraz zaprośmy trochę ludzi, aby rozwinąć twoją społeczność i pomóc <a href='https://blog.discourse.org/2014/08/building-a-discourse-community/' target='blank'>zasiać nowe dyskusje</a> poprzez interesujące tematy i odpowiedzi."
        disabled: "Ponieważ lokalne loginy są wyłączone, nie można wysyłać zaproszeń do nikogo. Przejdź do następnego kroku."
      finished:
        title: "Twój Discourse jest Gotowy!"
        description: |
          <p>Jeśli kiedykolwiek zechcesz zmienić te ustawienia, <b>uruchom ponownie tego kreatora w dowolnym momencie</b>lub odwiedź <a href='%{base_path}/admin' target='_blank'>panel administratora</a>; znajdź go obok ikony klucza w menu witryny.</p>
          <p>Dzięki naszemu potężnemu systemowi tematów możesz łatwo jeszcze bardziej dostosować swój Discourse. Aby zapoznać się z przykładami, zapoznaj się z <a href="https://meta.discourse.org/c/theme/61/l/top" target="_blank">najpopularniejszymi motywami i komponentami</a> na <a href="https://meta.discourse.org/" target="_blank">meta.discourse.org</a>.</p>
          <p>Miłej zabawy i powodzenia w <a href='https://blog.discourse.org/2014/08/building-a-discourse-community/' target='_blank'>budowaniu nowej społeczności!</a></p>
  search_logs:
    graph_title: "Liczba wyszukiwań"
  onebox:
    discourse:
      user_joined_community: "Dołączył %{date}"
  discourse_push_notifications:
    popup:
      mentioned: '%{username} wspomina o tobie w "%{topic}" - %{site_title}'
      group_mentioned: '%{username} wspomina o tobie w "%{topic}" - %{site_title}'
      quoted: '%{username} cytuje cie w "%{topic}" - %{site_title}'
      replied: '%{username} odpowiada na twój wpis w "%{topic}" - %{site_title}'
      posted: '%{username} pisze w "%{topic}" - %{site_title}'
      private_message: '%{username} wysłał Ci prywatną wiadomość w "%{topic}” - %{site_title}'
      linked: '%{username} linkuje do twojego wpisu z "%{topic}" - %{site_title}'
      watching_first_post: '%{username} utworzył(a) nowy temat „%{topic}” - %{site_title}'
      confirm_title: "Powiadomienia włączone - %{site_title}"
      confirm_body: "Powodzenie! Powiadomienia zostały włączone."
      custom: "Powiadomienie od %{username} na %{site_title}"
  staff_action_logs:
    not_found: "nie znaleziono"
    unknown: "nieznane"
    user_merged: "%{username} został scalony z tym kontem"
    user_delete_self: "Usunięte samodzielnie z %{url}"
    webhook_deactivation_reason: "Twój webhook został automatycznie zdezaktywowany. Otrzymaliśmy wiele błędnych odpowiedzi HTTP z statusem '%{status}'."
    api_key:
      automatic_revoked:
        one: "Automatycznie odwołana, ostatnia aktywność więcej niż %{count} dzień temu"
        few: "Automatycznie odwołana, ostatnia aktywność więcej niż %{count} dni temu"
        many: "Automatycznie odwołana, ostatnia aktywność więcej niż %{count} dni temu"
        other: "Automatycznie odwołana, ostatnia aktywność więcej niż %{count} dni temu"
      revoked: Unieważniono
      restored: Przywrócony
  reviewables:
    already_handled: "Dziękujemy, ale już przejrzeliśmy ten post i ustaliliśmy, że nie trzeba go ponownie oznaczać."
    already_handled_and_user_not_exist: "Dzięki, ale ktoś już to przejrzał i ten użytkownik już nie istnieje."
    priorities:
      low: "Niski"
      medium: "Średni"
      high: "Wysoki"
    sensitivity:
      disabled: "Wyłączony"
      low: "Niski"
      medium: "Średni"
      high: "Wysoki"
    must_claim: "Musisz przejąć tę pozycję, zanim zaczniesz na niej działać."
    user_claimed: "Inny użytkownik już przejął tę pozycję."
    missing_version: "Musisz wprowadzić parametr wersji"
    conflict: "Wystąpił konflikt aktualizacji, który uniemożliwia Ci to działanie."
    reasons:
      post_count: "Kilka pierwszych postów każdego użytkownika musi zostać zatwierdzonych przez personel. Zobacz %{link}."
      trust_level: "Użytkownicy o niskim poziomie zaufania muszą mieć odpowiedzi zatwierdzone przez personel. Zobacz %{link}."
      new_topics_unless_trust_level: "Użytkownicy o niskim poziomie zaufania muszą mieć tematy zatwierdzone przez personel. Zobacz %{link}."
      fast_typer: "Nowy użytkownik napisał swój pierwszy post podejrzanie szybko, a to zachowanie jest podobne do bota lub spamera. Zobacz %{link}."
      auto_silence_regex: "Nowy użytkownik, którego pierwszy post odpowiada ustawieniu %{link}"
      watched_word: "Ten post zawierał obserwowane słowo. Zobacz swoje %{link}."
      staged: "Nowe tematy i posty dla użytkowników etapowych muszą zostać zatwierdzone przez personel. Zobacz %{link}."
      category: "Posty w tej kategorii wymagają ręcznego zatwierdzenia przez personel. Zobacz %{link}."
      must_approve_users: "Wszyscy nowi użytkownicy muszą zostać zatwierdzeni przez personel. Zobacz %{link}."
      invite_only: "Wszyscy nowi użytkownicy powinni zostać zaproszeni. Zobacz %{link}."
      email_auth_res_enqueue: "Ten e-mail nie powiódł się sprawdzenie DMARC, najprawdopodobniej nie pochodzi od nadawcy, za którego się podaje. Sprawdź surowe nagłówki wiadomości e-mail, aby uzyskać więcej informacji."
      email_spam: "Ten e-mail został oznaczony jako spam przez nagłówek zdefiniowany w %{link}."
      suspect_user: "Ten nowy użytkownik wprowadził informacje o profilu, nie czytając żadnych tematów ani postów, co zdecydowanie sugeruje, że może być spamerem. Zobacz %{link}."
      contains_media: "Ten post zawiera osadzone media. Zobacz %{link}."
      queued_by_staff: "Pracownik uważa, że ten wpis wymaga przeglądu. Do tego czasu pozostanie ukryty."
      links:
        watched_word: lista obserwowanych słów
        category: ustawienia kategorii
    actions:
      agree:
        title: "Tak"
      agree_and_keep:
<<<<<<< HEAD
        title: "Zachowaj wpis"
        description: "Zgódź się z flagą i pozostaw post bez zmian."
=======
        title: "Zachowaj post"
        description: "Zgódź się z flagą, ale pozostaw ten post bez zmian."
>>>>>>> 9b339bcd
      agree_and_keep_hidden:
        title: "Zachowaj post ukryty"
        description: "Zgódź się z flagą i zachowaj post ukryty."
      agree_and_suspend:
        title: "Zawieś użytkownika"
        description: "Zgódź się z flagą i zawieś konto użytkownika."
      agree_and_silence:
        title: "Wycisz użytkownika"
        description: "Zgódź się z flagą i wycisz użytkownika."
      agree_and_restore:
        title: "Przywróć post"
        description: "Przywróć post, aby wszyscy użytkownicy mogli go zobaczyć."
      agree_and_hide:
        title: "Ukryj post"
        description: "Zgódź się z flagą i ukryj ten post + automatycznie wyślij użytkownikowi wiadomość z prośbą o jego edycję."
      delete_single:
        title: "Usuń"
      delete:
        title: "Usuń..."
      delete_and_ignore:
        title: "Zignoruj flagę i usuń post"
        description: "Zignoruj flagę, usuwając ją z kolejki i usuń post; jeśli jest to pierwszy post, usuń również temat. "
      delete_and_ignore_replies:
        title: "Zignoruj flagę, usuń post i odpowiedzi"
        description: "Zignoruj flagę, usuwając ją z kolejki, usuń post i wszystkie jego odpowiedzi; jeśli jest to pierwszy post, usuń także temat."
        confirm: "Czy na pewno chcesz usunąć również odpowiedzi na ten post?"
      delete_and_agree:
        title: "Usuń post"
        description: "Zgódź się z flagą i usuń ten post; jeśli to pierwszy post, usuń również temat."
      delete_and_agree_replies:
        title: "Usuń post i odpowiedzi"
        description: "Zgódź się z flagą i usuń ten post oraz wszystkie jego odpowiedzi; jeśli to pierwszy post, usuń również temat."
        confirm: "Czy na pewno chcesz usunąć również odpowiedzi na ten post?"
      disagree_and_restore:
        title: "Nie, przywróć post"
        description: "Przywróć post, aby wszyscy użytkownicy mogli go zobaczyć."
      disagree:
        title: "Nie"
      ignore:
        title: "Ignoruj"
      ignore_and_do_nothing:
        title: "Nic nie rób"
        description: "Zignoruj flagę, usuwając ją z kolejki bez podejmowania żadnych działań. Ukryte posty pozostaną ukryte i będą obsługiwane przez automatyczne narzędzia."
      approve:
        title: "Zatwierdź"
      approve_post:
        title: "Zatwierdź post"
        confirm_closed: "Ten temat jest zamknięty. Czy mimo to chcesz utworzyć wpis?"
      reject_post:
        title: "Odrzuć post"
      approve_user:
        title: "Zatwierdź użytkownika"
      reject_user:
        title: "Usuń użytkownika..."
        delete:
          title: "Usuń użytkownika"
          description: "Użytkownik zostanie usunięty z forum."
        block:
          title: "Usuń i zablokuj użytkownika"
          description: "Użytkownik zostanie usunięty, a my zablokujemy jego adres IP i e-mail."
      reject:
        title: "Odrzuć"
        bundle_title: "Odrzuć..."
      reject_and_suspend:
        title: "Odrzuć i zawieś użytkownika"
      reject_and_silence:
        title: "Odrzuć i wycisz użytkownika"
      reject_and_delete:
        title: "Odrzuć i usuń post"
      reject_and_keep_deleted:
        title: "Zachowaj usunięcie postu"
      approve_and_restore:
        title: "Zatwierdź i przywróć post"
      delete_user:
        reason: "Skasowano z poziomu kolejki moderacji"
  email_style:
    html_missing_placeholder: "Szablon HTML musi zawierać %{placeholder}"
  notification_level:
    ignore_error: "Przepraszamy, nie możesz zignorować tego użytkownika."
    mute_error: "Przepraszamy, nie możesz wyciszyć tego użytkownika."
    error: "Przepraszamy, nie możesz zmienić poziomu powiadomień dla tego użytkownika."
    invalid_value: '„%{value}” nie jest prawidłowym poziomem powiadamiania.'
  discord:
    not_in_allowed_guild: "Uwierzytelnianie nie powiodło się. Nie jesteś członkiem dozwolonej gildii Discord."
  old_keys_reminder:
    title: "Przypomnienie o starych poświadczeniach"
    body: |
      Witaj! To jest rutynowe coroczne przypomnienie o bezpieczeństwie z twojej instancji.

      Uprzejmie informujemy Cię, że następujące dane uwierzytelniające używane na twojej instancji Discourse nie zostały zaktualizowane w ciągu ponad dwóch lat:

      %{keys}

      W tej chwili nie jest wymagane żadne działanie, uważa się jednak za dobrą praktykę w zakresie bezpieczeństwa, aby co kilka lat zmieniać wszystkie ważne dane uwierzytelniające.
  create_linked_topic:
    topic_title_with_sequence:
      one: "%{topic_title} (Część %{count})"
      few: "%{topic_title} (Część %{count})"
      many: "%{topic_title} (Część %{count})"
      other: "%{topic_title} (Część %{count})"
    post_raw: "Kontynuacja dyskusji z %{parent_url}.\n\nPoprzednie dyskusje:\n\n%{previous_topics}"
    small_action_post_raw: "Kontynuuj dyskusję na %{new_title}."
  fallback_username: "użytkownik"
  user_status:
    errors:
      ends_at_should_be_greater_than_set_at: "ends_at powinno być większe niż set_at"
  webhooks:
    payload_url:
      blocked_or_internal: "Nie można użyć adresu URL ładunku, ponieważ jest on adresowany do zablokowanego lub wewnętrznego adresu IP"
      unsafe: "Nie można użyć adresu URL ładunku, ponieważ jest niebezpieczny"
<<<<<<< HEAD
=======
  form_templates:
    errors:
      invalid_yaml: "nie jest prawidłowym ciągiem YAML"
      invalid_type: "zawiera nieprawidłowy typ szablonu: %{type} (prawidłowe typy to: %{valid_types})"
      missing_type: "brakuje typu pola"
>>>>>>> 9b339bcd
  activemodel:
    errors:
      <<: *errors<|MERGE_RESOLUTION|>--- conflicted
+++ resolved
@@ -219,7 +219,6 @@
       page_publishing_requirements: "Nie można włączyć publikowania stron, jeśli włączone są bezpieczne media."
       s3_backup_requires_s3_settings: "Nie możesz używać S3 do tworzenia kopii zapasowych bez podania \"%{setting_name}\"."
       s3_bucket_reused: "Nie możesz używać tego samego bucketu jako \"s3_upload_bucket\" i \"s3_backup_bucket\". Wybierz inny bucket albo podaj różne ścieżki dla każdego z bucketów."
-      secure_uploads_requirements: "Przed włączeniem funkcji bezpiecznego wysyłania należy włączyć wysyłanie w trybie S3."
       share_quote_facebook_requirements: "Aby włączyć udostępnianie na Facebooku, musisz ustawić identyfikator aplikacji Facebook."
       second_factor_cannot_enforce_with_socials: "Nie można wymusić 2FA z włączonym logowaniu społecznościowym. Najpierw musisz wyłączyć logowanie przez: %{auth_provider_names}"
       second_factor_cannot_be_enforced_with_disabled_local_login: "Nie można wymusić 2FA, jeśli lokalne logowanie jest wyłączone."
@@ -1619,11 +1618,8 @@
     summary_percent_filter: "Gdy użytkownik kliknie na 'Podsumowaniu tematu', pokaż % najlepszych wpisów"
     summary_max_results: "Maksymalna liczba wpisów zwróconych przez „Podsumuj ten temat”"
     summary_timeline_button: "Pokaż przycisk „Podsumuj” na osi czasu"
-<<<<<<< HEAD
-=======
     summarization_strategy: "Dodatkowe sposoby podsumowywania treści zarejestrowanych przez wtyczki"
     custom_summarization_allowed_groups: "Grupy, które mogą podsumowywać zawartość za pomocą `summarization_strategy`."
->>>>>>> 9b339bcd
     enable_personal_messages: "PRZESTARZAŁE, zamiast tego użyj ustawienia 'personal message enabled groups'. Zezwalaj użytkownikom na poziomie zaufania 1 (konfigurowalnym za pomocą minimalnego zaufania do wysyłania wiadomości) na tworzenie wiadomości i odpowiadanie na wiadomości. Pamiętaj, że personel zawsze może wysyłać wiadomości bez względu na wszystko."
     personal_message_enabled_groups: "Zezwalaj użytkownikom w tych grupach na tworzenie wiadomości i odpowiadanie na nie. Grupy poziomów zaufania zawierają wszystkie poziomy zaufania powyżej tej liczby, na przykład wybranie trust_level_1 umożliwia również użytkownikom z trust_level_2, 3, 4 wysyłać PW. Pamiętaj, że personel zawsze może wysyłać wiadomości bez względu na wszystko."
     enable_system_message_replies: "Pozwala użytkownikom odpowiadać na wiadomości systemowe, nawet jeśli wiadomości osobiste są wyłączone"
@@ -2157,16 +2153,8 @@
     delete_merged_stub_topics_after_days: "Liczba dni, po których wątki, z których zostały przeniesione wszystkie posty, zostaną automatycznie usunięte. Aby to wyłączyć, ustaw wartość na 0."
     bootstrap_mode_min_users: "Minimalna liczba użytkowników wymagana do wyłączenia trybu bootstrap (ustaw 0, aby wyłączyć, może to potrwać do 24 godzin)"
     prevent_anons_from_downloading_files: "Zablokuj możliwość pobierania załączników przez anonimowych użytkowników."
-<<<<<<< HEAD
-    secure_media: "PRZESTARZAŁE: Zamiast tego użyj ustawienia secure_uploads, to ustawienie zostanie usunięte w Discourse 3.0."
-    secure_uploads: 'Ograniczenie dostępu do WSZYSTKICH przesyłanych plików (obrazów, filmów, audio, tekstów, plików pdf, zipów i innych). Jeśli włączona jest opcja "Wymagane logowanie", tylko zalogowani użytkownicy będą mieli dostęp do przesyłanych materiałów. W przeciwnym razie dostęp będzie ograniczony tylko do przesyłania mediów w prywatnych wiadomościach i prywatnych kategoriach. UWAGA: To ustawienie jest skomplikowane i wymaga głębokiej wiedzy administracyjnej. Szczegóły znajdziesz na stronie <a target="_blank" href="https://meta.discourse.org/t/-/140017">w temacie bezpieczne przesyłanie plików na Meta</a> .'
-    secure_media_allow_embed_images_in_emails: "PRZESTARZAŁE: Użyj secure_uploads_allow_embed_images_in_emails, to ustawienie zostanie usunięte w Discourse 3.0."
-    secure_uploads_allow_embed_images_in_emails: "Umożliwia osadzanie w wiadomościach e-mail bezpiecznych obrazów, które normalnie byłyby pominięte, jeśli ich rozmiar jest mniejszy niż ustawienie 'secure uploads max email embed image size kb'."
-    secure_media_max_email_embed_image_size_kb: "PRZESTARZAŁE: Użyj secure_uploads_max_email_embed_image_size_kb, to ustawienie zostanie usunięte w Discourse 3.0."
-=======
     secure_uploads: 'Ograniczenie dostępu do WSZYSTKICH przesyłanych plików (obrazów, filmów, audio, tekstów, plików pdf, zipów i innych). Jeśli włączona jest opcja "Wymagane logowanie", tylko zalogowani użytkownicy będą mieli dostęp do przesyłanych materiałów. W przeciwnym razie dostęp będzie ograniczony tylko do przesyłania mediów w prywatnych wiadomościach i prywatnych kategoriach. UWAGA: To ustawienie jest skomplikowane i wymaga głębokiej wiedzy administracyjnej. Szczegóły znajdziesz na stronie <a target="_blank" href="https://meta.discourse.org/t/-/140017">w temacie bezpieczne przesyłanie plików na Meta</a> .'
     secure_uploads_allow_embed_images_in_emails: "Umożliwia osadzanie w wiadomościach e-mail bezpiecznych obrazów, które normalnie byłyby pominięte, jeśli ich rozmiar jest mniejszy niż ustawienie 'secure uploads max email embed image size kb'."
->>>>>>> 9b339bcd
     secure_uploads_max_email_embed_image_size_kb: "Ograniczenie rozmiaru bezpiecznych obrazów, które będą osadzane w wiadomościach e-mail, jeśli włączone jest ustawienie 'secure uploads allow embed in emails'. Bez włączenia tego ustawienia, to ustawienie nie ma żadnego efektu."
     slug_generation_method: "Wybierz metodę tworzenia ślimaka. 'Zakodowane\" stworzy procentowy ciąg kodujący, \"żadne\" wyłączy tą metodę."
     enable_emoji: "Włącz obsługę emoji"
@@ -2275,11 +2263,7 @@
     enable_sitemap: "Wygeneruj mapę witryny dla swojej strony i umieść ją w pliku robots.txt."
     sitemap_page_size: "Liczba adresów URL do uwzględnienia na każdej stronie mapy witryny. Maksymalnie 50.000"
     enable_user_status: "(eksperymentalne) Zezwól użytkownikom na ustawienie niestandardowego statusu (emoji + opis)."
-<<<<<<< HEAD
-    enable_user_tips: "(eksperymentalne) Włącz nowe wskazówki dla użytkowników, które opisują najważniejsze funkcje witryny"
-=======
     enable_user_tips: "Włącz nowe wskazówki dla użytkowników, które opisują najważniejsze funkcje witryny"
->>>>>>> 9b339bcd
     short_title: "Krótki tytuł będzie używany na ekranie głównym użytkownika, launcherze lub w innych miejscach, gdzie przestrzeń może być ograniczona. Powinien składać się maksymalnie z 12 znaków."
     dashboard_hidden_reports: "Zezwalaj na ukrycie określonych raportów z panelu administracyjnego."
     dashboard_visible_tabs: "Wybierz, które karty panelu administracyjnego są widoczne."
@@ -2296,15 +2280,8 @@
     suggest_weekends_in_date_pickers: "Uwzględnij weekendy (sobota i niedziela) w sugestiach selektora dat (wyłącz tę opcję, jeśli używasz Discourse tylko w dni powszednie, od poniedziałku do piątku)."
     splash_screen: "Wyświetla tymczasowy ekran ładowania podczas ładowania zasobów witryny"
     navigation_menu: "Określ, którego menu nawigacyjnego użyć. Pasek boczny i nawigacja z nagłówka są konfigurowalne przez użytkowników. Opcja przestarzała jest dostępna dla kompatybilności wstecznej."
-<<<<<<< HEAD
-    default_sidebar_categories: "Wybrane kategorie będą domyślnie wyświetlane w sekcji Kategorie paska bocznego."
-    default_sidebar_tags: "Wybrane tagi będą domyślnie wyświetlane w sekcji Tagi paska bocznego."
-    enable_new_user_profile_nav_groups: "EKSPERYMENTALNE: Użytkownikom wybranych grup zostanie wyświetlone nowe menu nawigacyjne profilu użytkownika"
-    enable_experimental_topic_timeline_groups: "EKSPERYMENTALNE: Użytkownikom wybranych grup zostanie pokazana odświeżona oś czasu tematu"
-=======
     default_navigation_menu_categories: "Wybrane kategorie będą domyślnie wyświetlane w sekcji kategorie menu nawigacji."
     default_navigation_menu_tags: "Wybrane tagi będą domyślnie wyświetlane w sekcji Tagi menu nawigacji."
->>>>>>> 9b339bcd
     enable_experimental_hashtag_autocomplete: "EKSPERYMENTALNIE: Użyj nowego systemu autouzupełniania #hashtagów dla kategorii i tagów, który inaczej renderuje wybrany element i usprawnia wyszukiwanie"
     experimental_new_new_view_groups: 'EKSPERYMENTALNE: Włącz nową listę tematów, która łączy nieprzeczytane i nowe tematy i utwórz link "Wszystko" na pasku bocznym.'
     enable_custom_sidebar_sections: "EKSPERYMENTALNIE: Włącz niestandardowe sekcje paska bocznego"
@@ -2366,12 +2343,8 @@
       search_tokenize_japanese_enabled: "Musisz wyłączyć 'search_tokenize_japanese' przed włączeniem tego ustawienia."
       discourse_connect_cannot_be_enabled_if_second_factor_enforced: "Nie można włączyć DiscourseConnect, jeśli wymuszono 2FA."
       delete_rejected_email_after_days: "To ustawienie nie może być niższe niż ustawienie delete_email_logs_after_days ani większe niż %{max}"
-<<<<<<< HEAD
-      invalid_uncategorized_category_setting: "Kategoria \"Bez kategorii\" nie może zostać wybrana, jeśli ustawienie 'allow uncategorized topics' jest wyłączone"
-=======
       invalid_uncategorized_category_setting: 'Kategorii „Bez kategorii” nie można wybrać, jeśli opcja ''allow uncategorized topics'' nie jest włączona.'
       invalid_search_ranking_weights: "Wartość jest nieprawidłowa dla ustawienia witryny search_ranking_weights. Przykład: '{0.1,0.2,0.3,1.0}'. Należy pamiętać, że maksymalna wartość dla każdej wagi wynosi 1.0."
->>>>>>> 9b339bcd
     placeholder:
       discourse_connect_provider_secrets:
         key: "www.example.com"
@@ -4806,13 +4779,8 @@
       agree:
         title: "Tak"
       agree_and_keep:
-<<<<<<< HEAD
-        title: "Zachowaj wpis"
-        description: "Zgódź się z flagą i pozostaw post bez zmian."
-=======
         title: "Zachowaj post"
         description: "Zgódź się z flagą, ale pozostaw ten post bez zmian."
->>>>>>> 9b339bcd
       agree_and_keep_hidden:
         title: "Zachowaj post ukryty"
         description: "Zgódź się z flagą i zachowaj post ukryty."
@@ -4923,14 +4891,11 @@
     payload_url:
       blocked_or_internal: "Nie można użyć adresu URL ładunku, ponieważ jest on adresowany do zablokowanego lub wewnętrznego adresu IP"
       unsafe: "Nie można użyć adresu URL ładunku, ponieważ jest niebezpieczny"
-<<<<<<< HEAD
-=======
   form_templates:
     errors:
       invalid_yaml: "nie jest prawidłowym ciągiem YAML"
       invalid_type: "zawiera nieprawidłowy typ szablonu: %{type} (prawidłowe typy to: %{valid_types})"
       missing_type: "brakuje typu pola"
->>>>>>> 9b339bcd
   activemodel:
     errors:
       <<: *errors