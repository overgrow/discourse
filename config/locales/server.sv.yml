--- conflicted
+++ resolved
@@ -1458,11 +1458,8 @@
     show_pinned_excerpt_mobile: "Visa utdrag för fästa ämnen i mobilen."
     show_pinned_excerpt_desktop: "Visa utdrag för fästa ämnen på datorn."
     post_onebox_maxlength: "Maximal teckenlängd för ett Discourse-inlägg i onebox."
-<<<<<<< HEAD
-=======
     blocked_onebox_domains: "En lista över domäner som aldrig kommer att oneboxas t.ex. wikipedia.org\n(Jokertecken * ? stöds inte)"
     block_onebox_on_redirect: "Blockera onebox för webbadresser som omdirigerar."
->>>>>>> 3ee0a492
     allowed_inline_onebox_domains: "En lista över domäner som placeras i onebox i miniatyrform om de länkas utan en rubrik"
     enable_inline_onebox_on_all_domains: "Ignorera webbplatsinställningen inline_onebox_domain_allowlist och tillåt infogad onebox på alla domäner."
     force_custom_user_agent_hosts: "Värdar för vilka anpassad användaragent för onebox ska användas vid alla förfrågningar. (särskilt användbart för värdar som begränsar åtkomst av användaragent)."
@@ -2134,8 +2131,6 @@
     create_revision_on_bulk_topic_moves: "Skapa ny version av första inlägg när ämnen flyttas till en ny kategori i bulk."
     allow_changing_staged_user_tracking: "Tillåt att aviseringsinställningar för en arrangerad användares kategori och tagg kan ändras av en administratörsanvändare."
     use_email_for_username_and_name_suggestions: "Använd den första delen av e-postadresser för användarnamn och namnförslag. Observera att detta gör det lättare för allmänheten att gissa användares fullständiga e-postadresser (eftersom en stor del av människor delar gemensamma tjänster som `gmail.com`)."
-<<<<<<< HEAD
-=======
     use_name_for_username_suggestions: "Använd en användares fullständiga namn när det föreslås användarnamn."
     suggest_weekends_in_date_pickers: "Inkludera helger (lördag och söndag) i förslagen till datumval (inaktivera detta om du endast använder Discourse på vardagar, måndag till fredag)."
     splash_screen: "Visar en tillfällig laddningsskärm medan webbplatsens tillgångar laddas"
@@ -2145,7 +2140,6 @@
     enable_new_user_profile_nav_groups: "EXPERIMENTELL: Användare i de valda grupperna visas den nya navigeringsmenyn för användarprofiler."
     enable_experimental_topic_timeline_groups: "EXPERIMENTELLT: Användare i de valda grupperna visas det omstrukturerade ämnets tidslinje"
     enable_experimental_hashtag_autocomplete: "EXPERIMENTELLT: Använd det nya #hashtag-autokompletteringssystemet för kategorier och taggar som renderar det valda objektet annorlunda och har förbättrad sökning"
->>>>>>> 3ee0a492
     errors:
       invalid_css_color: "Ogiltig färg. Ange ett färgnamn eller ett hexvärde."
       invalid_email: "Felaktig e-postadress."
