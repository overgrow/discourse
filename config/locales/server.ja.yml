# encoding: utf-8
#
# Never edit this file. It will be overwritten when translations are pulled from Transifex.
#
# To work with us on translations, join this project:
# https://www.transifex.com/projects/p/discourse-org/

ja:
  dates:
    short_date_no_year: "MMM D"
    short_date: "YYYY MMM D"
    long_date: "YYYY MMMM D h:mma"
  datetime_formats: &datetime_formats
    formats:
      short: "%Y-%d-%m"
      short_no_year: "%B %-d"
  date:
    month_names: [null, 1月, 2月, 3月, 4月, 5月, 6月, 7月, 8月, 9月, 10月, 11月, 12月]
    <<: *datetime_formats
  time:
    am: "午前"
    pm: "午後"
    <<: *datetime_formats
  title: "Discourse"
  topics: "トピック"
  posts: "投稿"
  loading: "読み込み中"
  powered_by_html: 'Powered by <a href="http://www.discourse.org">Discourse</a>, best viewed with JavaScript enabled'
  log_in: "ログイン"
  purge_reason: "放棄されていたため自動的に削除、アカウントを停止しました。"
  disable_remote_images_download_reason: "ディスク容量が不足しているため、リモートでの画像ダウンロードは無効になっています。"
  anonymous: "匿名"
  emails:
    incoming:
      default_subject: "%{email}からメール"
      show_trimmed_content: "続きを読む"
  errors: &errors
    format: '%{attribute} %{message}'
    messages:
      too_long_validation: "は、最大文字数(%{max}文字)を超えています。(入力したのは%{length}文字 ) "
      invalid_boolean: "無効な選択肢"
      taken: "は既に使用されています"
      accepted: に同意する必要があります
      blank: を入力してください
      present: は入力しないでください
      confirmation: "と%{attribute}の入力が一致しません"
      empty: 本文が入力されていません
      equal_to: は%{count}にしてください
      even: は偶数にしてください
      exclusion: はすでに使われています
      greater_than: は%{count}より大きい値にしてください
      greater_than_or_equal_to: は%{count}以上の値にしてください
      has_already_been_used: "は既に使用されています"
      inclusion: は一覧にありません
      invalid: は正しくありません
      less_than: は%{count}より小さい値にしてください
      less_than_or_equal_to: は%{count}以下の値にしてください
      not_a_number: は数値で入力してください
      not_an_integer: は整数で入力してください
      odd: は奇数にしてください
      record_invalid: '検証に失敗しました： %{errors}'
      restrict_dependent_destroy:
        one: "%{record}が存在しているので削除できません"
        many: "%{record}が存在しているので削除できません。"
      too_long:
        other: は%{count}文字以内で入力してください
      too_short:
        other: は%{count}文字以上で入力してください
      wrong_length:
        other: は%{count}文字で入力してください
      other_than: "は%{count}以外の値にしてください"
    template:
      body: '次のフィールドに問題があります:'
      header:
        other: '%{model} の保存中に%{count} 個のエラーが発生しました'
    embed:
      load_from_remote: "投稿の読み込みに失敗しました。"
    site_settings:
      min_username_length_range: "最小値を最大値より上にすることはできません。"
  backup:
    operation_already_running: "操作を実行しています。他の操作はできません。"
    backup_file_should_be_tar_gz: "バックアップファイルは .tar.gz形式である必要があります。"
    not_enough_space_on_disk: "このバックアップファイルをアップロードするディスクの空き容量が足りません。"
  not_logged_in: "ログインしてください。"
  not_found: "リクエストされたURL、リソースは見つかりませんでした"
  invalid_access: "リクエストしたリソースの閲覧が許可されていません"
  read_only_mode_enabled: "このサイトは閲覧専用状態です。変更などの操作は無効になっています。"
  reading_time: "閲覧時間"
  likes: "いいね！"
  too_many_replies:
    other: "申し訳ありません、新しいユーザーの同じトピックへの返信は、一時的に %{count} 回に制限されています。"
  embed:
    start_discussion: "会話をする"
    continue: "会話を続ける"
    more_replies:
      other: "%{count} 以上の返信"
    loading: "会話を読み込んでいます…"
    permalink: "パーマリンク"
    imported_from: "これは、オリジナルエントリ%{link}に対するディスカッショントピックです"
    in_reply_to: "▶ %{username}"
    replies:
      other: "%{count} 通の返信"
  no_mentions_allowed: "あなたは他のユーザーへメンションを送ることができません。"
  no_images_allowed: "新規ユーザーは投稿に画像を付ける事はできません。"
  spamming_host: "申し訳ありませんが、このホストへのリンクを貼ることはできません。"
  user_is_suspended: "凍結中のユーザーは投稿できません。"
  topic_not_found: "問題が発生しました。トピックがクローズしたか、閲覧中に削除された可能性があります。"
  just_posted_that: "は最近の投稿と内容がほぼ一緒です"
  invalid_characters: "は不正な文字を含んでいます"
  next_page: "次のページ →"
  prev_page: "← 前のページ"
  page_num: "%{num} ページ"
  home_title: "ホーム"
  topics_in_category: "'%{category}' カテゴリ内のトピック"
  rss_posts_in_topic: "'%{topic}' の RSS フィード"
  rss_topics_in_category: "'%{category}' カテゴリ内のトピックの RSS フィード"
  author_wrote: "%{author} の投稿:"
  num_posts: "投稿:"
  num_participants: "参加者:"
  read_full_topic: "完全なトピックを読む"
  private_message_abbrev: "メッセージ"
  rss_description:
    latest: "最新のトピック"
    hot: "ホットトピック"
    posts: "最近の投稿"
    private_posts: "最新のプライベートメッセージ"
    group_posts: "%{group_name}からの最新投稿"
    group_mentions: "%{group_name}からの最新メンション"
    user_posts: "@%{username}からの最新投稿"
    user_topics: "@%{username}からの最新トピック"
  too_late_to_edit: "この投稿の編集・削除期間が過ぎました。編集・削除が出来ません。"
  excerpt_image: "画像"
  queue:
    delete_reason: "投稿の承認機能を用いて削除されました"
  groups:
    errors:
      member_already_exist: "'%{username}'はすでにこのグループのメンバーです。"
    default_names:
      everyone: "みなさん"
      admins: "管理者"
      moderators: "モデレータ"
      staff: "スタッフ"
      trust_level_0: "トラストレベル0"
      trust_level_1: "トラストレベル1"
      trust_level_2: "トラストレベル2"
      trust_level_3: "トラストレベル3"
      trust_level_4: "トラストレベル4"
  education:
    until_posts:
      other: "%{count} 投稿"
    new-topic: |
      %{site_name} へようこそ！&mdash; **新たなトピックの作成ありがとうございます!**

      - タイトルはトピックの内容を正しく説明していますか？他の人にとって興味深いタイトルになっていますか？

      - このトピックは何をカバーするものですか？このトピックに興味を示しそうなのは誰でしょう？なぜこのトピックは重要なのでしょうか？コミュニティよりどのような回答を期待していますか？

      - トピックに適切な検索用ワードを含めると、他の人がトピックを *発見* しやすくなります。詳細は [コミュニティガイドライン](/guidelines) を参照してください。このメッセージは最初の %{education_posts_text} まで表示されます。
    new-reply: |
      %{site_name} へようこそ &mdash; **コミュニティへの貢献ありがとうございます!**
      - あなたの回答は議論に何らかの形で貢献していますか?
      - 会話は礼儀正しく、マナーを守りましょう。
      - しっかりとした批判は良いかと思います。ただし「その人」に対してでは無く、「そのアイディア」に対してしましょう。
      詳細は[コミュニティガイドライン](/guidelines)を参照してください。このメッセージは最初の %{education_posts_text} のみに表示されます。
    sequential_replies: |+
      ### 一度に複数の投稿に返信する

      トピックにたくさん返信する代わりに、以前の投稿への @name メンションや引用などを活用して返信を一つの投稿にまとめましょう。

      文章を選択し、<b>引用して返信</b>ボタンをクリックすることで、文章を引用して編集することができます。

      こまごまと何度も返信するより、まとまって返信をすることで、より見やすく、より話しやすくなります。
    dominating_topic: |
      ### 他のユーザーも議論に参加させてあげましょう

      このトピックはあなたにとても重要なもののようですね &ndash; ここへ %{percent}% 以上の返信をあなたが行っています。

      他のユーザーも返信するためにも、ある程度時間を開けているか確認してみましょう。
    too_many_replies: |
      ### このトピックに回答出来る制限を超えました

      申し訳ありません。新しいユーザーの同じトピックへの返信は%{newuser_max_replies_per_topic} 回に一時的に制限されています。

      回答を追加する代わりに、以前の回答を編集するか、別のトピックを訪れる事を検討してください。
    reviving_old_topic: |
      ### このトピックを復活させてもよろしいですか？

      このトピックへの最後の返信は%{days}日前です。
      あなたの返信はトピック一覧の一番上に移動させ、以前に返信した人宛に通知が送られます。

      本当に過去の会話を復元してもよろしいですか？
  activerecord:
    attributes:
      category:
        name: "カテゴリ名"
      post:
        raw: "本文"
      user_profile:
        bio_raw: "自己紹介"
    errors:
      models:
        topic:
          attributes:
            base:
              warning_requires_pm: "プライベートメッセージでのみ警告を送ることができます"
              too_many_users: "一度に1ユーザーにしか警告を送る事はできません"
              cant_send_pm: "申し訳ありません。このユーザーにはプライベートメッセージを送る事ができません"
              no_user_selected: "有効なユーザーを選択してください"
        user:
          attributes:
            password:
              common: "は10000最も一般的なパスワードのいずれかである。より安全なパスワードを使用してください。"
              same_as_username: "はあなたのユーザー名と同じです。より安全なパスワードを使用してください"
              same_as_email: "はあなたのメールアドレスと同じです。より安全なパスワードを使用してください"
            ip_address:
              signup_not_allowed: "このアカウントからのサインアップできません。"
        color_scheme_color:
          attributes:
            hex:
              invalid: "は有効なカラーではありません"
      <<: *errors
  user_profile:
    no_info_me: "<div class='missing-profile'>プロフィールの自己紹介フィールドが空欄のようです。<a href='/users/%{username_lower}/preferences/about-me'>自己紹介をしてみませんか?</a></div>"
    no_info_other: "<div class='missing-profile'>%{name} は、まだプロフィールの自己紹介フィールドに何も書いていません</div>"
  vip_category_name: "ラウンジ"
  vip_category_description: "トラストレベル3以上のメンバーのみが参加できるカテゴリ"
  meta_category_name: "サイトフィードバック"
  meta_category_description: "Discussion about this site, its organization, how it works, and how we can improve it."
  staff_category_name: "スタッフ"
  staff_category_description: "スタッフのためのプライベートカテゴリです。トピックは管理者とモデレータのみが閲覧できます"
  assets_topic_body: "これはパーマネントトピックです。スタッフのみが閲覧でき、サイトデザインに使用する画像とファイルを保存するために使用します。削除しないでください！\n\n利用方法:\n\n\n1. このトピックに回答\n2. ロゴやファビコンなどに使用する全ての画像をアップロード(エディタのアップロードアイコンか、ドラッグアンドドロップで画像を貼付ける)\n3. 回答を投稿\n4. 新しい投稿の画像を右クリックしてアップロード済み画像のパスを取得するか、編集アイコンをクリックして画像のパスを探し、画像パスをコピーする\n5. 画像パスを[基本設定](/admin/site_settings/category/required)に貼付ける\n\nもし、別のファイルタイプが必要な場合、[ファイル設定](/admin/site_settings/category/files)の`サポートするファイルの拡張` を編集してください"
  lounge_welcome:
    title: "ラウンジへようこそ"
    body: |2

      素晴らしい! :confetti_ball:

      このトピックが見えるという事は、**レギュラー**へ昇格したようですね！(トラストレベル3)。

      これであなたは.... &hellip;

      * トピックのタイトルを好きに編集する事ができます。
      * トピックのカテゴリを好きに変更する事ができます。
      * Have all your links followed ([automatic nofollow](http://en.wikipedia.org/wiki/Nofollow) is removed)
      * トラストレベルが3以上が利用出来るプライベートラウンジへのアクセス
      * 一度の報告でスパムを非表示にできます

      [現在レギュラーに所属している人の一覧](/badges/3/regular)からリストを確認する事ができます。

      コミュニティを支えていただき、ありがとうございます！
      (トラストレベルに関する詳しい説明は [こちら][trust]をご覧ください。 レギュラーの条件を満たし続けることで維持する事ができます。)

      [trust]: https://meta.discourse.org/t/what-do-user-trust-levels-do/4924
  category:
    topic_prefix: "%{category}カテゴリについて"
    errors:
      uncategorized_parent: "未分類カテゴリは親カテゴリに設定出来ません。"
      self_parent: "自分自身がサブカテゴリの親になることはできません"
      depth: "他のサブカテゴリの下にサブカテゴリを作成することはできません"
    cannot_delete:
      uncategorized: "未分類カテゴリは削除出来ません"
      has_subcategories: "サブカテゴリを持っているため、このカテゴリを削除できません。"
      topic_exists:
        other: "%{count}個のトピックを持っているため、このカテゴリを削除できません。一番古いトピックは%{topic_link}です。"
      topic_exists_no_oldest: "%{count}個のトピックを持っているため、このカテゴリを削除できません。"
  trust_levels:
    newuser:
      title: "新しいユーザー"
    basic:
      title: "ベーシックユーザー"
    change_failed_explanation: "%{user_name} を '%{new_trust_level}' に下げようとしましたが、既にトラストレベルが '%{current_trust_level}' です。%{user_name} は '%{current_trust_level}' のままになります - もしユーザーを降格させたい場合は、トラストレベルをロックしてください"
  rate_limiter:
    too_many_requests: "このアクションを一日の間に実施可能な回数が決まっています。%{time_left}待ってから再度試してください。"
    by_type:
      public_group_membership: "グループへの参加/離脱が多すぎます。%{time_left}お待ち下さい。"
    hours:
      other: "%{count} 時間"
    minutes:
      other: "%{count} 分"
    seconds:
      other: "%{count} 秒"
  datetime:
    distance_in_words:
      half_a_minute: "1分前"
      less_than_x_seconds:
        other: "< %{count} 秒"
      x_seconds:
        other: "%{count} 秒"
      less_than_x_minutes:
        other: "%{count}分前"
      x_minutes:
        other: "%{count}分"
      about_x_hours:
        other: "%{count} 時間"
      x_days:
        other: "%{count} 日"
      about_x_months:
        other: "%{count}ヶ月"
      x_months:
        other: "%{count}ヶ月"
      about_x_years:
        other: "%{count} 年"
      over_x_years:
        other: "> %{count} 年"
      almost_x_years:
        other: "%{count} 年"
    distance_in_words_verbose:
      half_a_minute: "たった今"
      less_than_x_seconds:
        other: "現在"
      x_seconds:
        other: "%{count} 秒前"
      less_than_x_minutes:
        other: "%{count}分未満"
      x_minutes:
        other: "%{count}分前"
      about_x_hours:
        other: "%{count} 時間前"
      x_days:
        other: "%{count} 日前"
      about_x_months:
        other: "約 %{count}ヶ月前"
      x_months:
        other: "%{count}ヶ月前"
      about_x_years:
        other: "約 %{count} 年前"
      over_x_years:
        other: "%{count} 年以上前"
      almost_x_years:
        other: "だいたい %{count} 年前"
  password_reset:
    no_token: "申し訳ありません。パスワード変更のためのリンクは古いようです。ログインボタンを選択し、再度パスワード変更を行ってください"
    choose_new: "新しいパスワードを選択してください"
    choose: "パスワードを入力ください"
    update: 'パスワード更新'
    save: 'パスワードを設定する'
    title: 'パスワードリセット'
    success: "パスワードを更新し、ログインしました。"
    success_unapproved: "パスワードを更新しました。"
    continue: "%{site_name} に進む"
  change_email:
    confirmed: "メールアドレスが更新されました。"
    please_continue: "%{site_name}へ"
    error: "メールアドレスの変更中にエラーが発生しました。このアドレスはすでに使われている可能性があります。"
  activation:
    action: "クリックしてアカウントを認証する"
    already_done: "申し訳ありませんが、このアカウント認証リンクは無効です。既にアカウントがアクティブになっていませんか?"
    please_continue: "あなたのアカウントは確認されました。ホームにリダイレクトされます"
    continue_button: "%{site_name} へ"
    welcome_to: "%{site_name} へようこそ!"
    approval_required: "このフォーラムにアクセスするにはモデレータによる承認が必要です。承認されるとメールにて通知されます!"
  post_action_types:
    off_topic:
      title: '関係ない話題'
      description: 'この投稿はタイトルと投稿で定義される現在の内容に関連しておらず、どこかに移動させる必要があります'
      long_form: '「関係ない話題」として通報'
    spam:
      title: 'スパム'
      description: 'この投稿は、営利目的、宣伝目的の書き込みの可能性がある。'
      long_form: 'スパムとして通報する'
      email_title: '"%{title}"はスパムとして通報されています'
      email_body: "%{link}\n\n%{message}"
    inappropriate:
      title: '不適切'
      description: 'この投稿は、誹謗中傷、恫喝、名誉毀損、わいせつ、犯罪行為など他人を不快にさせる内容を含んでいる。'
      long_form: '不適切として通報する'
    notify_user:
      title: '@{{username}}へメッセージを送る'
      long_form: 'メッセージが送られたユーザー'
      email_title: '「%{title}」にの投稿'
      email_body: "%{link}\n\n%{message}"
    notify_moderators:
      title: "その他"
      long_form: 'スタッフへ知らせるために通報する'
      email_body: "%{link}\n\n%{message}"
    bookmark:
      title: 'ブックマーク'
      description: 'この投稿をブックマークする'
      long_form: 'この投稿をブックマーク'
    like:
      title: 'いいね！'
      description: 'この投稿を「いいね！」する'
      long_form: '「いいね！」する'
    vote:
      title: '投票'
      description: 'この投稿に投票する'
      long_form: 'この投稿に投票'
  topic_flag_types:
    spam:
      title: 'スパム'
      description: 'この投稿は、営利目的、宣伝目的の書き込みの可能性がある。'
      long_form: 'スパムとして通報'
    inappropriate:
      title: '不適切'
      description: 'この投稿は、誹謗中傷、恫喝、名誉毀損、わいせつ、犯罪行為など他人を不快にさせる内容を含んでいる。'
      long_form: '不適切として通報する'
    notify_moderators:
      title: "その他"
      description: 'このトピックは <a href="/guidelines">ガイドライン</a>, <a href="%{tos_url}">利用規約</a>の違反や、その他不適切な理由がある。'
      long_form: 'モデレーターへ知らせるために通報する'
      email_title: 'トピック"%{title}" は不適切な可能性があるため、管理人による確認を必要とする。'
      email_body: "%{link}\n\n%{message}"
  flagging:
    you_must_edit: '<p>投稿が他のユーザーから通報されました。<a href="/my/messages">投稿したメッセージ</a>を確認してください。</p>'
    user_must_edit: '<p>この投稿は他のユーザーから通報されたため、非表示にされています。</p>'
  archetypes:
    regular:
      title: "通常のトピック"
    banner:
      title: "バナートピック"
      message:
        make: "このトピックはバナートピックに設定されています。ユーザーが解除しない限り、ページ毎の一番上に表示されます"
        remove: "このトピックはバナーではなくなりました。トップページには表示されなくなります"
  unsubscribe:
    unwatch_category: "%{category}内の全トピックのウォッチを解除"
  user_api_key:
    title: "アプリケーションアクセスの認証"
    description: "\"%{application_name}\" があなたのアカウントへのアクセスを要求しています: "
  reports:
    visits:
      title: "訪問ユーザー"
      xaxis: "日"
      yaxis: "訪問者数"
    signups:
      title: "新規ユーザー"
      xaxis: "日"
      yaxis: "新規ユーザー数"
    profile_views:
      xaxis: "日"
      yaxis: "ユーザープロフィールの閲覧数"
    topics:
      title: "トピック"
      xaxis: "日"
      yaxis: "新しいトピックの数"
    posts:
      title: "投稿"
      xaxis: "日"
      yaxis: "新規投稿数"
    likes:
      title: "いいね"
      xaxis: "日"
      yaxis: "新規「いいね!」数"
    flags:
      title: "通報"
      xaxis: "日"
      yaxis: "通報の数"
    bookmarks:
      title: "ブックマーク"
      xaxis: "日"
      yaxis: "新規ブックマーク数"
    starred:
      title: "お気に入り"
      xaxis: "日"
      yaxis: "お気に入りされたトピックの数"
    users_by_trust_level:
      title: "ユーザーごとのトラストレベル"
      xaxis: "トラストレベル"
      yaxis: "ユーザー数"
    emails:
      title: "送信メール"
      xaxis: "日"
      yaxis: "メールの数"
    user_to_user_private_messages:
      title: "ユーザーからユーザーへ"
      xaxis: "日"
      yaxis: "メッセージ数"
    system_private_messages:
      title: "システム"
      xaxis: "日"
      yaxis: "メッセージ数"
    moderator_warning_private_messages:
      title: "モデレータ警告"
      xaxis: "日"
      yaxis: "メッセージ数"
    notify_moderators_private_messages:
      title: "管理人に通知"
      xaxis: "日"
      yaxis: "メッセージ数"
    notify_user_private_messages:
      title: "ユーザーの通知"
      xaxis: "日"
      yaxis: "メッセージ数"
    top_referrers:
      title: "トップリファラ"
      xaxis: "ユーザー"
      num_clicks: "クリック"
      num_topics: "トピック"
    top_traffic_sources:
      title: "トップトラフィックソース"
      xaxis: "ドメイン"
      num_clicks: "クリック"
      num_topics: "トピック"
      num_users: "ユーザー"
    top_referred_topics:
      title: "トップ被参照トピック"
      xaxis: "トピック"
      num_clicks: "クリック"
    page_view_anon_reqs:
      title: "匿名ユーザー"
      xaxis: "日"
      yaxis: "匿名ユーザーからの閲覧数"
    page_view_logged_in_reqs:
      title: "ログイン"
      xaxis: "日"
      yaxis: "ログインユーザーからの閲覧数"
    page_view_crawler_reqs:
      title: "クローラー"
      xaxis: "日"
      yaxis: "ウェブクローラからの閲覧数"
    page_view_total_reqs:
      title: "全体"
      xaxis: "日"
      yaxis: "合計閲覧数"
    page_view_logged_in_mobile_reqs:
      title: "ログインユーザーからの閲覧数"
      xaxis: "日"
      yaxis: "モバイルでログインしているユーザーからの閲覧数"
    page_view_anon_mobile_reqs:
      title: "匿名ユーザーからの閲覧数"
      xaxis: "日"
      yaxis: "モバイルで閲覧している匿名ユーザーの閲覧数"
    http_background_reqs:
      title: "背景"
      xaxis: "日"
      yaxis: "Requests used for live update and tracking"
    http_2xx_reqs:
      title: "Status 2xx (OK)"
      xaxis: "日"
      yaxis: "成功 (Status 2xx)"
    http_3xx_reqs:
      title: "HTTP 3xx (リダイレクト)"
      xaxis: "日"
      yaxis: "リダイレクト (Status 3xx)"
    http_4xx_reqs:
      title: "HTTP 4xx (クライアントエラー)"
      xaxis: "日"
      yaxis: "クライアントエラー (Status 4xx)"
    http_5xx_reqs:
      title: "HTTP 5xx (サーバーエラー)"
      xaxis: "日"
      yaxis: "サーバーエラー (Status 5xx)"
    http_total_reqs:
      title: "全体"
      xaxis: "日"
      yaxis: "全リクエスト"
    time_to_first_response:
      title: "最初の返答までの時間"
      xaxis: "日"
      yaxis: "平均時間(時間)"
    topics_with_no_response:
      title: "返答のないトピック"
      xaxis: "日"
      yaxis: "合計"
    mobile_visits:
      title: "訪問ユーザー"
      xaxis: "日"
      yaxis: "訪問者数"
  dashboard:
    rails_env_warning: "サーバは %{env} モードで起動中です。"
    host_names_warning: "現在 config/database.yml ファイルは、デフォルトの localhost をホスト名として使用しています。あなたのサイトのホスト名に更新してください。"
    gc_warning: '現在サーバはデフォルトの ruby ガベージコレクションパラメータを使用しており、パフォーマンスが最適化されていません。パフォーマンス・チューニングの方法についてはこちらのトピックを参考にしてください: <a href="http://meta.discourse.org/t/tuning-ruby-and-rails-for-discourse/4126" target="_blank">Tuning Ruby and Rails for Discourse</a>.'
    sidekiq_warning: 'Sidekiq が起動していません。メール送信等、多くのタスクが sidekiq により非同期に実行されます。少なくとも sidekiq のプロセスを1つは起動してください。<a href="https://github.com/mperham/sidekiq" target="_blank">Sidekiq についてはこちらを参考にしてください</a>。'
    queue_size_warning: 'キューイングされたジョブの数は %{queue_size} で、これは多いです。SIdekiqのプロセスに問題があるか、Sidekiqのworkerを増やす必要があります'
    memory_warning: '現在サーバが 1GB 未満の総メモリで起動しています。推奨メモリサイズは 1GB 以上です。'
    google_oauth2_config_warning: 'サーバが Google OAuth2 アカウントによるサインアップ・ログイン可能な設定 (enable_google_oauth2_logins) になっていますが、client id と secret が設定されていません。<a href="/admin/site_settings">サイトの設定</a> にて設定を更新してください。<a href="https://meta.discourse.org/t/configuring-google-login-for-discourse/15858" target="_blank">詳しくはこちらを参考にしてください</a>。'
    facebook_config_warning: 'サーバが Facebook アカウントによるサインアップ・ログイン可能な設定 (enable_facebook_logins) になっていますが、app id と app secret が設定されていません。<a href="/admin/site_settings">サイトの設定</a> にて設定を更新してください。<a href="https://github.com/discourse/discourse/wiki/The-Discourse-Admin-Quick-Start-Guide#enable-facebook-logins" target="_blank">詳しくはこちらを参考にしてください</a>。'
    twitter_config_warning: 'サーバが Twitter アカウントによるサインアップ・ログイン可能な設定 (enable_twitter_logins) になっていますが、key と secret が設定されていません。<a href="/admin/site_settings">サイトの設定</a> にて設定を更新してください。<a href="https://github.com/discourse/discourse/wiki/The-Discourse-Admin-Quick-Start-Guide#enable-twitter-logins" target="_blank">詳しくはこちらを参考にしてください</a>。'
    github_config_warning: 'サーバが Github アカウントによるサインアップ・ログイン可能な設定 (enable_github_logins) になっていますが、client id と secret が設定されていません。<a href="/admin/site_settings">サイトの設定</a> にて設定を更新してください。<a href="https://github.com/discourse/discourse/wiki/The-Discourse-Admin-Quick-Start-Guide" target="_blank">詳しくはこちらを参考にしてください</a>。'
    s3_config_warning: 'サーバが S3 にファイルをアップロードするように設定されていますが、次のうち少なくとも1つが設定されていません: s3_access_key_id, s3_secret_access_key or s3_upload_bucket。<a href="/admin/site_settings">サイトの設定</a> にて設定を更新してください。<a href="http://meta.discourse.org/t/how-to-set-up-image-uploads-to-s3/7229" target="_blank">詳しくは "How to set up image uploads to S3?" を参考にしてください</a>。'
    s3_backup_config_warning: 'サーバが S3 にバックアップをアップロードするように設定されていますが、次のうち少なくとも1つが設定されていません: s3_access_key_id, s3_secret_access_key or s3_upload_bucket。<a href="/admin/site_settings">サイトの設定</a> にて設定を更新してください。<a href="http://meta.discourse.org/t/how-to-set-up-image-uploads-to-s3/7229" target="_blank">詳しくは "How to set up image uploads to S3?" を参考にしてください</a>'
    image_magick_warning: 'サーバが大きな画像のサムネイルを作成する設定になっていますが、ImageMagick がインストールされていません。お好きなパッケージマネージャを使って ImageMagick をインストールするか、<a href="http://www.imagemagick.org/script/binary-releases.php" target="_blank">最新のリリースをダウンロードしてください</a>。'
  site_settings:
    censored_words: "自動的に &#9632;&#9632;&#9632;&#9632; で置換されます"
    delete_old_hidden_posts: "30日以上非表示になっている投稿を自動で削除します"
    default_locale: "この Discourse インスタンスのデフォルト言語 (ISO 639-1 Code)"
    allow_user_locale: "ユーザーが言語を選択できるようにする"
    min_post_length: "投稿を許可する最少の文字数"
    min_first_post_length: "最初の投稿(投稿本文)を許可する最少の文字数"
    min_private_message_post_length: "メッセージに投稿可能な最少の文字数"
    max_post_length: "投稿を許可する最大の文字数"
    min_topic_title_length: "トピックタイトルとして許可する最小の文字数"
    max_topic_title_length: "トピックタイトルとして許可する最大の文字数"
    min_private_message_title_length: "プライベートメッセージのタイトルとして許容する最小の文字数"
    min_search_term_length: "検索ワードとして有効にする最小の文字数"
    allow_uncategorized_topics: "カテゴリなしのトピック作成を許可するか。警告：未分類のトピックがある場合は、これをオフにする前に、再分類する必要があります。"
    allow_duplicate_topic_titles: "トピックタイトルの重複を許可"
    unique_posts_mins: "同じ内容の投稿を再投稿可能にする時間 (分)"
    educate_until_posts: "最初(または複数)の投稿でタイピングを開始したら、ポップアップでガイダンスを表示させるか"
    title: "サイトの名前です。titleタグで使用されます"
    site_description: "このサイトについて簡単に説明してください。 descriptionタグで使用されます。"
    contact_email: "このサイトへのお問い合わせを行うメールアドレス。お問い合わせフォームからの緊急事項、対応されていない通報など、緊急の通知に使用します"
    contact_url: "このサイトの問い合わせURL。緊急連絡用問い合わせフォームに使用されます"
    queue_jobs: "開発者ONLY! 警告! デフォルトでキューは sidekiq により処理されます。これを無効にするとサイトが動作不能になります。"
    crawl_images: "正しい幅と高さを取得するためにURLから画像を取得する"
    download_remote_images_to_local: "リモート画像をダウンロードしてローカル画像に変換する。破損した画像を防ぎます"
    download_remote_images_threshold: "リモート画像をダウンロードするために必要なディスクスペースの最低残容量 (パーセント)"
    disabled_image_download_domains: "これらのドメインからは、リモート画像のダウンロードを行いません。パイプ区切りのリスト"
    post_edit_time_limit: "投稿者は投稿から(N)分間、編集と削除が可能。0を設定すると無期限です"
    edit_history_visible_to_public: "すべてのユーザに対して投稿の編集履歴を許可する。無効の場合はスタッフメンバーのみが確認できます"
    delete_removed_posts_after: "投稿者は投稿を削除してから(N)時間後に削除されます。0を設定すると、すぐに削除されます"
    max_image_width: "投稿内での画像サムネイルの最大の幅"
    max_image_height: "投稿内での画像サムネイルの最大の高さ"
    category_featured_topics: "/categories ページに表示されるカテゴリ毎のトピックの数。変更後、カテゴリページの更新におよそ15分程かかります。"
    show_subcategory_list: "カテゴリを表示する際にトピック一覧の代わりにサブカテゴリ一覧を表示"
    fixed_category_positions: "チェックすると、カテゴリの表示順をコントロールできます。チェックしない場合、アクティビティ順に表示されます"
    fixed_category_positions_on_create: "チェックすると、トピック作成ダイアログ上でカテゴリの順序が維持されます(fixed category positions が必要)。"
    add_rel_nofollow_to_user_content: " 内部リンク(親ドメインを含む)を除き、投稿されたすべてのユーザコンテンツに rel nofollow を追加する。この設定を反映するには \"rake posts:rebake\" を実行して baked markdown をすべて更新する必要があります"
    exclude_rel_nofollow_domains: "nofollowを付与すべきではないドメインのリスト。tld.comは、sub.tld.com も許可します。最低でもクローラーが全てのコンテンツを見つけるために、このサイトのトップレベルドメインを追加する必要があります。このサイトの他の部分が別ドメインに存在している場合、それも追加します"
    post_excerpt_maxlength: "投稿の引用/サマリの最大文字数"
    post_onebox_maxlength: "Discourse OneBox投稿の最大文字数"
    logo_url: "サイトの左上に表示されるロゴ画像です。横幅の大きい長方形にする必要があります。空欄の場合、サイトタイトルが表示されます"
    logo_small_url: "サイトの左上に表示される小さいロゴ画像です。正方形である必要があります。下にスクロールすると表示されます。空欄の場合、ホームアイコンが表示されます"
    mobile_logo_url: "モバイルサイトの左上に固定で表示されるロゴ画像です。正方形である必要があります。空欄の場合 `logo_url` が利用されます 例: http://example.com/uploads/default/logo.png"
    apple_touch_icon_url: "Apple のタッチデバイス用のアイコン。推奨サイズは 144px x 144px"
    notification_email: "The from: email address used when sending all essential system emails. The domain specified here must have SPF, DKIM and reverse PTR records set correctly for email to arrive."
    email_custom_headers: "カスタムメールヘッダのリスト (パイプ(バーティカルバー) 区切り)"
    email_subject: "標準のメールタイトルをカスタマイズできます。https://meta.discourse.org/t/customize-subject-format-for-standard-emails/20801  を参照してください"
    summary_score_threshold: "'トピックサマリー'に投稿が含まれるために必要な最低スコア"
    summary_posts_required: "'トピックサマリー'が有効になるために必要な最小投稿数"
    summary_likes_required: "'トピックサマリー'が有効になるために必要な最小「いいね!」数"
    summary_percent_filter: "ユーザが'トピックサマリー'をクリックしたとき, 上位何パーセントのポストを表示するか"
    summary_max_results: "'トピックサマリー'として返却される最大ポスト数"
    enable_long_polling: "通知用のメッセージバスによるロングポーリングの利用を許可する"
    long_polling_base_url: "ロングポーリングのベースURL(CDNが動的コンテンツを配信している場合、これをoriginに指定してください) eg: http://origin.site.com"
    long_polling_interval: "ユーザに送信するデータが存在しないとき、サーバが待機する時間(ログインユーザーのみ)"
    polling_interval: "ロングポーリングではないときの、ログイン済みクライアントのポーリング間隔(ミリ秒)"
    anon_polling_interval: "匿名ユーザのクライアントのポーリング間隔 (ミリ秒)"
    background_polling_interval: "ウィンドウがバックグラウンド時のクライアントのポーリング間隔（ミリ秒)"
    cooldown_minutes_after_hiding_posts: "通報により非表示状態になったポストをユーザが編集可能になるまでの時間 (分)"
    tl2_additional_likes_per_day_multiplier: "この数字を掛けると TL2 (メンバー) の1日あたりの「いいね！」の上限を増やします"
    tl3_additional_likes_per_day_multiplier: "この数字を掛けると TL3 (レギュラー) の1日あたりの「いいね！」の上限を増やします"
    tl4_additional_likes_per_day_multiplier: "この数字を掛けると TL4 (リーダー) の1日あたりの「いいね！」の上限を増やします"
    notify_mods_when_user_blocked: "ユーザが自動的にブロックされた際に、すべてのモデレータにメッセージを送信する。"
    flag_sockpuppets: "トピックを作成したユーザーと同じIPアドレスで、新規ユーザーがトピックに回答した場合、両者を潜在的なスパムとしてフラグを立てるか"
    traditional_markdown_linebreaks: "Markdown の従来形式のラインブレーク (行の終わりにダブルスペース) を使う"
    post_undo_action_window_mins: "投稿に対するアクション (「いいね!」、通報等) 取り消しを許可する時間 (秒)"
    must_approve_users: "スタッフはサイトへのアクセスが許可される前のすべての新規ユーザを承認する必要があります。警告：公開中のサイトでこれを有効にすると、既存の非スタッフユーザのアクセスを取り消すことになります！"
    ga_universal_tracking_code: "Google Universal Analytics(analytics.js)  のトラッキングコード。例: UA-12345678-9; 参考 http://google.com/analytics"
    ga_universal_domain_name: "Google Universal Analytics (analytics.js) のドメイン名。例: mysite.com; 参考 http://google.com/analytics"
    enable_noscript_support: "noscript タグ経由でアクセスしてきた標準サーチエンジンクローラのサポートを有効にする"
    allow_moderators_to_create_categories: "モデレータのカテゴリ作成を許可"
    cors_origins: "CORSを許可。オリジンはhttp://かhttps://を含む必要があります。CORSを有効にするには、環境変数　DISCOURSE_ENABLE_CORSにtrueをセットする必要があります"
    top_menu: "ホームナビゲーションに表示する項目・表示順を指定。例:  latest|new|unread|categories|top|read|posted|bookmarks"
    post_menu: "投稿メニューに表示する項目を指定。例 like|edit|flag|delete|share|bookmark|reply"
    post_menu_hidden_items: "開くボタンをクリックするまで投稿のメニュー項目を隠します"
    share_links: "シェアダイアログに表示する項目、表示順を指定"
    track_external_right_clicks: "右クリックされた外部リンクをトラックする (例: 新しいタブで開く)。URL のリライトを要するためデフォルトでは無効化されています"
    site_contact_username: "自動送信メールのfromに使用される有効なスタッフのユーザー名。空欄の場合デフォルトのシステムアカウントが使用される"
    send_welcome_message: "全ての新規ユーザにクイックスタートガイド付きのウェルカムメッセージを送信する。"
    suppress_reply_directly_below: "ポストに回答が１つしかない場合、ポストの回答数を表示しない"
    suppress_reply_directly_above: "ポストに回答が１つしかない場合、ポストのin-reply-toを表示しない"
    suppress_reply_when_quoting: "ポストが引用返信だった場合、ポストのin-reply-toを表示しない"
    max_reply_history: "返信のin-reply-toを展開する最大数"
    topics_per_period_in_top_summary: "デフォルトのトピックサマリに表示されるトップトピックの数"
    topics_per_period_in_top_page: "'もっと見る'を展開したときに表示するトップトピックの数"
    redirect_users_to_top_page: "新規ユーザーと長く不在のユーザーをトップページに自動的にリダイレクトさせる"
    show_email_on_profile: "プロフィールのメールアドレスを表示(自分とスタッフのみ閲覧できます)"
    email_token_valid_hours: "パスワードリマインダ、アカウントアクティベート時のトークンを何時間有効にするか"
    enable_badges: "バッジ機能を有効にする"
    allow_index_in_robots_txt: "サーチエンジンにインデックスを許可するようにrobots.txtを指定する"
    email_domains_blacklist: "ユーザーがアカウント登録をすることができない、パイプ区切りのドメイン名のリスト。 例 : mailinator.com|trashmail.net"
    email_domains_whitelist: "ユーザー登録に必要なパイプ区切りのメールドメインのリスト。警告: 指定したメールドメイン以外のユーザは許可されません！"
    log_out_strict: "ログアウトした際に、そのユーザーの全デバイスのセッションをログアウトさせる"
    version_checks: "Discourse Hubからのアップデートを確認し、管理ページにバージョンやアップデートメッセージを表示する"
    new_version_emails: "Discourseの新しいバージョンが利用可能になった際に contact_email アドレスにメールで通知する"
    port: "開発者用! 警告! デフォルトの80番ポートではなく、ここで指定した HTTP ポートを利用する。空欄でデフォルトの80番ポートを利用。"
    force_hostname: "開発者用! 警告! URL 内のホスト名を指定。空欄でデフォルト値を利用。"
    invite_expiry_days: "招待キーの有効期間 (日)"
    invite_passthrough_hours: "ユーザーが、以前の招待キーを使う事ができる時間"
    invite_only: "パブリックなユーザー登録を無効化し、全てのユーザは他のメンバーかスタッフの招待を必要とする"
    login_required: "サイトのコンテンツを閲覧するには認証を必須にして、匿名アクセスを拒否する"
    reserved_usernames: "サインアップが許可されていないユーザ名。"
    min_password_length: "パスワードの最小の長さ"
    block_common_passwords: "最もよく使われている10,000個のパスワードを許可しない"
    enable_sso: "外部サイトを経由したシングルサインオンを有効にします(警告：ユーザーのメールアドレスは必ず外部サイトで認証されなければなりません)"
    enable_sso_provider: "Discourse SSO provider プロトコルを /session/sso_provider エンドポイントに実装し、sso_secretの設定が必須です"
    sso_secret: "SSO認証情報の暗号化に利用する秘密の文字列。10文字以上である必要があります"
    sso_overrides_email: "ログインする度にSSOペイロードから取得した外部サイトのメールアドレスでローカルのメールアドレスを上書きし、ローカルでの変更を防ぐ(警告: 不一致が原因でローカルのメールアドレスの正規化が発生する可能性があります)"
    sso_overrides_username: "ログインする度に、SSOペイロードから取得した外部サイトのユーザ名でローカルのユーザ名を上書きすし、ローカルでの変更を防ぐ(警告: 不一致が原因でユーザ名の長さ/要件に違いがでる可能性があります)"
    sso_overrides_name: "ログインする度に、SSOペイロードから取得した外部サイトの名前でローカルの名前を上書きし、ローカルでの変更を防ぐ"
    sso_overrides_avatar: "SSOペイロードから取得した外部サイトのプロフィール画像でローカルのプロフィール画像を上書きする。有効にする場合、プロフィール画像のアップデートを無効にする事を強く薦めます"
    sso_not_approved_url: "このURLに承認されていないSSOアカウントをリダイレクト"
    enable_local_logins: "ローカルのユーザ名、パスワードでのログインを有効にする (注意: 招待を使用するには有効にする必要があります)"
    allow_new_registrations: "新しいユーザの登録を許可。ユーザを誰でも作れないようにするためには、チェックを外してください。"
    enable_yahoo_logins: "Yahoo 認証を有効にする"
    enable_google_oauth2_logins: "グーグル Oauth2 認証を有効にします。これはグーグルが現在サポートしている認証方式です。key と secret が必要です。"
    google_oauth2_client_id: "あなたのGoogleアプリケーションのクライアントID"
    google_oauth2_client_secret: "あなたの Google アプリケーションのクライアント Secret。"
    enable_twitter_logins: "Twitter 認証を有効にする (twitter_consumer_key と twitter_consumer_secret の設定が必要)"
    twitter_consumer_key: "Twitter 認証用の consumer key。http://dev.twitter.com で入手可能"
    twitter_consumer_secret: "Twitter 認証用の consumer secret。http://dev.twitter.com で入手可能"
    enable_facebook_logins: "Facebook 認証を有効にする (facebook_app_id と facebook_app_secret の設定が必要)"
    facebook_app_id: "Facebook 認証用の app id。https://developers.facebook.com/apps で入手可能"
    facebook_app_secret: "Facebook 認証用の app secret。https://developers.facebook.com/apps で入手可能"
    enable_github_logins: "Github 認証を有効にする (github_client_id と github_client_secret の設定が必要)"
    github_client_id: "Github 認証用の client id。https://github.com/settings/applications で入手可能"
    github_client_secret: "Github 認証用の client secret。https://github.com/settings/applications で入手可能"
    allow_restore: "すべてのサイトデータを置き換える復元を許可します\n。バックアップからの復元を行うとき以外はfalseのままにしてください。"
    maximum_backups: "ディスクに保存するバックアップの最大数。古いバックアップは自動的に削除されます"
    backup_frequency: "サイトのバックアップを作成する頻度（日）"
    enable_s3_backups: "完了時にS3にバックアップをアップロードします。重要: 有効なS3 credentialsがファイル設定に必要です"
    s3_backup_bucket: "バックアップを保持するバケット。　警告: 必ずプライベートバケットになっていることを確認してください"
    active_user_rate_limit_secs: "'last_seen_at' フィールドを更新する頻度 (秒)"
    verbose_localization: "翻訳者向けの機能を表示をします"
    previous_visit_timeout_hours: "'previous' visit とみなす時間 (時間)"
    rate_limit_create_topic: "トピック作成後、次のトピックを作成するまでにユーザが待たなければならない時間 (秒)"
    rate_limit_create_post: "ポスト投稿後、次のポストを投稿するまでにユーザが待たなければならない時間 (秒)"
    rate_limit_new_user_create_topic: "新しいユーザがトピックを作った後、次のトピックが作成できるまでの時間(秒)"
    rate_limit_new_user_create_post: "投稿後、次のポストを投稿するまでに新しいユーザが待たなければならない時間 (秒)"
    max_likes_per_day: "ユーザが一日に「いいね！」できる最大数"
    max_flags_per_day: "ユーザが一日に行える通報の回数"
    max_bookmarks_per_day: "ユーザが一日にブックマークできる最大数"
    max_edits_per_day: "ユーザが一日に編集できる最大数"
    max_topics_per_day: "ユーザが一日に作成できるトピックの最大数"
    max_private_messages_per_day: "ユーザが一日に作成できるメッセージの最大数"
    max_invites_per_day: "ユーザが一日に招待できる最大数"
    max_topic_invitations_per_day: "ユーザが一日にトピックに招待できる最大数"
    suggested_topics: "トピック下部に表示されるおすすめトピックの数"
    limit_suggested_to_category: "現在参照しているトピックのカテゴリからトピックをサジェストする"
    clean_up_uploads: "不正アップロードを防ぐためにどこからも参照されていないアップロードファイルを削除する。警告: この設定を有効にする前に /uploads ディレクトリのバックアップを取ることをおすすめします"
    clean_orphan_uploads_grace_period_hours: "どこからもリンクされていないアップロードファイルを削除するまでの猶予期間 (単位：時間)。"
    purge_deleted_uploads_grace_period_days: "削除されたアップロードファイルが完全削除されるまでの猶予期間 (単位：日)。"
    purge_unactivated_users_grace_period_days: "アクティベートしていないユーザが削除されるまでの猶予期間 (日)"
    enable_s3_uploads: "Amazon S3にアップロードします。重要: 有効なS3 credentials(access key id & secret access key)が必要です"
    s3_use_iam_profile: 'キーの取得にAWS EC2 IAM roleを使用する 注意: 有効にすると、s3 access key id" と "s3 secret access key"の設定を上書きします'
    s3_upload_bucket: "ファイルをアップロードする Amazon S3のバケット名。　警告: 小文字である必要があり、ピリオドとアンダースコアを含むことはできません"
    s3_access_key_id: "画像をアップロードするAmazonS3のaccess key id"
    s3_secret_access_key: "画像をアップロードする Amazon S3 の secret access key"
    s3_region: "画像をアップロードする Amazon S3 のリージョン名"
    s3_cdn_url: "s3アセットに利用するCDNのURL(例: https://cdn.somewhere.com) 警告: 変更後は過去の投稿をrebakeする必要があります"
    avatar_sizes: "自動生成するアバターサイズのリスト"
    external_system_avatars_enabled: "外部のアバターシステムサービスを使用します。"
    enable_flash_video_onebox: "onebox で、swf の埋め込みと flv(Adobe Flash) リンクを許可する。注意: セキュリティリスクになる可能性があります"
    default_invitee_trust_level: "招待したユーザのデフォルトトラストレベル(0-4)"
    default_trust_level: "新規ユーザのデフォルトトラストレベル(0-4) 警告: 変更すると深刻なスパムのリスクがあります"
    tl1_requires_topics_entered: "新規ユーザがトラストレベル1に昇格するために作成しなければならないトピックの数"
    tl1_requires_read_posts: "新規ユーザがトラストレベル1に昇格するために閲覧しなければらないポストの数"
    tl1_requires_time_spent_mins: "新規ユーザがトラストレベル1に昇格するためにポストを読まなければならない時間 (分)"
    tl2_requires_topics_entered: "トラストレベル2に昇格するために作成しなければならないトピックの数"
    tl2_requires_read_posts: "トラストレベル2に昇格するために閲覧しなければならないポストの数"
    tl2_requires_time_spent_mins: "トラストレベル2に昇格するためにポストを読まなければならない時間（分）"
    tl2_requires_days_visited: "トラストレベル2に昇格するためにサイトを訪問しなければない日数"
    tl2_requires_likes_received: "トラストレベル2に昇格するためにもらわなければならない「いいね!」の数"
    tl2_requires_likes_given: "トラストレベル2に昇格するためにしなければならない「いいね!」の数"
    tl2_requires_topic_reply_count: "トラストレベル2に昇格するために回答しなければいけないトピックの数"
    tl3_time_period: "トラストレベル3に必要な期間(日単位)"
    tl3_requires_topics_viewed_all_time: "トラストレベル3に昇格するために必要な、トピックを閲覧した合計"
    tl3_requires_posts_read_all_time: "トラストレベル3に昇格するために必要なユーザが閲覧したポストの合計"
    tl3_promotion_min_duration: "トラストレベル3に昇格したユーザが、トラストレベル2に降格しない日数"
    tl3_links_no_follow: "トラストレベル3のユーザのポスト内のrel=nofolowを削除しない"
    min_trust_to_create_topic: "新規にトピックを作成するために必要な最低トラストレベル。"
    min_trust_to_edit_wiki_post: "ポストをwikiにするために必要な最低トラストレベル"
    newuser_max_links: "新しいユーザが投稿内に貼れるリンクの数"
    newuser_max_images: "新しいユーザが投稿内にアップロードできる画像の数"
    newuser_max_attachments: "新しいユーザが投稿内に添付できるファイルの数"
    newuser_max_mentions_per_post: "新しいユーザが投稿内で @name で通知できる最大の数"
    newuser_max_replies_per_topic: "新しいユーザが１つのトピックで誰かがそれに回答するまでに回答できる最大の数"
    max_mentions_per_post: "ユーザがポスト内で@name で通知できる最大数"
    create_thumbnails: "大きすぎる画像はポストにフィットするように、サムネイルを作成しlightbox 画像を作成する"
    email_time_window_mins: "ユーザによるポストの最終編集チャンスを与えるために、通知用メール送信までに待つ時間 (分)"
    email_posts_context: "通知メールのコンテンツに含める回答の数"
    flush_timings_secs: "サーバにタイミングデータを送信する頻度 (秒)"
    title_max_word_length: "トピックタイトルの最大文字数"
    title_min_entropy: "トピックタイトルの最小許容エントロピー (ユニークキャラクターや英語以外の単語を含むとより大きな値になります)"
    body_min_entropy: "ポスト本文の最小許容エントロピー (ユニークキャラクターや英語以外の単語を含むとより大きな値になります)"
    allow_uppercase_posts: "タイトル/本文内で大文字のみの文章を許可する。"
    title_fancy_entities: "トピックタイトルの一般的な ASCII 文字をファンシーな HTML エンティティに変換する; SmartyPants http://daringfireball.net/projects/smartypants/"
    min_title_similar_length: "類似トピックのチェックに必要な最小タイトル長"
    min_body_similar_length: "類似トピックのチェックに必要なポスト本文の最小長"
    category_colors: "カテゴリに利用可能な色 (16進数指定) のリスト"
    category_style: "カテゴリバッジのスタイル"
    max_image_size_kb: "アップロード可能な画像の最大サイズ (kB)  nginx 側での設定 (client_max_body_size) / apache または proxy における設定も同時に行う必要があります"
    max_attachment_size_kb: "添付可能なファイルの最大サイズ (kB)  nginx 側での設定 (client_max_body_size) / apache または proxy における設定も同時に行う必要があります"
    authorized_extensions: "アップロード可能なファイルの拡張子のリスト('*'で全ての拡張子が有効になります)"
    max_similar_results: "新規トピック編集中に類似トピックをいくつ表示するか。比較はタイトルと本文に基づきます"
    title_prettify: "よくあるタイトルのミススペルや文法エラー (例: 最初の文字が小文字、文の最後で ! や ? や . などが重複) を防止する"
    topic_views_heat_low: "多くの閲覧があると、このフィールドはやや強調されます"
    topic_views_heat_medium: "多くの閲覧があると、このフィールドは適度に強調されます"
    topic_views_heat_high: "多くの閲覧があると、このフィールドは強く強調されます"
    cold_age_days_low: "議論から日が経つと、更新日がすこし薄く表示されます"
    cold_age_days_medium: "議論から日が経つと、更新日が適度に薄く表示されます"
    cold_age_days_high: "議論から日が経つと、更新日が強く淡色表示されます"
    history_hours_low: "数時間以内に編集したポストは、編集インジケーターがやや強調されます"
    history_hours_medium: "数時間以内に編集したポストは、編集インジケーターが適度に強調されます"
    history_hours_high: "数時間以内に編集したポストは、編集インジケーターが強く強調されます"
    topic_post_like_heat_low: "いいね数/ ポスト数の比率がこの比率を超えると、ポスト数のフィールドがやや強調されます"
    topic_post_like_heat_medium: "いいね数/ ポスト数の比率がこの比率を超えると、ポスト数のフィールドが適度に強調されます"
    topic_post_like_heat_high: "いいね数/ ポスト数の比率がこの比率を超えると、ポスト数のフィールドが強く強調されます"
    faq_url: "FAQが他のサイトにある場合、URLをここに指定します。"
    tos_url: "他のサイトに利用規約を掲載している場合は、URLをここに指定してください。"
    privacy_policy_url: "他のサイトにプライバシーポリシーを掲載している場合は、URLをここに指定してください。"
    white_listed_spam_host_domains: "スパムホスト検査から除外するドメインのリスト。新規ユーザはこれらのドメインでポスト内にリンクを作成することを制限されません"
    staff_like_weight: "スタッフにより「いいね!」された場合、どのくらい重み付けをするか"
    levenshtein_distance_spammer_emails: "スパマーのメールアドレスとマッチさせるとき、数文字違いの曖昧な一致でも許可する"
    max_new_accounts_per_registration_ip: "もし既にトラストレベル0のユーザーがそのIPから(N)個作成されていたら、そのIPから登録できないようにする(スタッフメンバー、トラストレベル2以上は除く)"
    min_ban_entries_for_roll_up: "When clicking the Roll up button, will create a new subnet ban entry if there are at least (N) entries."
    max_age_unmatched_emails: "(N)日間一致しなかったスクリーンメールアドレスを削除"
    max_age_unmatched_ips: "(N)日間一致しなかったスクリーンIPアドレスを削除"
    num_flaggers_to_close_topic: "介入するため、自動的にトピックを停止するために必要なフラグを付けたユニークユーザの数"
    num_flags_to_close_topic: "トピックの介入のため、自動的にトピックを停止するために必要なフラグの数"
    auto_respond_to_flag_actions: "フラグを解除時の自動返信を有効にする"
    min_first_post_typing_time: "最初の投稿に必要なタイピング時間。閾値以下の場合、投稿は自動的に承認キューに追加されます。0を設定すると無効化されます(推奨されません)"
    auto_block_fast_typers_on_first_post: "min_first_post_typing_timeを満たしていないユーザーを自動的にブロック"
    auto_block_fast_typers_max_trust_level: "自動的にブロックされるfast typerに対する最大のトラストレベル"
    auto_block_first_post_regex: "この正規表現に一致すると、ユーザーの最初の投稿をブロックし、承認キューに送られる。最初の投稿にのみ適用されます"
    reply_by_email_enabled: "メールでのトピックへの返信を有効化する"
    reply_by_email_address: "メールアドレスによる回答のテンプレート。例: %{reply_key}@reply.myforum.com"
    disable_emails: "Discourseからの全ての種類のメール送信を止める"
    strip_images_from_short_emails: "メールのサイズが2800 Bytesを超えないように画像を削除する"
    short_email_length: "ショートメールのバイト数"
    pop3_polling_enabled: "メール回答のために POP3 をポーリングする"
    pop3_polling_ssl: "POP3サーバへSSL接続する(推奨)"
    pop3_polling_period_mins: "メールのためのPOP3アカウントを確認する期間（分） 注意: 再起動が必要"
    pop3_polling_port: "ポーリングを行うPOP3アカウントのポート"
    pop3_polling_host: "ポーリングを行うPOP3のホスト"
    pop3_polling_username: "ポーリングを行うPOS3アカウントのユーザ名"
    pop3_polling_password: "ポーリングを行うPOS3アカウントのパスワード"
    log_mail_processing_failures: "Eメールの失敗ログをhttp://yoursitename.com/logs に保存する"
    email_in: "ユーザにメールでのトピック作成を許可する(POP3ポーリングが必須) 。設定タブでカテゴリ毎に設定してください"
    email_in_min_trust: "メールでのトピック作成を許可する最低トラストレベル"
    email_prefix: "メールのタイトルに使用される[ラベル]。空白の場合、タイトルがデフォルトで使用されます"
    email_site_title: "サイトからのメールの送信者として使用されるタイトル。 空白の場合、タイトルがデフォルトで使用されます。タイトルにメールの送信者として使用できない文字列が含まれている場合、この設定を使用します"
    minimum_topics_similar: "類似トピック表示のために存在しなければならないトピックの数"
    relative_date_duration: "ポスト投稿後、ポスト投稿日が相対表示 (例: 7d)から絶対表示(例: Feb 20)に変わるまでの日数"
    delete_user_max_post_age: "最初のポストが(x)日よりも古いユーザは削除しない"
    delete_all_posts_max: "すべてのポストを削除ボタンで一度に削除可能な最大ポスト数。ユーザがここで指定した以上のポストを投稿していた場合は、一度に全ポストを削除することができません。またユーザも削除されません。"
    username_change_period: "ユーザ名の変更が可能になるまでの登録日からの日数 (0を指定でユーザ名の変更自体を無効化)。"
    email_editable: "登録後、ユーザによるメールアドレスの変更を許可する。"
    allow_uploaded_avatars: "プロフィール画像のアップロードを許可"
    allow_animated_avatars: "プロフィール画像としてアニメgifをアップロードするのを許可。警告: この設定を変更した場合 avatars:refresh rakeタスクを実行すること"
    allow_animated_thumbnails: "アニメgifからアニメーションサムネイルを生成する"
    default_avatars: "新規ユーザが変更するまで使用されるデフォルトのプロフィール画像URL"
    automatically_download_gravatars: "アカウントの生成時、メールアドレスの変更時にGravatarをダウンロード"
    detect_custom_avatars: "ユーザがプロフィール画像をアップロードしたか確認する"
    max_daily_gravatar_crawls: "Discourseがプロフィール画像の確認をgravastarに行う回数の上限"
    public_user_custom_fields: "パブリックに公開されるカスタムフィールドのホワイトリスト"
    staff_user_custom_fields: "スタッフが参照できるカスタムフィールドのホワイトリスト"
    enable_user_directory: "ユーザーディレクトリの閲覧を提供"
    allow_anonymous_posting: "全てのユーザーに匿名モードを許可"
    anonymous_posting_min_trust_level: "匿名の投稿を行うための最小のトラストレベル"
    anonymous_account_duration_minutes: "匿名性を守るため、N 分毎に匿名ユーザーを作成しなおします。　例 : 600を設定すると匿名ユーザへの変更と最後の投稿から600分経過していた場合、匿名アカウントが作成されます"
    allow_profile_backgrounds: "プロフィール背景のアップロードを許可"
    enable_mobile_theme: "モバイル端末にモバイル向けテーマ (通常サイト用テーマにスイッチ可能) を利用する。レスポンシブなスタイルシートを使用する場合はこの設定を無効にしてください。"
    dominating_topic_minimum_percent: "ユーザがトピックを占拠しているとリマインドを行う、ポスト投稿支配率 "
    suppress_uncategorized_badge: "トピック一覧でカテゴライズされていないトピックのバッジは表示しない"
    global_notice: "緊急の内容を表示します。全ての訪問者の緊急バナーで注意を行います。隠すには空白に変更してください(HTMLが許可されています)"
    disable_edit_notifications: "システムユーザが'download_remote_images_to_local' を有効にした場合、編集時の通知を無効にする"
    full_name_required: "ユーザープロフィールのフルネームを必須にする"
    enable_names: "ユーザーのプロフィール、ユーザーカード、メールアドレスでのフルネームを表示します。無効にすると、フルネームは非表示になります"
    display_name_on_posts: "@usernameに加えて、ポストにユーザのフルネームを表示する"
    show_time_gap_days: "２つの投稿の作成日が離れていた場合、time gapをトピックに表示する。"
    invites_per_page: "ユーザページに表示されるデフォルトの招待数"
    short_progress_text_threshold: "プログレスバーが現在のポスト番号のみを表示するようになるポスト数のしきい値。プログレスバーの幅を変更した際には、この値を変更することをおすすめします。"
    default_code_lang: "Github コードブロックにデフォルトで適用されるプログラム言語シンタックスハイライト (lang-auto, ruby, python 等)"
    warn_reviving_old_topic_age: "最後の返信がこの設定よりも古いトピックに返信すると、警告を表示します。0を設定すると無効になります"
    autohighlight_all_code: "明示的に言語を指定しなくても、全てのコードブロックにコードハイライトを強制的に適用する"
    feed_polling_enabled: "EMBEDDING ONLY:  ポストとしてRSS/Atomフィードを埋め込むかどうか"
    feed_polling_url: "EMBEDDING ONLY: RSS/ATOMフィードのURLを埋め込む事が出来ます"
    embed_by_username: "embedされたトピックの作成者として表示されるDiscourseユーザー名"
    embed_username_key_from_feed: "フィードからDiscourseユーザ名をプルするキー"
    embed_truncate: "embedされた投稿をtruncateする"
    embed_post_limit: "表示可能な投稿の最大数を埋め込む"
    embed_whitelist_selector: "embedを許可するエレメントのCSS Selector"
    embed_blacklist_selector: "embedから削除するエレメントのCSS Selector"
    notify_about_flags_after: "この数時間後に処理されていない通報がある場合は、contact_emailにメールを送信する。0を設定すると無効になります"
    show_create_topics_notice: "サイトにpublicなトピックが5よりも少ない場合、トピックを作成するための通知が管理者に表示される"
    delete_drafts_older_than_n_days: (n) 日間経過したドラフトを削除
    prevent_anons_from_downloading_files: "匿名ユーザーが添付ファイルをダウンロードするのを防止。警告: 画像ではなく、添付ファイルとして投稿された全てのファイルが対象です"
    slug_generation_method: "slugを生成するメソッドを選択。 'encode'はパーセントエンコードされた文字列を生成します。 'none'は、slugを無効にします"
    enable_emoji: "絵文字を有効にする"
    emoji_set: "How would you like your emoji?"
    enforce_square_emoji: "絵文字のアスペクト比を強制的に揃える"
    approve_unless_trust_level: "トラストレベル以下のユーザーの投稿には承認が必要"
    default_email_previous_replies: "デフォルトでメールの文章に以前の返信を含める"
    tag_style: "カテゴリバッジのスタイル"
    errors:
      invalid_email: "不正なメールアドレスです"
      invalid_username: "そのユーザ名のユーザは存在しません"
      invalid_integer_min_max: "値は%{min}と%{max}の間である必要があります"
      invalid_integer_min: "値は%{min}以上必要です"
      invalid_integer_max: "値は%{max}以上にすることはできません"
      invalid_integer: "値は整数で入力してください"
      regex_mismatch: "値は、指定されたフォーマットと一致しませんでした"
      must_include_latest: "トップメニューは'latest'タブを含む必要があります"
      invalid_string: "不正な値です"
      invalid_string_min_max: "文字数は%{min}と%{max}の間である必要があります"
      invalid_string_min: "少なくとも%{min}文字は必要です"
      invalid_string_max: "%{max}文字以下である必要があります"
      invalid_reply_by_email_address: "値は'%{reply_key}'を含む必要があり、通知メールとは異なる必要があります"
  search:
    within_post: "#%{post_number} by %{username}"
    types:
      category: 'カテゴリ'
      topic: '結果'
      user: 'ユーザ'
  original_poster: "Original Poster"
  most_posts: "Most Posts"
  most_recent_poster: "Most Recent Poster"
  frequent_poster: "Frequent Poster"
  redirected_to_top_reasons:
    new_user: "コミュニティへようこそ！　これらが最も人気な最近のトピックです"
    not_seen_in_a_month: "お帰りなさい！　最近見かけませんでしたね。　これらがあなたが離れてから最も人気のトピックです"
  move_posts:
    new_topic_moderator_post:
      other: "%{count}件の投稿を新しいトピックに分割しました: %{topic_link}"
    existing_topic_moderator_post:
      other: "%{count} 件のポストを既存のトピックにマージしました: %{topic_link}"
  change_owner:
    post_revision_text: "%{old_user} から %{new_user}にownershipを移動させました"
    deleted_user: "削除されたユーザ"
  emoji:
    errors:
      name_already_exists: "申し訳ありません。'%{name}'は既に別の絵文字で使われています"
      error_while_storing_emoji: "申し訳ありません、絵文字の保存中にエラーが発生しました"
  topic_statuses:
    archived_enabled: "このトピックはアーカイブされました。すべての内容は凍結されており、一切の変更ができません。"
    archived_disabled: "このトピックはアーカイブ解除されました。凍結解除され、変更可能になりました。"
    closed_enabled: "このトピックはクローズされました。返信することはできません。"
    closed_disabled: "このトピックはオープンされました。新たに回答を投稿することができます。"
    autoclosed_enabled_days:
      other: "このトピックは%{count}日が経過したので自動的にクローズされました。新たに返信することはできません。"
    autoclosed_enabled_hours:
      other: "このトピックは%{count}時間が経過したので自動的にクローズされました。新たに返信することはできません。"
    autoclosed_enabled_minutes:
      other: "このトピックは%{count}分が経過したので自動的にクローズされました。新たに返信することはできません。"
    autoclosed_enabled_lastpost_days:
      other: "このトピックは最後の返信から%{count}日が経過したので自動的にクローズされました。新たに返信することはできません。"
    autoclosed_enabled_lastpost_hours:
      other: "このトピックは最後の返信から%{count}時間が経過したので自動的にクローズされました。新たに返信することはできません。"
    autoclosed_enabled_lastpost_minutes:
      other: "このトピックは最後の返信から%{count}分が経過したので自動的にクローズされました。新たに返信することはできません。"
    autoclosed_disabled: "このトピックは再オープンされました。新しい回答が投稿できるようになりました。。"
    autoclosed_disabled_lastpost: "このトピックは再オープンされました。新しい回答が投稿できます"
    pinned_enabled: "このトピックはピン留めされました。スタッフによって全てのユーザのピン留めが解除されるか、ユーザ自身がピン留め解除するまで、カテゴリのトップに表示されます"
    pinned_disabled: "このトピックのピン留めが解除されました。以後、カテゴリのトップに表示されません。"
    pinned_globally_enabled: "このトピックはグローバルにピン留めされました。スタッフによって全てのユーザのピン留めが解除されるか、ユーザ自身がピン留め解除するまで、全てのカテゴリとトピック一覧のトップに表示されます"
    pinned_globally_disabled: "このトピックのピン留めが解除されました。以後、カテゴリのトップに表示されません"
    visible_enabled: "このトピックはリストされています。トピックリストに表示されます"
    visible_disabled: "このトピックは非表示状態になりました。トピックリストには表示されません。直接リンク経由でのみこのトピックにアクセスできます"
  login:
    not_approved: "あなたのアカウントはまだ承認されていません。ログイン可能になった際にメールで通知いたします。"
    incorrect_username_email_or_password: "ユーザ名、メールアドレス、またはパスワードが違います"
    wait_approval: "サインアップありがとうござました。アカウントが承認され次第メールにて通知いたします。"
    active: "アカウントが利用可能になりました。"
    activate_email: "<p>あと少しです！アクティベーションメールを <b>%{email}</b> へ送信しました。メール内に記載されている指示に従い、認証を行って下さい。 </p><p>もし、届いていない場合は迷惑メールフォルダを確認するか、再度メールを送信してみてください。</p>"
    not_activated: "まだログインできません。メールを送信済ですので、メールの指示に従ってあなたのアカウントを有効にしてください。"
    not_allowed_from_ip_address: "そのIPアドレスからは%{username} としてログインできません"
    admin_not_allowed_from_ip_address: "そのIPアドレスからは管理者としてログインできません"
    suspended: "%{date} までログインできません。"
    suspended_with_reason: "%{date} までアカウントが凍結されました: %{reason}"
    errors: "%{errors}"
    not_available: "それは利用できません。\"%{suggestion}\" はどうですか？"
    something_already_taken: "エラーが発生しました。ユーザ名またはメールアドレスが既に使用中の可能性があります。パスワードリセットを行ってください。"
    omniauth_error: "あなたの アカウントの認可に失敗しました。アカウントの認可を許可したか確認してください"
    omniauth_error_unknown: "ログインに失敗しました。もう一度試してください。"
    new_registrations_disabled: "新規登録は現在行えません。"
    password_too_long: "パスワードは200文字までです"
    email_too_long: "メールアドレスが長過ぎます。アドレス部は254文字以内に、ドメイン部は253文字以内にする必要があります"
    reserved_username: "そのユーザー名は許可されていません"
    missing_user_field: "全てのユーザーフィールドの入力が終わっていません"
    close_window: "ログインは完了しました。このウィンドウを閉じて続けてください"
  user:
    no_accounts_associated: "関連づけられたアカウントはありませんでした"
    username:
      short: "少なくとも%{min}文字は必要です"
      long: "%{max}文字以下である必要があります"
      characters: "英数字/アンダースコア/ハイフン/ドットのみ使用できます"
      unique: "はユニークである必要があります"
      blank: "は空であってはなりません"
    email:
      not_allowed: "はこのメールプロバイダーを許可していません。他のメールアドレスを使用してください。"
      blocked: "は許可されていません。"
    ip_address:
      blocked: "あなたのIPアドレスからの新規登録は許可されていません"
      max_new_accounts_per_registration_ip: "あなたのIPアドレスからの新規登録は行えません(登録可能な数を超えています)。スタッフへお問い合わせください。"
  flags_reminder:
    subject_template:
      other: "%{count}件の通報が対応待ちです"
  invite_mailer:
    subject_template: "%{invitee_name} があなたを %{site_domain_name}の'%{topic_title}'に招待しました"
    text_body_template: |
      %{invitee_name} があなたを招待しました

      > %{site_title} -- %{site_description}

      > **%{topic_title}**
      >
      > %{topic_excerpt}

      もし興味があれば下のリンクをクリックしてください:

      %{invite_link}

      これは信頼されたユーザからの招待のため、すぐに議論に返答することができます
  invite_forum_mailer:
    subject_template: "%{invitee_name} あなたを %{site_domain_name}に招待しました。"
  invite_password_instructions:
    subject_template: "%{site_name} アカウントのパスワードを設定"
    text_body_template: |
      %{site_name} へようこそ

      このリンクをクリックしてパスワードを設定してください:
      %{base_url}/users/password-reset/%{email_token}

      (リンクの有効期限が切れていた場合は、"パスワードを忘れたました"を選択しメールアドレスを入力してください)
  test_mailer:
    subject_template: "[%{site_name}] メール送信テスト"
  new_version_mailer:
    subject_template: "[%{site_name}] Discourseの新しいバージョンがあります。"
  new_version_mailer_with_notes:
    subject_template: "[%{site_name}] アップデートがあります"
<<<<<<< HEAD
    text_body_template: |
      最新版の[Discourse](http://www.discourse.org)が利用出来ます！

      現在利用しているバージョン: %{installed_version}
      新しいバージョン: **%{new_version}**

      - 更新は**[ワンクリックブラウザ・アップグレード](%{base_url}/admin/upgrade)**から簡単にできます。

      - 更新内容は[GitHubの更新履歴](https://github.com/discourse/discourse/commits/master)をご覧ください。

      - [meta.discourse.org](http://meta.discourse.org)にて、Discourseに関するお知らせ、話し合い、サポートを行っています。

      ### リリースノート

      %{notes}
=======
>>>>>>> 5a2e989e
  queued_posts_reminder:
    subject_template:
      other: "[%{site_name}] %{count} 件の投稿がレビュー待ちです"
  flag_reasons:
    off_topic: "あなたの投稿/トピックは「話題に関係ない」として通報されました"
    inappropriate: "あなたの投稿は「不適切」として通報されました。攻撃的、 [コミュニティガイドライン](/guidelines)に違反している可能性があります。"
    spam: "あなたの投稿は「スパム」として通報されました。営利目的、宣伝目的の投稿を行った可能性があります。"
    notify_moderators: "あなたの投稿は「モデレータへ通報」として通報されました。モデレータによる判断が必要な内容を含んでいる可能性があります。"
  flags_dispositions:
    agreed: "伝えてくれてありがとうございます。問題に同意し、調査しています"
    agreed_and_deleted: "伝えてくれてありがとうございます。問題に同意し、投稿を削除します"
    disagreed: "伝えてくれてありがとうございます。調査しています"
    deferred: "伝えてくれてありがとうございます。調査しています"
    deferred_and_deleted: "伝えてくれてありがとうございます。投稿を削除しました"
  temporarily_closed_due_to_flags: "このトピックへの通報が多いため、一時的に投稿が制限されています。"
  system_messages:
    welcome_user:
      subject_template: "%{site_name} へようこそ!"
      text_body_template: |
        %{site_name}に参加していただきありがとうございます。
        そしてようこそ！

        %{new_user_tips}

        [ガイドライン](%{base_url}/guidelines) をよく読み、しっかり守りましょう。

        それでは、楽しんでください！

        (もし[スタッフメンバー](%{base_url}/about) に新規ユーザーとして連絡する必要がある場合、このメッセージに返信してください)
    welcome_invite:
      subject_template: "%{site_name}へようこそ!"
      text_body_template: |
        %{site_name}へようこそ！
        アカウント **%{username}** を作成し、ログインしています。

        名前の変更は [自分のユーザプロフィール][prefs] より行ってください。

        次回からログインする際は、

        1. 招待時に使用したメールアドレスを使用してください。

        2.[自分のユーザプロフィール][prefs]からパスワードを設定して、ログインのときは設定したパスワードを使用してください。

        %{new_user_tips} [civilized community behavior](%{base_url}/guidelines)をお守りいただき、健全なコミュニティとなるよう皆様のご協力をお願いいたします。

        それではお楽しみください!

        (もし、[スタッフ](%{base_url}/about) と連絡を取る必要がある場合はこのメッセージに返信してください)

        [prefs]: %{user_preferences_url}
    backup_succeeded:
      subject_template: "バックアップは正常に完了しました"
    backup_failed:
      subject_template: "バックアップ失敗"
    restore_succeeded:
      subject_template: "復元が正常に完了しました"
    restore_failed:
      subject_template: "復元に失敗しました"
    bulk_invite_succeeded:
      subject_template: "ユーザの一括招待に成功しました。"
      text_body_template: "ユーザの一括招待が処理され、%{sent}通の招待メールを送信しました"
    bulk_invite_failed:
      subject_template: "ユーザの一括招待中にエラーが発生しました"
      text_body_template: |
        一括ユーザ招待が処理され、%{sent} 通の招待メールが送信され、%{failed}個のエラーが発生しました

        ログ:

        ```
        %{logs}
        ```
    csv_export_succeeded:
      subject_template: "データのダウンロード準備が完了しました"
      text_body_template: |
        データ出力が完了しました! :dvd:

        <a class="attachment" href="%{download_link}">%{file_name}</a> (%{file_size})

        このダウンロードリンクは48時間有効です
    csv_export_failed:
      subject_template: "データのエクスポートに失敗しました"
      text_body_template: "申し訳ありません。データのエクスポートに失敗しました。ログを確認するかスタッフメンバーにお問い合わせください。"
    email_reject_no_account:
      subject_template: "[%{site_name}] Email issue -- 不明なアカウント"
    email_reject_empty:
      subject_template: "[%{site_name}] Email issue -- 本文なし"
    email_reject_parsing:
      text_body_template: |
        申し訳ありません,あなたの %{destination} へのメール(titled %{former_title}) は動きませんでした
        メールから回答を見つける事ができませんでした。返信はメールのトップにあることを確認してください。インライン回答を見つける事はできません。
    email_reject_invalid_access:
      subject_template: "[%{site_name}] Email issue -- 不正なアクセス"
    email_reject_invalid_post:
      subject_template: "[%{site_name}] Email issue -- 投稿エラー"
    email_reject_invalid_post_specified:
      subject_template: "[%{site_name}] Email issue -- 投稿エラー"
    email_reject_reply_key:
      subject_template: "[%{site_name}] Email issue -- 不明なReply Key"
    email_reject_topic_not_found:
      subject_template: "[%{site_name}]  Email issue -- 存在しないトピック"
    email_reject_topic_closed:
      subject_template: "[%{site_name}] Email issue -- クローズ済みトピック"
    email_reject_auto_generated:
      subject_template: "[%{site_name}] Email issue -- 自動生成された返信"
    email_error_notification:
      subject_template: "[%{site_name}] Email issue -- POP認証エラー"
    spam_post_blocked:
      subject_template: "同一リンクの連続投稿による新規ユーザ %{username} のブロック"
    pending_users_reminder:
      subject_template:
        other: "%{count} 人のユーザか承認を待っています。"
      text_body_template: |
        新たなユーザが、フォーラム参加のための承認（もしくは拒否）待ち状態になっています。

        [管理者セクションで確認する](/admin/users/list/pending).
    download_remote_images_disabled:
      subject_template: "リモート画像のダウンロードを無効化"
      text_body_template: "'download_remote_images_threshold'の制限に達したため、`download_remote_images_to_local`の設定は無効になりました"
  subject_re: "Re:"
  subject_pm: "[プライベートメッセージ]"
  user_notifications:
    previous_discussion: "以前の回答"
    unsubscribe:
      title: "解除"
      description: "メールに興味がありませんか? 下のリンクをクリックすると、即座にメール解除ができます:"
    posted_by: "%{post_date} に %{username} が投稿"
    user_invited_to_private_message_pm:
      subject_template: "[%{site_name}] %{username} がメッセージにあなたを招待しました '%{topic_title}'"
    user_replied:
      subject_template: "[%{site_name}] '%{topic_title}' 内のあなたのポストに新たな回答が投稿されました"
    user_quoted:
      subject_template: "[%{site_name}] '%{topic_title}' で %{username} があなたを引用しました"
    user_mentioned:
      subject_template: "[%{site_name}] '%{topic_title}' で %{username} があなたをタグ付けしました"
    user_posted:
      subject_template: "[%{site_name}] '%{topic_title}' に %{subject_prefix}個の新しいポストが投稿されました"
    user_posted_pm:
      subject_template: "[%{site_name}] [プライベートメッセージ] %{topic_title}"
    digest:
      why: "あなたが最後にアクセスした %{last_seen_at} 以降の %{site_link} のまとめです"
      unsubscribe: "このお知らせは%{site_link}から送信されました。購読を解除したい場合は%{unsubscribe_link}してください。"
      click_here: "ここをクリック"
    mailing_list:
      new_topics: "新着トピック"
    forgot_password:
      subject_template: "[%{site_name}] パスワードのリセット"
      text_body_template: |
        [%{site_name}](%{base_url}) にて、パスワードのリセットリクエストが行われました。

        もしリクエストを行っていない場合は、このメールを無視してください。

        新たなパスワードを設定する場合は次のリンクをクリックしてください: %{base_url}/users/password-reset/%{email_token}
    set_password:
      subject_template: "[%{site_name}] パスワード設定"
      text_body_template: |
        [%{site_name}](%{base_url}) のあなたのアカウントに対してパスワード追加のリクエストがありました。
        あるいは、この検証済みメールアドレスに関連付けられている任意のサポートされているオンラインサービス（グーグル、フェイスブックなど）を使用してログインすることができます。

        もし、リクエストをしていない場合は、このメールを無視してください。

        パスワードを選択する場合は次のリンクをクリックしてください:
        %{base_url}/users/password-reset/%{email_token}
    admin_login:
      subject_template: "[%{site_name}] ログイン"
    account_created:
      subject_template: "[%{site_name}] あなたの新しいアカウント"
      text_body_template: |
        %{site_name}のあなたの新しいアカウントが作成されました。

        以下のリンクをクリックしてパスワードを設定してください:
        %{base_url}/users/password-reset/%{email_token}
    confirm_new_email:
      subject_template: "[%{site_name}] 新しいメールアドレスを確認してください"
      text_body_template: |
        以下のリンクをクリックして、%{site_name}で利用するメールアドレスを有効化してください:

        %{base_url}/users/authorize-email/%{email_token}
    signup_after_approval:
      subject_template: "%{site_name} への参加承認完了!"
      text_body_template: |
        %{site_name}へようこそ！

        スタッフが%{site_name}でのアカウントを承認しました。

        アカウントを有効にするには以下のリンクをクリックしてください:
        %{base_url}/users/activate-account/%{email_token}

        上記のURLがクリック出来ない場合は、コピーし、ウェブブラウザのアドレスバーに貼り付けてください。

        %{new_user_tips}

        [ガイドライン](%{base_url}/guidelines)をよく読み、しっかり守りましょう。

        それでは、お楽しみください！

        (もし[スタッフメンバー](%{base_url}/about) に新規ユーザーとして連絡する必要がある場合、このメッセージに返信してください)
    signup:
      subject_template: "[%{site_name}] アカウントの確認"
      text_body_template: |
        Welcome to %{site_name}!

        リンクをクリックして、アカウントを有効化してください:
        %{base_url}/users/activate-account/%{email_token}

        もし、上記のURLがクリックできない場合は、ブラウザのアドレスバーへURLをコピーして貼り付けて下さい。
  page_not_found:
    title: "ページが見つからないか、アクセス出来ない場所にあります。"
    popular_topics: "人気"
    recent_topics: "最新"
    see_more: "もっと見る"
    search_title: "サイトを検索"
    search_google: "Google"
  login_required:
    welcome_message: |
      #[%{title}へようこそ](#welcome)
      アカウントが必要です。アカウントを作成するかログインしてください
  terms_of_service:
    title: "利用規約"
    signup_form_message: '<a href="/tos" target="_blank">Terms of Service</a>を読んで同意しました'
  deleted: '削除'
  upload:
    edit_reason: "ダウンロードされた画像のコピー"
    unauthorized: "申し訳ありません、ファイルのアップロードが拒否されました (サポートするファイルの拡張子: %{authorized_extensions})."
    pasted_image_filename: "貼り付けた画像"
    store_failure: "ユーザ#%{user_id}のアップロード#%{upload_id} の保存に失敗しました"
    attachments:
      too_large: "申し訳ありませんが、ファイルが大きすぎてアップロードできません (最大サイズは %{max_size_kb}KB です)"
    images:
      too_large: "申し訳ありませんが、画像が大きすぎてアップロードできません (最大サイズは %{max_size_kb}KB です)。リサイズして再アップロードしてください"
      size_not_found: "申し訳ありませんが、画像のサイズを判定できませんでした。画像が壊れているかもしれません。"
  email_log:
    no_user: "id %{user_id}のユーザーは見つかりませんでした"
    anonymous_user: "ユーザーは匿名です"
    suspended_not_pm: "ユーザーは凍結状態です、プライベートメッセージはありません"
    seen_recently: "最近訪れたユーザ"
    post_not_found: "id %{post_id}のポストは見つかりません"
    notification_already_read: "メールが既読になったという通知です"
    topic_nil: "post.topic is nil"
    post_deleted: "投稿は投稿者によって削除されました"
    user_suspended: "ユーザは凍結状態です"
    already_read: "ユーザーはポストを既に読んだ"
    message_blank: "メッセージが空"
    message_to_blank: "メッセージの宛先(to)が空"
    text_part_body_blank: "テキストの本文が空です"
    body_blank: "本文が空です"
  color_schemes:
    base_theme_name: "ベース"
  about: "About"
  guidelines: "ガイドライン"
  privacy: "プライバシー"
  edit_this_page: "ページを編集"
  csv_export:
    boolean_yes: "はい"
    boolean_no: "いいえ"
  static_topic_first_reply: |
    %{page_name}ページのコンテンツを編集するには、このトピックの最初の投稿を編集してください
  guidelines_topic:
    title: "FAQ/ガイドライン"
  tos_topic:
    title: "利用規約"
  privacy_topic:
    title: "プライバシーポリシー"
    body: |
      <a name="collect"></a>

      ## [どのような情報を収集するのですか？](#collect)

      あなたがこのサイトに登録すると、ここで共有された情報を読んだり、書いたり、評価したりして、フォーラムでの情報を集める事ができます。

      このサイトに登録する際には、名前とメールアドレスの入力を求めることがあります。ただし、登録をすることなくこのサイトを利用することも可能です。あなたのメールアドレスは、固有のリンクを含んだメールで確認されます。そのリンクにアクセスした場合にメールアドレスを制御することとなります。

      アカウントを登録し、投稿を行った際にはその投稿が行われたIPアドレスを記録します。また、このサーバーに対する全てのリクエストはIPアドレスを含むサーバーログとして保管されます。

      <a name="use"></a>

      ## [自分の情報を何に使うのですか？](#use)

      このサイトで収集された情報は、次のいくつかの方法で使用されます:

      *   パーソナライズ・エクスペリエンス &mdash; あなたの情報は、あなたや他のユーザーのニーズに対応するために役立ちます。
      *   サイトの改善・最適化 &mdash; このサービスはあなたから受け取った情報やフィードバックに基づいて提供されるサイトの改善を行いつづけます。
      *   サービスの向上 &mdash; あなたの情報は、ユーザーからの要求やサポートへより効果的に対応するために役立ちます。
      *   定期メールの送信 &mdash; メールアドレスは、情報の送信、トピックの変更やユーザー名に関係するお知らせ、お問い合わせに関する返答、その他のリクエストや質問に関してお知らせするために使用されます。

      <a name="protect"></a>

      ## [自分の情報はどのように保護されるのですか？](#protect)

      このサービスはあなたの個人情報の入力、送信、またはアクセスに際してあなたの個人情報の安全性を維持するために様々なセキュリティ手段をとっています
      <a name="data-retention"></a>

      ## [どのようにデータは保存されますか？](#data-retention)

      このサービスは次のことを行います:

      *   このサーバーへのすべての要求に対して、IPアドレスを含むサーバーログを90日以内に渡って保持します。
      *   登録されたユーザーとその投稿に関連付けされたIPアドレスを5年以内に渡って保持します。
      <a name="cookies"></a>

      ## [クッキーを使用していますか？](#cookies)

      はい。クッキーはあなたがウェブブラウザ上で許可した場合にコンピュータのストレージに転送される小さなファイルです。
      これらのクッキーを使用すると、サイトでブラウザが識別され、登録済みのアカウントを持っている場合は登録済みのアカウントに関連付けがされます。

      クッキーを使用して、今後再度閲覧された場合に前回のデータから設定を呼び出したり、今後の改善のためにサイトのトラフィックやサイトの相互作用に関する集計データを作成します。このサービスは、サイトを訪れた方との理解を深めるために、第三者のサービス提供者と契約することがあります。これらのサービス提供者というものは、このサービスでの業務を行ったり、改善するためにこのサービスの代わって収集された情報を使用することはできません。

      <a name="disclose"></a>

      ## [このサイトは外部に何らかの情報を開示していますか？](#disclose)

      私たちは、個人を特定出来る情報を外部へ販売、取引、または他の方法で渡すことはありません。これには、このサイトを操作したり、業務を行ったり、サービスを提供するのに役立つ信頼できる第三者は含まれません。法令遵守、サイトポリシーの施行、このサービスや他の人の権利、財産または安全の保護のために適切であると判断した場合に、あなたの情報を公開する場合があります。ただし、マーケティングや広告、その他の目的で匿名での訪問者情報を他者へ提供することができます。

      <a name="third-party"></a>

      ## [サードパーティのリンク](#third-party)

      ときどき、このサービスの方針にもとづいてこのサイトや第三者のサービスを提供することがあります。これらの第三者のサイトには、個別の独立したプライバシーポリシーがあります。従って、これらのリンク先のサイトに関するコンテンツや活動にかんしては一切責任を負いません。ですが、サイトの完全性やこれらのサイトに関するフィードバックは非常に重要なものであると認識しております。

      <a name="coppa"></a>

      ## [子供のオンライン・プライバシー保護法](#coppa)

      このサイト、製品、サービスはすべて13歳以上の人を対象としております。このサーバーが米国にあり、13歳未満の場合はCOPPA ([Children's Online Privacy Protection Act](https://en.wikipedia.org/wiki/Children%27s_Online_Privacy_Protection_Act))にもとづいてこのサイトを使用しないでください。

      <a name="online"></a>

      ## [オンライン限定のプライバシーポリシー](#online)

      このオンライン・プライバシーポリシーは、このサイトを通じて収集された情報のみに適用され、オフラインで収集される情報には適用されません。

      <a name="consent"></a>

      ## [あなたの同意](#consent)

      このサービスを使用することにより、このサイトのプライバシーポリシーに同意するものとします。

      <a name="changes"></a>

      ## [プライバシーポリシーの変更](#changes)

      プライバシーポリシーを変更する場合は、このページへ変更内容を掲載します。

      この文章のライセンスはCC-BY-SAです。このページは2013年5月31日が最終更新です
  badges:
    editor:
      name: 編集者
      description: はじめて投稿を編集する
    autobiographer:
      name: あなたはだれ？
      description: <a href="/my/preferences">プロフィール</a>をすべて書く
    nice_post:
      name: ナイスな返事
    good_post:
      name: イカす返事
    great_post:
      name: 素晴らしい返事
    nice_topic:
      name: ナイスなトピック
    good_topic:
      name: イカすトピック
    first_flag:
      name: はじめの通報
      description: 通報した投稿
    read_guidelines:
      description: <a href="/guidelines">ガイドライン</a>を読む
    popular_link:
      name: 人気のリンク
    hot_link:
      name: ウワサのリンク
    famous_link:
      name: 伝説のリンク
    first_emoji:
      name: はじめての絵文字
  admin_login:
    success: "メールを送信しました"
    error: "エラー！"
    email_input: "アドミンメール"
    submit_button: "メールを送信する"
  discourse_hub:
    access_token_problem: "管理者に通知: サイト設定を更新して正しい discourse_org_access_key を設定してください。"
  performance_report:
    initial_post_raw: このトピックでは、あなたのサイトの毎日のパフォーマンスレポートが含まれています。
    initial_topic_title: ウェブサイトパフォーマンスレポート
  activemodel:
    errors:
      <<: *errors<|MERGE_RESOLUTION|>--- conflicted
+++ resolved
@@ -1009,24 +1009,6 @@
     subject_template: "[%{site_name}] Discourseの新しいバージョンがあります。"
   new_version_mailer_with_notes:
     subject_template: "[%{site_name}] アップデートがあります"
-<<<<<<< HEAD
-    text_body_template: |
-      最新版の[Discourse](http://www.discourse.org)が利用出来ます！
-
-      現在利用しているバージョン: %{installed_version}
-      新しいバージョン: **%{new_version}**
-
-      - 更新は**[ワンクリックブラウザ・アップグレード](%{base_url}/admin/upgrade)**から簡単にできます。
-
-      - 更新内容は[GitHubの更新履歴](https://github.com/discourse/discourse/commits/master)をご覧ください。
-
-      - [meta.discourse.org](http://meta.discourse.org)にて、Discourseに関するお知らせ、話し合い、サポートを行っています。
-
-      ### リリースノート
-
-      %{notes}
-=======
->>>>>>> 5a2e989e
   queued_posts_reminder:
     subject_template:
       other: "[%{site_name}] %{count} 件の投稿がレビュー待ちです"
