--- conflicted
+++ resolved
@@ -729,20 +729,6 @@
     error_staged: "Ada kesalahan dalam merubah alamat email Anda. Alamat ini telah digunakan oleh pengguna lain."
     already_done: "Maaf, tautan konfirmasi ini sudah tidak valid. Apakah anda telah mengubah surel anda?"
     confirm: "Konfirmasi"
-<<<<<<< HEAD
-    authorizing_new:
-      title: "Konfirmasi email baru Anda"
-      description: "Konfirmasikan bahwa Anda ingin alamat email Anda diubah menjadi:"
-      description_add: "Konfirmasikan bahwa Anda ingin menambahkan alamat email alternatif:"
-    authorizing_old:
-      title: "Ubah alamat email Anda"
-      description: "Harap konfirmasi perubahan alamat email Anda"
-      description_add: "Konfirmasikan bahwa Anda ingin menambahkan alamat email alternatif:"
-      old_email: "Email lama: %{email}"
-      new_email: "Email baru: %{email}"
-      almost_done_title: "Konfirmasi alamat email baru"
-=======
->>>>>>> b2b1e721
   associated_accounts:
     revoke_failed: "Gagal mencabut akun Anda di %{provider_name}."
     connected: "(terhubung)"
@@ -1703,11 +1689,8 @@
   onebox:
     discourse:
       user_joined_community: "Bergabung %{date}"
-<<<<<<< HEAD
-=======
     github:
       closed: "tertutup"
->>>>>>> b2b1e721
   staff_action_logs:
     unknown: "tidak diketahui"
   reviewables:
