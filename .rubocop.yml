require:
  - rubocop-discourse

AllCops:
  TargetRubyVersion: 2.4
  DisabledByDefault: true
  Exclude:
    - "db/schema.rb"
    - "bundle/**/*"
    - "vendor/**/*"
    - "node_modules/**/*"
    - "public/**/*"
    - "plugins/**/gems/**/*"

# Prefer &&/|| over and/or.
Style/AndOr:
  Enabled: true

Style/FrozenStringLiteralComment:
  Enabled: true

# Align `when` with `case`.
Layout/CaseIndentation:
  Enabled: true

# Align comments with method definitions.
Layout/CommentIndentation:
  Enabled: true

# No extra empty lines.
Layout/EmptyLines:
  Enabled: true

# Use Ruby >= 1.9 syntax for hashes. Prefer { a: :b } over { :a => :b }.
Style/HashSyntax:
  Enabled: true

# Two spaces, no tabs (for indentation).
Layout/IndentationWidth:
  Enabled: true

Layout/SpaceAfterColon:
  Enabled: true

Layout/SpaceAfterComma:
  Enabled: true

Layout/SpaceAroundEqualsInParameterDefault:
  Enabled: true

Layout/SpaceAroundKeyword:
  Enabled: true

Layout/SpaceAroundOperators:
  Enabled: true

Layout/SpaceBeforeFirstArg:
  Enabled: true

# Defining a method with parameters needs parentheses.
Style/MethodDefParentheses:
  Enabled: true

# Use `foo {}` not `foo{}`.
Layout/SpaceBeforeBlockBraces:
  Enabled: true

# Use `foo { bar }` not `foo {bar}`.
Layout/SpaceInsideBlockBraces:
  Enabled: true

# Use `{ a: 1 }` not `{a:1}`.
Layout/SpaceInsideHashLiteralBraces:
  Enabled: true

Layout/SpaceInsideParens:
  Enabled: true

# Detect hard tabs, no hard tabs.
Layout/Tab:
  Enabled: true

# Blank lines should not have any spaces.
Layout/TrailingEmptyLines:
  Enabled: true

# No trailing whitespace.
Layout/TrailingWhitespace:
  Enabled: true

Lint/Debugger:
  Enabled: true

Layout/BlockAlignment:
  Enabled: true

# Align `end` with the matching keyword or starting expression except for
# assignments, where it should be aligned with the LHS.
Layout/EndAlignment:
  Enabled: true
  EnforcedStyleAlignWith: variable

# Use my_method(my_arg) not my_method( my_arg ) or my_method my_arg.
Lint/RequireParentheses:
  Enabled: true

Lint/ShadowingOuterLocalVariable:
  Enabled: true

Layout/MultilineMethodCallIndentation:
  Enabled: true
  EnforcedStyle: indented

Layout/HashAlignment:
  Enabled: true

Bundler/OrderedGems:
  Enabled: false

Style/SingleLineMethods:
  Enabled: true

Style/Semicolon:
  Enabled: true
  AllowAsExpressionSeparator: true

<<<<<<< HEAD
=======
Style/RedundantReturn:
  Enabled: true

DiscourseCops/NoChdir:
  Enabled: true
  Exclude:
    - 'spec/**/*' # Specs are run sequentially, so chdir can be used
    - 'plugins/*/spec/**/*'

DiscourseCops/NoURIEscapeEncode:
  Enabled: true

>>>>>>> baba1cc0
Style/GlobalVars:
  Enabled: true
  Severity: warning
  Exclude:
    - 'lib/tasks/**/*'
    - 'script/**/*'
    - 'spec/**/*.rb'
    - 'plugins/*/spec/**/*'<|MERGE_RESOLUTION|>--- conflicted
+++ resolved
@@ -124,8 +124,6 @@
   Enabled: true
   AllowAsExpressionSeparator: true
 
-<<<<<<< HEAD
-=======
 Style/RedundantReturn:
   Enabled: true
 
@@ -138,7 +136,6 @@
 DiscourseCops/NoURIEscapeEncode:
   Enabled: true
 
->>>>>>> baba1cc0
 Style/GlobalVars:
   Enabled: true
   Severity: warning
